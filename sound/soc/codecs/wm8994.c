/*
 * wm8994.c  --  WM8994 ALSA SoC Audio driver
 *
 * Copyright 2009-12 Wolfson Microelectronics plc
 *
 * Author: Mark Brown <broonie@opensource.wolfsonmicro.com>
 *
 *
 * This program is free software; you can redistribute it and/or modify
 * it under the terms of the GNU General Public License version 2 as
 * published by the Free Software Foundation.
 */

#include <linux/module.h>
#include <linux/moduleparam.h>
#include <linux/init.h>
#include <linux/delay.h>
#include <linux/pm.h>
#include <linux/gcd.h>
#include <linux/i2c.h>
#include <linux/platform_device.h>
#include <linux/pm_runtime.h>
#include <linux/regulator/consumer.h>
#include <linux/slab.h>
#include <sound/core.h>
#include <sound/jack.h>
#include <sound/pcm.h>
#include <sound/pcm_params.h>
#include <sound/soc.h>
#include <sound/initval.h>
#include <sound/tlv.h>
#include <trace/events/asoc.h>

#include <linux/mfd/wm8994/core.h>
#include <linux/mfd/wm8994/registers.h>
#include <linux/mfd/wm8994/pdata.h>
#include <linux/mfd/wm8994/gpio.h>

#include "wm8994.h"
#include "wm_hubs.h"

#define WM1811_JACKDET_MODE_NONE  0x0000
#define WM1811_JACKDET_MODE_JACK  0x0100
#define WM1811_JACKDET_MODE_MIC   0x0080
#define WM1811_JACKDET_MODE_AUDIO 0x0180

#define WM8994_NUM_DRC 3
#define WM8994_NUM_EQ  3

static struct {
	unsigned int reg;
	unsigned int mask;
} wm8994_vu_bits[] = {
	{ WM8994_LEFT_LINE_INPUT_1_2_VOLUME, WM8994_IN1_VU },
	{ WM8994_RIGHT_LINE_INPUT_1_2_VOLUME, WM8994_IN1_VU },
	{ WM8994_LEFT_LINE_INPUT_3_4_VOLUME, WM8994_IN2_VU },
	{ WM8994_RIGHT_LINE_INPUT_3_4_VOLUME, WM8994_IN2_VU },
	{ WM8994_SPEAKER_VOLUME_LEFT, WM8994_SPKOUT_VU },
	{ WM8994_SPEAKER_VOLUME_RIGHT, WM8994_SPKOUT_VU },
	{ WM8994_LEFT_OUTPUT_VOLUME, WM8994_HPOUT1_VU },
	{ WM8994_RIGHT_OUTPUT_VOLUME, WM8994_HPOUT1_VU },
	{ WM8994_LEFT_OPGA_VOLUME, WM8994_MIXOUT_VU },
	{ WM8994_RIGHT_OPGA_VOLUME, WM8994_MIXOUT_VU },

	{ WM8994_AIF1_DAC1_LEFT_VOLUME, WM8994_AIF1DAC1_VU },
	{ WM8994_AIF1_DAC1_RIGHT_VOLUME, WM8994_AIF1DAC1_VU },
	{ WM8994_AIF1_DAC2_LEFT_VOLUME, WM8994_AIF1DAC2_VU },
	{ WM8994_AIF1_DAC2_RIGHT_VOLUME, WM8994_AIF1DAC2_VU },
	{ WM8994_AIF2_DAC_LEFT_VOLUME, WM8994_AIF2DAC_VU },
	{ WM8994_AIF2_DAC_RIGHT_VOLUME, WM8994_AIF2DAC_VU },
	{ WM8994_AIF1_ADC1_LEFT_VOLUME, WM8994_AIF1ADC1_VU },
	{ WM8994_AIF1_ADC1_RIGHT_VOLUME, WM8994_AIF1ADC1_VU },
	{ WM8994_AIF1_ADC2_LEFT_VOLUME, WM8994_AIF1ADC2_VU },
	{ WM8994_AIF1_ADC2_RIGHT_VOLUME, WM8994_AIF1ADC2_VU },
	{ WM8994_AIF2_ADC_LEFT_VOLUME, WM8994_AIF2ADC_VU },
	{ WM8994_AIF2_ADC_RIGHT_VOLUME, WM8994_AIF1ADC2_VU },
	{ WM8994_DAC1_LEFT_VOLUME, WM8994_DAC1_VU },
	{ WM8994_DAC1_RIGHT_VOLUME, WM8994_DAC1_VU },
	{ WM8994_DAC2_LEFT_VOLUME, WM8994_DAC2_VU },
	{ WM8994_DAC2_RIGHT_VOLUME, WM8994_DAC2_VU },
};

static int wm8994_drc_base[] = {
	WM8994_AIF1_DRC1_1,
	WM8994_AIF1_DRC2_1,
	WM8994_AIF2_DRC_1,
};

static int wm8994_retune_mobile_base[] = {
	WM8994_AIF1_DAC1_EQ_GAINS_1,
	WM8994_AIF1_DAC2_EQ_GAINS_1,
	WM8994_AIF2_EQ_GAINS_1,
};

static const struct wm8958_micd_rate micdet_rates[] = {
	{ 32768,       true,  1, 4 },
	{ 32768,       false, 1, 1 },
	{ 44100 * 256, true,  7, 10 },
	{ 44100 * 256, false, 7, 10 },
};

static const struct wm8958_micd_rate jackdet_rates[] = {
	{ 32768,       true,  0, 1 },
	{ 32768,       false, 0, 1 },
	{ 44100 * 256, true,  10, 10 },
	{ 44100 * 256, false, 7, 8 },
};

static void wm8958_micd_set_rate(struct snd_soc_codec *codec)
{
	struct wm8994_priv *wm8994 = snd_soc_codec_get_drvdata(codec);
	struct wm8994 *control = wm8994->wm8994;
	int best, i, sysclk, val;
	bool idle;
	const struct wm8958_micd_rate *rates;
	int num_rates;

	idle = !wm8994->jack_mic;

	sysclk = snd_soc_read(codec, WM8994_CLOCKING_1);
	if (sysclk & WM8994_SYSCLK_SRC)
		sysclk = wm8994->aifclk[1];
	else
		sysclk = wm8994->aifclk[0];

	if (control->pdata.micd_rates) {
		rates = control->pdata.micd_rates;
		num_rates = control->pdata.num_micd_rates;
	} else if (wm8994->jackdet) {
		rates = jackdet_rates;
		num_rates = ARRAY_SIZE(jackdet_rates);
	} else {
		rates = micdet_rates;
		num_rates = ARRAY_SIZE(micdet_rates);
	}

	best = 0;
	for (i = 0; i < num_rates; i++) {
		if (rates[i].idle != idle)
			continue;
		if (abs(rates[i].sysclk - sysclk) <
		    abs(rates[best].sysclk - sysclk))
			best = i;
		else if (rates[best].idle != idle)
			best = i;
	}

	val = rates[best].start << WM8958_MICD_BIAS_STARTTIME_SHIFT
		| rates[best].rate << WM8958_MICD_RATE_SHIFT;

	dev_dbg(codec->dev, "MICD rate %d,%d for %dHz %s\n",
		rates[best].start, rates[best].rate, sysclk,
		idle ? "idle" : "active");

	snd_soc_update_bits(codec, WM8958_MIC_DETECT_1,
			    WM8958_MICD_BIAS_STARTTIME_MASK |
			    WM8958_MICD_RATE_MASK, val);
}

static int configure_aif_clock(struct snd_soc_codec *codec, int aif)
{
	struct wm8994_priv *wm8994 = snd_soc_codec_get_drvdata(codec);
	int rate;
	int reg1 = 0;
	int offset;

	if (aif)
		offset = 4;
	else
		offset = 0;

	switch (wm8994->sysclk[aif]) {
	case WM8994_SYSCLK_MCLK1:
		rate = wm8994->mclk[0];
		break;

	case WM8994_SYSCLK_MCLK2:
		reg1 |= 0x8;
		rate = wm8994->mclk[1];
		break;

	case WM8994_SYSCLK_FLL1:
		reg1 |= 0x10;
		rate = wm8994->fll[0].out;
		break;

	case WM8994_SYSCLK_FLL2:
		reg1 |= 0x18;
		rate = wm8994->fll[1].out;
		break;

	default:
		return -EINVAL;
	}

	if (rate >= 13500000) {
		rate /= 2;
		reg1 |= WM8994_AIF1CLK_DIV;

		dev_dbg(codec->dev, "Dividing AIF%d clock to %dHz\n",
			aif + 1, rate);
	}

	wm8994->aifclk[aif] = rate;

	snd_soc_update_bits(codec, WM8994_AIF1_CLOCKING_1 + offset,
			    WM8994_AIF1CLK_SRC_MASK | WM8994_AIF1CLK_DIV,
			    reg1);

	return 0;
}

static int configure_clock(struct snd_soc_codec *codec)
{
	struct wm8994_priv *wm8994 = snd_soc_codec_get_drvdata(codec);
	int change, new;

	/* Bring up the AIF clocks first */
	configure_aif_clock(codec, 0);
	configure_aif_clock(codec, 1);

	/* Then switch CLK_SYS over to the higher of them; a change
	 * can only happen as a result of a clocking change which can
	 * only be made outside of DAPM so we can safely redo the
	 * clocking.
	 */

	/* If they're equal it doesn't matter which is used */
	if (wm8994->aifclk[0] == wm8994->aifclk[1]) {
		wm8958_micd_set_rate(codec);
		return 0;
	}

	if (wm8994->aifclk[0] < wm8994->aifclk[1])
		new = WM8994_SYSCLK_SRC;
	else
		new = 0;

	change = snd_soc_update_bits(codec, WM8994_CLOCKING_1,
				     WM8994_SYSCLK_SRC, new);
	if (change)
		snd_soc_dapm_sync(&codec->dapm);

	wm8958_micd_set_rate(codec);

	return 0;
}

static int check_clk_sys(struct snd_soc_dapm_widget *source,
			 struct snd_soc_dapm_widget *sink)
{
	int reg = snd_soc_read(source->codec, WM8994_CLOCKING_1);
	const char *clk;

	/* Check what we're currently using for CLK_SYS */
	if (reg & WM8994_SYSCLK_SRC)
		clk = "AIF2CLK";
	else
		clk = "AIF1CLK";

	return strcmp(source->name, clk) == 0;
}

static const char *sidetone_hpf_text[] = {
	"2.7kHz", "1.35kHz", "675Hz", "370Hz", "180Hz", "90Hz", "45Hz"
};

static SOC_ENUM_SINGLE_DECL(sidetone_hpf,
			    WM8994_SIDETONE, 7, sidetone_hpf_text);

static const char *adc_hpf_text[] = {
	"HiFi", "Voice 1", "Voice 2", "Voice 3"
};

static SOC_ENUM_SINGLE_DECL(aif1adc1_hpf,
			    WM8994_AIF1_ADC1_FILTERS, 13, adc_hpf_text);

static SOC_ENUM_SINGLE_DECL(aif1adc2_hpf,
			    WM8994_AIF1_ADC2_FILTERS, 13, adc_hpf_text);

static SOC_ENUM_SINGLE_DECL(aif2adc_hpf,
			    WM8994_AIF2_ADC_FILTERS, 13, adc_hpf_text);

static const DECLARE_TLV_DB_SCALE(aif_tlv, 0, 600, 0);
static const DECLARE_TLV_DB_SCALE(digital_tlv, -7200, 75, 1);
static const DECLARE_TLV_DB_SCALE(st_tlv, -3600, 300, 0);
static const DECLARE_TLV_DB_SCALE(wm8994_3d_tlv, -1600, 183, 0);
static const DECLARE_TLV_DB_SCALE(eq_tlv, -1200, 100, 0);
static const DECLARE_TLV_DB_SCALE(ng_tlv, -10200, 600, 0);
static const DECLARE_TLV_DB_SCALE(mixin_boost_tlv, 0, 900, 0);

#define WM8994_DRC_SWITCH(xname, reg, shift) \
	SOC_SINGLE_EXT(xname, reg, shift, 1, 0, \
		snd_soc_get_volsw, wm8994_put_drc_sw)

static int wm8994_put_drc_sw(struct snd_kcontrol *kcontrol,
			     struct snd_ctl_elem_value *ucontrol)
{
	struct soc_mixer_control *mc =
		(struct soc_mixer_control *)kcontrol->private_value;
	struct snd_soc_codec *codec = snd_kcontrol_chip(kcontrol);
	int mask, ret;

	/* Can't enable both ADC and DAC paths simultaneously */
	if (mc->shift == WM8994_AIF1DAC1_DRC_ENA_SHIFT)
		mask = WM8994_AIF1ADC1L_DRC_ENA_MASK |
			WM8994_AIF1ADC1R_DRC_ENA_MASK;
	else
		mask = WM8994_AIF1DAC1_DRC_ENA_MASK;

	ret = snd_soc_read(codec, mc->reg);
	if (ret < 0)
		return ret;
	if (ret & mask)
		return -EINVAL;

	return snd_soc_put_volsw(kcontrol, ucontrol);
}

static void wm8994_set_drc(struct snd_soc_codec *codec, int drc)
{
	struct wm8994_priv *wm8994 = snd_soc_codec_get_drvdata(codec);
	struct wm8994 *control = wm8994->wm8994;
	struct wm8994_pdata *pdata = &control->pdata;
	int base = wm8994_drc_base[drc];
	int cfg = wm8994->drc_cfg[drc];
	int save, i;

	/* Save any enables; the configuration should clear them. */
	save = snd_soc_read(codec, base);
	save &= WM8994_AIF1DAC1_DRC_ENA | WM8994_AIF1ADC1L_DRC_ENA |
		WM8994_AIF1ADC1R_DRC_ENA;

	for (i = 0; i < WM8994_DRC_REGS; i++)
		snd_soc_update_bits(codec, base + i, 0xffff,
				    pdata->drc_cfgs[cfg].regs[i]);

	snd_soc_update_bits(codec, base, WM8994_AIF1DAC1_DRC_ENA |
			     WM8994_AIF1ADC1L_DRC_ENA |
			     WM8994_AIF1ADC1R_DRC_ENA, save);
}

/* Icky as hell but saves code duplication */
static int wm8994_get_drc(const char *name)
{
	if (strcmp(name, "AIF1DRC1 Mode") == 0)
		return 0;
	if (strcmp(name, "AIF1DRC2 Mode") == 0)
		return 1;
	if (strcmp(name, "AIF2DRC Mode") == 0)
		return 2;
	return -EINVAL;
}

static int wm8994_put_drc_enum(struct snd_kcontrol *kcontrol,
			       struct snd_ctl_elem_value *ucontrol)
{
	struct snd_soc_codec *codec = snd_kcontrol_chip(kcontrol);
	struct wm8994_priv *wm8994 = snd_soc_codec_get_drvdata(codec);
	struct wm8994 *control = wm8994->wm8994;
	struct wm8994_pdata *pdata = &control->pdata;
	int drc = wm8994_get_drc(kcontrol->id.name);
	int value = ucontrol->value.integer.value[0];

	if (drc < 0)
		return drc;

	if (value >= pdata->num_drc_cfgs)
		return -EINVAL;

	wm8994->drc_cfg[drc] = value;

	wm8994_set_drc(codec, drc);

	return 0;
}

static int wm8994_get_drc_enum(struct snd_kcontrol *kcontrol,
			       struct snd_ctl_elem_value *ucontrol)
{
	struct snd_soc_codec *codec = snd_kcontrol_chip(kcontrol);
	struct wm8994_priv *wm8994 = snd_soc_codec_get_drvdata(codec);
	int drc = wm8994_get_drc(kcontrol->id.name);

	if (drc < 0)
		return drc;
	ucontrol->value.enumerated.item[0] = wm8994->drc_cfg[drc];

	return 0;
}

static void wm8994_set_retune_mobile(struct snd_soc_codec *codec, int block)
{
	struct wm8994_priv *wm8994 = snd_soc_codec_get_drvdata(codec);
	struct wm8994 *control = wm8994->wm8994;
	struct wm8994_pdata *pdata = &control->pdata;
	int base = wm8994_retune_mobile_base[block];
	int iface, best, best_val, save, i, cfg;

	if (!pdata || !wm8994->num_retune_mobile_texts)
		return;

	switch (block) {
	case 0:
	case 1:
		iface = 0;
		break;
	case 2:
		iface = 1;
		break;
	default:
		return;
	}

	/* Find the version of the currently selected configuration
	 * with the nearest sample rate. */
	cfg = wm8994->retune_mobile_cfg[block];
	best = 0;
	best_val = INT_MAX;
	for (i = 0; i < pdata->num_retune_mobile_cfgs; i++) {
		if (strcmp(pdata->retune_mobile_cfgs[i].name,
			   wm8994->retune_mobile_texts[cfg]) == 0 &&
		    abs(pdata->retune_mobile_cfgs[i].rate
			- wm8994->dac_rates[iface]) < best_val) {
			best = i;
			best_val = abs(pdata->retune_mobile_cfgs[i].rate
				       - wm8994->dac_rates[iface]);
		}
	}

	dev_dbg(codec->dev, "ReTune Mobile %d %s/%dHz for %dHz sample rate\n",
		block,
		pdata->retune_mobile_cfgs[best].name,
		pdata->retune_mobile_cfgs[best].rate,
		wm8994->dac_rates[iface]);

	/* The EQ will be disabled while reconfiguring it, remember the
	 * current configuration.
	 */
	save = snd_soc_read(codec, base);
	save &= WM8994_AIF1DAC1_EQ_ENA;

	for (i = 0; i < WM8994_EQ_REGS; i++)
		snd_soc_update_bits(codec, base + i, 0xffff,
				pdata->retune_mobile_cfgs[best].regs[i]);

	snd_soc_update_bits(codec, base, WM8994_AIF1DAC1_EQ_ENA, save);
}

/* Icky as hell but saves code duplication */
static int wm8994_get_retune_mobile_block(const char *name)
{
	if (strcmp(name, "AIF1.1 EQ Mode") == 0)
		return 0;
	if (strcmp(name, "AIF1.2 EQ Mode") == 0)
		return 1;
	if (strcmp(name, "AIF2 EQ Mode") == 0)
		return 2;
	return -EINVAL;
}

static int wm8994_put_retune_mobile_enum(struct snd_kcontrol *kcontrol,
					 struct snd_ctl_elem_value *ucontrol)
{
	struct snd_soc_codec *codec = snd_kcontrol_chip(kcontrol);
	struct wm8994_priv *wm8994 = snd_soc_codec_get_drvdata(codec);
	struct wm8994 *control = wm8994->wm8994;
	struct wm8994_pdata *pdata = &control->pdata;
	int block = wm8994_get_retune_mobile_block(kcontrol->id.name);
	int value = ucontrol->value.integer.value[0];

	if (block < 0)
		return block;

	if (value >= pdata->num_retune_mobile_cfgs)
		return -EINVAL;

	wm8994->retune_mobile_cfg[block] = value;

	wm8994_set_retune_mobile(codec, block);

	return 0;
}

static int wm8994_get_retune_mobile_enum(struct snd_kcontrol *kcontrol,
					 struct snd_ctl_elem_value *ucontrol)
{
	struct snd_soc_codec *codec = snd_kcontrol_chip(kcontrol);
	struct wm8994_priv *wm8994 = snd_soc_codec_get_drvdata(codec);
	int block = wm8994_get_retune_mobile_block(kcontrol->id.name);

	if (block < 0)
		return block;

	ucontrol->value.enumerated.item[0] = wm8994->retune_mobile_cfg[block];

	return 0;
}

static const char *aif_chan_src_text[] = {
	"Left", "Right"
};

static SOC_ENUM_SINGLE_DECL(aif1adcl_src,
			    WM8994_AIF1_CONTROL_1, 15, aif_chan_src_text);

static SOC_ENUM_SINGLE_DECL(aif1adcr_src,
			    WM8994_AIF1_CONTROL_1, 14, aif_chan_src_text);

static SOC_ENUM_SINGLE_DECL(aif2adcl_src,
			    WM8994_AIF2_CONTROL_1, 15, aif_chan_src_text);

static SOC_ENUM_SINGLE_DECL(aif2adcr_src,
			    WM8994_AIF2_CONTROL_1, 14, aif_chan_src_text);

static SOC_ENUM_SINGLE_DECL(aif1dacl_src,
			    WM8994_AIF1_CONTROL_2, 15, aif_chan_src_text);

static SOC_ENUM_SINGLE_DECL(aif1dacr_src,
			    WM8994_AIF1_CONTROL_2, 14, aif_chan_src_text);

static SOC_ENUM_SINGLE_DECL(aif2dacl_src,
			    WM8994_AIF2_CONTROL_2, 15, aif_chan_src_text);

static SOC_ENUM_SINGLE_DECL(aif2dacr_src,
			    WM8994_AIF2_CONTROL_2, 14, aif_chan_src_text);

static const char *osr_text[] = {
	"Low Power", "High Performance",
};

static SOC_ENUM_SINGLE_DECL(dac_osr,
			    WM8994_OVERSAMPLING, 0, osr_text);

static SOC_ENUM_SINGLE_DECL(adc_osr,
			    WM8994_OVERSAMPLING, 1, osr_text);

static const struct snd_kcontrol_new wm8994_snd_controls[] = {
SOC_DOUBLE_R_TLV("AIF1ADC1 Volume", WM8994_AIF1_ADC1_LEFT_VOLUME,
		 WM8994_AIF1_ADC1_RIGHT_VOLUME,
		 1, 119, 0, digital_tlv),
SOC_DOUBLE_R_TLV("AIF1ADC2 Volume", WM8994_AIF1_ADC2_LEFT_VOLUME,
		 WM8994_AIF1_ADC2_RIGHT_VOLUME,
		 1, 119, 0, digital_tlv),
SOC_DOUBLE_R_TLV("AIF2ADC Volume", WM8994_AIF2_ADC_LEFT_VOLUME,
		 WM8994_AIF2_ADC_RIGHT_VOLUME,
		 1, 119, 0, digital_tlv),

SOC_ENUM("AIF1ADCL Source", aif1adcl_src),
SOC_ENUM("AIF1ADCR Source", aif1adcr_src),
SOC_ENUM("AIF2ADCL Source", aif2adcl_src),
SOC_ENUM("AIF2ADCR Source", aif2adcr_src),

SOC_ENUM("AIF1DACL Source", aif1dacl_src),
SOC_ENUM("AIF1DACR Source", aif1dacr_src),
SOC_ENUM("AIF2DACL Source", aif2dacl_src),
SOC_ENUM("AIF2DACR Source", aif2dacr_src),

SOC_DOUBLE_R_TLV("AIF1DAC1 Volume", WM8994_AIF1_DAC1_LEFT_VOLUME,
		 WM8994_AIF1_DAC1_RIGHT_VOLUME, 1, 96, 0, digital_tlv),
SOC_DOUBLE_R_TLV("AIF1DAC2 Volume", WM8994_AIF1_DAC2_LEFT_VOLUME,
		 WM8994_AIF1_DAC2_RIGHT_VOLUME, 1, 96, 0, digital_tlv),
SOC_DOUBLE_R_TLV("AIF2DAC Volume", WM8994_AIF2_DAC_LEFT_VOLUME,
		 WM8994_AIF2_DAC_RIGHT_VOLUME, 1, 96, 0, digital_tlv),

SOC_SINGLE_TLV("AIF1 Boost Volume", WM8994_AIF1_CONTROL_2, 10, 3, 0, aif_tlv),
SOC_SINGLE_TLV("AIF2 Boost Volume", WM8994_AIF2_CONTROL_2, 10, 3, 0, aif_tlv),

SOC_SINGLE("AIF1DAC1 EQ Switch", WM8994_AIF1_DAC1_EQ_GAINS_1, 0, 1, 0),
SOC_SINGLE("AIF1DAC2 EQ Switch", WM8994_AIF1_DAC2_EQ_GAINS_1, 0, 1, 0),
SOC_SINGLE("AIF2 EQ Switch", WM8994_AIF2_EQ_GAINS_1, 0, 1, 0),

WM8994_DRC_SWITCH("AIF1DAC1 DRC Switch", WM8994_AIF1_DRC1_1, 2),
WM8994_DRC_SWITCH("AIF1ADC1L DRC Switch", WM8994_AIF1_DRC1_1, 1),
WM8994_DRC_SWITCH("AIF1ADC1R DRC Switch", WM8994_AIF1_DRC1_1, 0),

WM8994_DRC_SWITCH("AIF1DAC2 DRC Switch", WM8994_AIF1_DRC2_1, 2),
WM8994_DRC_SWITCH("AIF1ADC2L DRC Switch", WM8994_AIF1_DRC2_1, 1),
WM8994_DRC_SWITCH("AIF1ADC2R DRC Switch", WM8994_AIF1_DRC2_1, 0),

WM8994_DRC_SWITCH("AIF2DAC DRC Switch", WM8994_AIF2_DRC_1, 2),
WM8994_DRC_SWITCH("AIF2ADCL DRC Switch", WM8994_AIF2_DRC_1, 1),
WM8994_DRC_SWITCH("AIF2ADCR DRC Switch", WM8994_AIF2_DRC_1, 0),

SOC_SINGLE_TLV("DAC1 Right Sidetone Volume", WM8994_DAC1_MIXER_VOLUMES,
	       5, 12, 0, st_tlv),
SOC_SINGLE_TLV("DAC1 Left Sidetone Volume", WM8994_DAC1_MIXER_VOLUMES,
	       0, 12, 0, st_tlv),
SOC_SINGLE_TLV("DAC2 Right Sidetone Volume", WM8994_DAC2_MIXER_VOLUMES,
	       5, 12, 0, st_tlv),
SOC_SINGLE_TLV("DAC2 Left Sidetone Volume", WM8994_DAC2_MIXER_VOLUMES,
	       0, 12, 0, st_tlv),
SOC_ENUM("Sidetone HPF Mux", sidetone_hpf),
SOC_SINGLE("Sidetone HPF Switch", WM8994_SIDETONE, 6, 1, 0),

SOC_ENUM("AIF1ADC1 HPF Mode", aif1adc1_hpf),
SOC_DOUBLE("AIF1ADC1 HPF Switch", WM8994_AIF1_ADC1_FILTERS, 12, 11, 1, 0),

SOC_ENUM("AIF1ADC2 HPF Mode", aif1adc2_hpf),
SOC_DOUBLE("AIF1ADC2 HPF Switch", WM8994_AIF1_ADC2_FILTERS, 12, 11, 1, 0),

SOC_ENUM("AIF2ADC HPF Mode", aif2adc_hpf),
SOC_DOUBLE("AIF2ADC HPF Switch", WM8994_AIF2_ADC_FILTERS, 12, 11, 1, 0),

SOC_ENUM("ADC OSR", adc_osr),
SOC_ENUM("DAC OSR", dac_osr),

SOC_DOUBLE_R_TLV("DAC1 Volume", WM8994_DAC1_LEFT_VOLUME,
		 WM8994_DAC1_RIGHT_VOLUME, 1, 96, 0, digital_tlv),
SOC_DOUBLE_R("DAC1 Switch", WM8994_DAC1_LEFT_VOLUME,
	     WM8994_DAC1_RIGHT_VOLUME, 9, 1, 1),

SOC_DOUBLE_R_TLV("DAC2 Volume", WM8994_DAC2_LEFT_VOLUME,
		 WM8994_DAC2_RIGHT_VOLUME, 1, 96, 0, digital_tlv),
SOC_DOUBLE_R("DAC2 Switch", WM8994_DAC2_LEFT_VOLUME,
	     WM8994_DAC2_RIGHT_VOLUME, 9, 1, 1),

SOC_SINGLE_TLV("SPKL DAC2 Volume", WM8994_SPKMIXL_ATTENUATION,
	       6, 1, 1, wm_hubs_spkmix_tlv),
SOC_SINGLE_TLV("SPKL DAC1 Volume", WM8994_SPKMIXL_ATTENUATION,
	       2, 1, 1, wm_hubs_spkmix_tlv),

SOC_SINGLE_TLV("SPKR DAC2 Volume", WM8994_SPKMIXR_ATTENUATION,
	       6, 1, 1, wm_hubs_spkmix_tlv),
SOC_SINGLE_TLV("SPKR DAC1 Volume", WM8994_SPKMIXR_ATTENUATION,
	       2, 1, 1, wm_hubs_spkmix_tlv),

SOC_SINGLE_TLV("AIF1DAC1 3D Stereo Volume", WM8994_AIF1_DAC1_FILTERS_2,
	       10, 15, 0, wm8994_3d_tlv),
SOC_SINGLE("AIF1DAC1 3D Stereo Switch", WM8994_AIF1_DAC1_FILTERS_2,
	   8, 1, 0),
SOC_SINGLE_TLV("AIF1DAC2 3D Stereo Volume", WM8994_AIF1_DAC2_FILTERS_2,
	       10, 15, 0, wm8994_3d_tlv),
SOC_SINGLE("AIF1DAC2 3D Stereo Switch", WM8994_AIF1_DAC2_FILTERS_2,
	   8, 1, 0),
SOC_SINGLE_TLV("AIF2DAC 3D Stereo Volume", WM8994_AIF2_DAC_FILTERS_2,
	       10, 15, 0, wm8994_3d_tlv),
SOC_SINGLE("AIF2DAC 3D Stereo Switch", WM8994_AIF2_DAC_FILTERS_2,
	   8, 1, 0),
};

static const struct snd_kcontrol_new wm8994_eq_controls[] = {
SOC_SINGLE_TLV("AIF1DAC1 EQ1 Volume", WM8994_AIF1_DAC1_EQ_GAINS_1, 11, 31, 0,
	       eq_tlv),
SOC_SINGLE_TLV("AIF1DAC1 EQ2 Volume", WM8994_AIF1_DAC1_EQ_GAINS_1, 6, 31, 0,
	       eq_tlv),
SOC_SINGLE_TLV("AIF1DAC1 EQ3 Volume", WM8994_AIF1_DAC1_EQ_GAINS_1, 1, 31, 0,
	       eq_tlv),
SOC_SINGLE_TLV("AIF1DAC1 EQ4 Volume", WM8994_AIF1_DAC1_EQ_GAINS_2, 11, 31, 0,
	       eq_tlv),
SOC_SINGLE_TLV("AIF1DAC1 EQ5 Volume", WM8994_AIF1_DAC1_EQ_GAINS_2, 6, 31, 0,
	       eq_tlv),

SOC_SINGLE_TLV("AIF1DAC2 EQ1 Volume", WM8994_AIF1_DAC2_EQ_GAINS_1, 11, 31, 0,
	       eq_tlv),
SOC_SINGLE_TLV("AIF1DAC2 EQ2 Volume", WM8994_AIF1_DAC2_EQ_GAINS_1, 6, 31, 0,
	       eq_tlv),
SOC_SINGLE_TLV("AIF1DAC2 EQ3 Volume", WM8994_AIF1_DAC2_EQ_GAINS_1, 1, 31, 0,
	       eq_tlv),
SOC_SINGLE_TLV("AIF1DAC2 EQ4 Volume", WM8994_AIF1_DAC2_EQ_GAINS_2, 11, 31, 0,
	       eq_tlv),
SOC_SINGLE_TLV("AIF1DAC2 EQ5 Volume", WM8994_AIF1_DAC2_EQ_GAINS_2, 6, 31, 0,
	       eq_tlv),

SOC_SINGLE_TLV("AIF2 EQ1 Volume", WM8994_AIF2_EQ_GAINS_1, 11, 31, 0,
	       eq_tlv),
SOC_SINGLE_TLV("AIF2 EQ2 Volume", WM8994_AIF2_EQ_GAINS_1, 6, 31, 0,
	       eq_tlv),
SOC_SINGLE_TLV("AIF2 EQ3 Volume", WM8994_AIF2_EQ_GAINS_1, 1, 31, 0,
	       eq_tlv),
SOC_SINGLE_TLV("AIF2 EQ4 Volume", WM8994_AIF2_EQ_GAINS_2, 11, 31, 0,
	       eq_tlv),
SOC_SINGLE_TLV("AIF2 EQ5 Volume", WM8994_AIF2_EQ_GAINS_2, 6, 31, 0,
	       eq_tlv),
};

static const struct snd_kcontrol_new wm8994_drc_controls[] = {
SND_SOC_BYTES_MASK("AIF1.1 DRC", WM8994_AIF1_DRC1_1, 5,
		   WM8994_AIF1DAC1_DRC_ENA | WM8994_AIF1ADC1L_DRC_ENA |
		   WM8994_AIF1ADC1R_DRC_ENA),
SND_SOC_BYTES_MASK("AIF1.2 DRC", WM8994_AIF1_DRC2_1, 5,
		   WM8994_AIF1DAC2_DRC_ENA | WM8994_AIF1ADC2L_DRC_ENA |
		   WM8994_AIF1ADC2R_DRC_ENA),
SND_SOC_BYTES_MASK("AIF2 DRC", WM8994_AIF2_DRC_1, 5,
		   WM8994_AIF2DAC_DRC_ENA | WM8994_AIF2ADCL_DRC_ENA |
		   WM8994_AIF2ADCR_DRC_ENA),
};

static const char *wm8958_ng_text[] = {
	"30ms", "125ms", "250ms", "500ms",
};

static SOC_ENUM_SINGLE_DECL(wm8958_aif1dac1_ng_hold,
			    WM8958_AIF1_DAC1_NOISE_GATE,
			    WM8958_AIF1DAC1_NG_THR_SHIFT,
			    wm8958_ng_text);

static SOC_ENUM_SINGLE_DECL(wm8958_aif1dac2_ng_hold,
			    WM8958_AIF1_DAC2_NOISE_GATE,
			    WM8958_AIF1DAC2_NG_THR_SHIFT,
			    wm8958_ng_text);

static SOC_ENUM_SINGLE_DECL(wm8958_aif2dac_ng_hold,
			    WM8958_AIF2_DAC_NOISE_GATE,
			    WM8958_AIF2DAC_NG_THR_SHIFT,
			    wm8958_ng_text);

static const struct snd_kcontrol_new wm8958_snd_controls[] = {
SOC_SINGLE_TLV("AIF3 Boost Volume", WM8958_AIF3_CONTROL_2, 10, 3, 0, aif_tlv),

SOC_SINGLE("AIF1DAC1 Noise Gate Switch", WM8958_AIF1_DAC1_NOISE_GATE,
	   WM8958_AIF1DAC1_NG_ENA_SHIFT, 1, 0),
SOC_ENUM("AIF1DAC1 Noise Gate Hold Time", wm8958_aif1dac1_ng_hold),
SOC_SINGLE_TLV("AIF1DAC1 Noise Gate Threshold Volume",
	       WM8958_AIF1_DAC1_NOISE_GATE, WM8958_AIF1DAC1_NG_THR_SHIFT,
	       7, 1, ng_tlv),

SOC_SINGLE("AIF1DAC2 Noise Gate Switch", WM8958_AIF1_DAC2_NOISE_GATE,
	   WM8958_AIF1DAC2_NG_ENA_SHIFT, 1, 0),
SOC_ENUM("AIF1DAC2 Noise Gate Hold Time", wm8958_aif1dac2_ng_hold),
SOC_SINGLE_TLV("AIF1DAC2 Noise Gate Threshold Volume",
	       WM8958_AIF1_DAC2_NOISE_GATE, WM8958_AIF1DAC2_NG_THR_SHIFT,
	       7, 1, ng_tlv),

SOC_SINGLE("AIF2DAC Noise Gate Switch", WM8958_AIF2_DAC_NOISE_GATE,
	   WM8958_AIF2DAC_NG_ENA_SHIFT, 1, 0),
SOC_ENUM("AIF2DAC Noise Gate Hold Time", wm8958_aif2dac_ng_hold),
SOC_SINGLE_TLV("AIF2DAC Noise Gate Threshold Volume",
	       WM8958_AIF2_DAC_NOISE_GATE, WM8958_AIF2DAC_NG_THR_SHIFT,
	       7, 1, ng_tlv),
};

static const struct snd_kcontrol_new wm1811_snd_controls[] = {
SOC_SINGLE_TLV("MIXINL IN1LP Boost Volume", WM8994_INPUT_MIXER_1, 7, 1, 0,
	       mixin_boost_tlv),
SOC_SINGLE_TLV("MIXINL IN1RP Boost Volume", WM8994_INPUT_MIXER_1, 8, 1, 0,
	       mixin_boost_tlv),
};

/* We run all mode setting through a function to enforce audio mode */
static void wm1811_jackdet_set_mode(struct snd_soc_codec *codec, u16 mode)
{
	struct wm8994_priv *wm8994 = snd_soc_codec_get_drvdata(codec);

	if (!wm8994->jackdet || !wm8994->micdet[0].jack)
		return;

	if (wm8994->active_refcount)
		mode = WM1811_JACKDET_MODE_AUDIO;

	if (mode == wm8994->jackdet_mode)
		return;

	wm8994->jackdet_mode = mode;

	/* Always use audio mode to detect while the system is active */
	if (mode != WM1811_JACKDET_MODE_NONE)
		mode = WM1811_JACKDET_MODE_AUDIO;

	snd_soc_update_bits(codec, WM8994_ANTIPOP_2,
			    WM1811_JACKDET_MODE_MASK, mode);
}

static void active_reference(struct snd_soc_codec *codec)
{
	struct wm8994_priv *wm8994 = snd_soc_codec_get_drvdata(codec);

	mutex_lock(&wm8994->accdet_lock);

	wm8994->active_refcount++;

	dev_dbg(codec->dev, "Active refcount incremented, now %d\n",
		wm8994->active_refcount);

	/* If we're using jack detection go into audio mode */
	wm1811_jackdet_set_mode(codec, WM1811_JACKDET_MODE_AUDIO);

	mutex_unlock(&wm8994->accdet_lock);
}

static void active_dereference(struct snd_soc_codec *codec)
{
	struct wm8994_priv *wm8994 = snd_soc_codec_get_drvdata(codec);
	u16 mode;

	mutex_lock(&wm8994->accdet_lock);

	wm8994->active_refcount--;

	dev_dbg(codec->dev, "Active refcount decremented, now %d\n",
		wm8994->active_refcount);

	if (wm8994->active_refcount == 0) {
		/* Go into appropriate detection only mode */
		if (wm8994->jack_mic || wm8994->mic_detecting)
			mode = WM1811_JACKDET_MODE_MIC;
		else
			mode = WM1811_JACKDET_MODE_JACK;

		wm1811_jackdet_set_mode(codec, mode);
	}

	mutex_unlock(&wm8994->accdet_lock);
}

static int clk_sys_event(struct snd_soc_dapm_widget *w,
			 struct snd_kcontrol *kcontrol, int event)
{
	struct snd_soc_codec *codec = w->codec;
	struct wm8994_priv *wm8994 = snd_soc_codec_get_drvdata(codec);

	switch (event) {
	case SND_SOC_DAPM_PRE_PMU:
		return configure_clock(codec);

	case SND_SOC_DAPM_POST_PMU:
		/*
		 * JACKDET won't run until we start the clock and it
		 * only reports deltas, make sure we notify the state
		 * up the stack on startup.  Use a *very* generous
		 * timeout for paranoia, there's no urgency and we
		 * don't want false reports.
		 */
		if (wm8994->jackdet && !wm8994->clk_has_run) {
			queue_delayed_work(system_power_efficient_wq,
					   &wm8994->jackdet_bootstrap,
					   msecs_to_jiffies(1000));
			wm8994->clk_has_run = true;
		}
		break;

	case SND_SOC_DAPM_POST_PMD:
		configure_clock(codec);
		break;
	}

	return 0;
}

static void vmid_reference(struct snd_soc_codec *codec)
{
	struct wm8994_priv *wm8994 = snd_soc_codec_get_drvdata(codec);

	pm_runtime_get_sync(codec->dev);

	wm8994->vmid_refcount++;

	dev_dbg(codec->dev, "Referencing VMID, refcount is now %d\n",
		wm8994->vmid_refcount);

	if (wm8994->vmid_refcount == 1) {
		snd_soc_update_bits(codec, WM8994_ANTIPOP_1,
				    WM8994_LINEOUT1_DISCH |
				    WM8994_LINEOUT2_DISCH, 0);

		wm_hubs_vmid_ena(codec);

		switch (wm8994->vmid_mode) {
		default:
			WARN_ON(NULL == "Invalid VMID mode");
		case WM8994_VMID_NORMAL:
			/* Startup bias, VMID ramp & buffer */
			snd_soc_update_bits(codec, WM8994_ANTIPOP_2,
					    WM8994_BIAS_SRC |
					    WM8994_VMID_DISCH |
					    WM8994_STARTUP_BIAS_ENA |
					    WM8994_VMID_BUF_ENA |
					    WM8994_VMID_RAMP_MASK,
					    WM8994_BIAS_SRC |
					    WM8994_STARTUP_BIAS_ENA |
					    WM8994_VMID_BUF_ENA |
					    (0x2 << WM8994_VMID_RAMP_SHIFT));

			/* Main bias enable, VMID=2x40k */
			snd_soc_update_bits(codec, WM8994_POWER_MANAGEMENT_1,
					    WM8994_BIAS_ENA |
					    WM8994_VMID_SEL_MASK,
					    WM8994_BIAS_ENA | 0x2);

			msleep(300);

			snd_soc_update_bits(codec, WM8994_ANTIPOP_2,
					    WM8994_VMID_RAMP_MASK |
					    WM8994_BIAS_SRC,
					    0);
			break;

		case WM8994_VMID_FORCE:
			/* Startup bias, slow VMID ramp & buffer */
			snd_soc_update_bits(codec, WM8994_ANTIPOP_2,
					    WM8994_BIAS_SRC |
					    WM8994_VMID_DISCH |
					    WM8994_STARTUP_BIAS_ENA |
					    WM8994_VMID_BUF_ENA |
					    WM8994_VMID_RAMP_MASK,
					    WM8994_BIAS_SRC |
					    WM8994_STARTUP_BIAS_ENA |
					    WM8994_VMID_BUF_ENA |
					    (0x2 << WM8994_VMID_RAMP_SHIFT));

			/* Main bias enable, VMID=2x40k */
			snd_soc_update_bits(codec, WM8994_POWER_MANAGEMENT_1,
					    WM8994_BIAS_ENA |
					    WM8994_VMID_SEL_MASK,
					    WM8994_BIAS_ENA | 0x2);

			msleep(400);

			snd_soc_update_bits(codec, WM8994_ANTIPOP_2,
					    WM8994_VMID_RAMP_MASK |
					    WM8994_BIAS_SRC,
					    0);
			break;
		}
	}
}

static void vmid_dereference(struct snd_soc_codec *codec)
{
	struct wm8994_priv *wm8994 = snd_soc_codec_get_drvdata(codec);

	wm8994->vmid_refcount--;

	dev_dbg(codec->dev, "Dereferencing VMID, refcount is now %d\n",
		wm8994->vmid_refcount);

	if (wm8994->vmid_refcount == 0) {
		if (wm8994->hubs.lineout1_se)
			snd_soc_update_bits(codec, WM8994_POWER_MANAGEMENT_3,
					    WM8994_LINEOUT1N_ENA |
					    WM8994_LINEOUT1P_ENA,
					    WM8994_LINEOUT1N_ENA |
					    WM8994_LINEOUT1P_ENA);

		if (wm8994->hubs.lineout2_se)
			snd_soc_update_bits(codec, WM8994_POWER_MANAGEMENT_3,
					    WM8994_LINEOUT2N_ENA |
					    WM8994_LINEOUT2P_ENA,
					    WM8994_LINEOUT2N_ENA |
					    WM8994_LINEOUT2P_ENA);

		/* Start discharging VMID */
		snd_soc_update_bits(codec, WM8994_ANTIPOP_2,
				    WM8994_BIAS_SRC |
				    WM8994_VMID_DISCH,
				    WM8994_BIAS_SRC |
				    WM8994_VMID_DISCH);

		snd_soc_update_bits(codec, WM8994_POWER_MANAGEMENT_1,
				    WM8994_VMID_SEL_MASK, 0);

		msleep(400);

		/* Active discharge */
		snd_soc_update_bits(codec, WM8994_ANTIPOP_1,
				    WM8994_LINEOUT1_DISCH |
				    WM8994_LINEOUT2_DISCH,
				    WM8994_LINEOUT1_DISCH |
				    WM8994_LINEOUT2_DISCH);

		snd_soc_update_bits(codec, WM8994_POWER_MANAGEMENT_3,
				    WM8994_LINEOUT1N_ENA |
				    WM8994_LINEOUT1P_ENA |
				    WM8994_LINEOUT2N_ENA |
				    WM8994_LINEOUT2P_ENA, 0);

		/* Switch off startup biases */
		snd_soc_update_bits(codec, WM8994_ANTIPOP_2,
				    WM8994_BIAS_SRC |
				    WM8994_STARTUP_BIAS_ENA |
				    WM8994_VMID_BUF_ENA |
				    WM8994_VMID_RAMP_MASK, 0);

		snd_soc_update_bits(codec, WM8994_POWER_MANAGEMENT_1,
				    WM8994_VMID_SEL_MASK, 0);
	}

	pm_runtime_put(codec->dev);
}

static int vmid_event(struct snd_soc_dapm_widget *w,
		      struct snd_kcontrol *kcontrol, int event)
{
	struct snd_soc_codec *codec = w->codec;

	switch (event) {
	case SND_SOC_DAPM_PRE_PMU:
		vmid_reference(codec);
		break;

	case SND_SOC_DAPM_POST_PMD:
		vmid_dereference(codec);
		break;
	}

	return 0;
}

static bool wm8994_check_class_w_digital(struct snd_soc_codec *codec)
{
	int source = 0;  /* GCC flow analysis can't track enable */
	int reg, reg_r;

	/* We also need the same AIF source for L/R and only one path */
	reg = snd_soc_read(codec, WM8994_DAC1_LEFT_MIXER_ROUTING);
	switch (reg) {
	case WM8994_AIF2DACL_TO_DAC1L:
		dev_vdbg(codec->dev, "Class W source AIF2DAC\n");
		source = 2 << WM8994_CP_DYN_SRC_SEL_SHIFT;
		break;
	case WM8994_AIF1DAC2L_TO_DAC1L:
		dev_vdbg(codec->dev, "Class W source AIF1DAC2\n");
		source = 1 << WM8994_CP_DYN_SRC_SEL_SHIFT;
		break;
	case WM8994_AIF1DAC1L_TO_DAC1L:
		dev_vdbg(codec->dev, "Class W source AIF1DAC1\n");
		source = 0 << WM8994_CP_DYN_SRC_SEL_SHIFT;
		break;
	default:
		dev_vdbg(codec->dev, "DAC mixer setting: %x\n", reg);
		return false;
	}

	reg_r = snd_soc_read(codec, WM8994_DAC1_RIGHT_MIXER_ROUTING);
	if (reg_r != reg) {
		dev_vdbg(codec->dev, "Left and right DAC mixers different\n");
		return false;
	}

	/* Set the source up */
	snd_soc_update_bits(codec, WM8994_CLASS_W_1,
			    WM8994_CP_DYN_SRC_SEL_MASK, source);

	return true;
}

static int aif1clk_ev(struct snd_soc_dapm_widget *w,
		      struct snd_kcontrol *kcontrol, int event)
{
	struct snd_soc_codec *codec = w->codec;
	struct wm8994_priv *wm8994 = snd_soc_codec_get_drvdata(codec);
	struct wm8994 *control = wm8994->wm8994;
	int mask = WM8994_AIF1DAC1L_ENA | WM8994_AIF1DAC1R_ENA;
	int i;
	int dac;
	int adc;
	int val;

	switch (control->type) {
	case WM8994:
	case WM8958:
		mask |= WM8994_AIF1DAC2L_ENA | WM8994_AIF1DAC2R_ENA;
		break;
	default:
		break;
	}

	switch (event) {
	case SND_SOC_DAPM_PRE_PMU:
		/* Don't enable timeslot 2 if not in use */
		if (wm8994->channels[0] <= 2)
			mask &= ~(WM8994_AIF1DAC2L_ENA | WM8994_AIF1DAC2R_ENA);

		val = snd_soc_read(codec, WM8994_AIF1_CONTROL_1);
		if ((val & WM8994_AIF1ADCL_SRC) &&
		    (val & WM8994_AIF1ADCR_SRC))
			adc = WM8994_AIF1ADC1R_ENA | WM8994_AIF1ADC2R_ENA;
		else if (!(val & WM8994_AIF1ADCL_SRC) &&
			 !(val & WM8994_AIF1ADCR_SRC))
			adc = WM8994_AIF1ADC1L_ENA | WM8994_AIF1ADC2L_ENA;
		else
			adc = WM8994_AIF1ADC1R_ENA | WM8994_AIF1ADC2R_ENA |
				WM8994_AIF1ADC1L_ENA | WM8994_AIF1ADC2L_ENA;

		val = snd_soc_read(codec, WM8994_AIF1_CONTROL_2);
		if ((val & WM8994_AIF1DACL_SRC) &&
		    (val & WM8994_AIF1DACR_SRC))
			dac = WM8994_AIF1DAC1R_ENA | WM8994_AIF1DAC2R_ENA;
		else if (!(val & WM8994_AIF1DACL_SRC) &&
			 !(val & WM8994_AIF1DACR_SRC))
			dac = WM8994_AIF1DAC1L_ENA | WM8994_AIF1DAC2L_ENA;
		else
			dac = WM8994_AIF1DAC1R_ENA | WM8994_AIF1DAC2R_ENA |
				WM8994_AIF1DAC1L_ENA | WM8994_AIF1DAC2L_ENA;

		snd_soc_update_bits(codec, WM8994_POWER_MANAGEMENT_4,
				    mask, adc);
		snd_soc_update_bits(codec, WM8994_POWER_MANAGEMENT_5,
				    mask, dac);
		snd_soc_update_bits(codec, WM8994_CLOCKING_1,
				    WM8994_AIF1DSPCLK_ENA |
				    WM8994_SYSDSPCLK_ENA,
				    WM8994_AIF1DSPCLK_ENA |
				    WM8994_SYSDSPCLK_ENA);
		snd_soc_update_bits(codec, WM8994_POWER_MANAGEMENT_4, mask,
				    WM8994_AIF1ADC1R_ENA |
				    WM8994_AIF1ADC1L_ENA |
				    WM8994_AIF1ADC2R_ENA |
				    WM8994_AIF1ADC2L_ENA);
		snd_soc_update_bits(codec, WM8994_POWER_MANAGEMENT_5, mask,
				    WM8994_AIF1DAC1R_ENA |
				    WM8994_AIF1DAC1L_ENA |
				    WM8994_AIF1DAC2R_ENA |
				    WM8994_AIF1DAC2L_ENA);
		break;

	case SND_SOC_DAPM_POST_PMU:
		for (i = 0; i < ARRAY_SIZE(wm8994_vu_bits); i++)
			snd_soc_write(codec, wm8994_vu_bits[i].reg,
				      snd_soc_read(codec,
						   wm8994_vu_bits[i].reg));
		break;

	case SND_SOC_DAPM_PRE_PMD:
	case SND_SOC_DAPM_POST_PMD:
		snd_soc_update_bits(codec, WM8994_POWER_MANAGEMENT_5,
				    mask, 0);
		snd_soc_update_bits(codec, WM8994_POWER_MANAGEMENT_4,
				    mask, 0);

		val = snd_soc_read(codec, WM8994_CLOCKING_1);
		if (val & WM8994_AIF2DSPCLK_ENA)
			val = WM8994_SYSDSPCLK_ENA;
		else
			val = 0;
		snd_soc_update_bits(codec, WM8994_CLOCKING_1,
				    WM8994_SYSDSPCLK_ENA |
				    WM8994_AIF1DSPCLK_ENA, val);
		break;
	}

	return 0;
}

static int aif2clk_ev(struct snd_soc_dapm_widget *w,
		      struct snd_kcontrol *kcontrol, int event)
{
	struct snd_soc_codec *codec = w->codec;
	int i;
	int dac;
	int adc;
	int val;

	switch (event) {
	case SND_SOC_DAPM_PRE_PMU:
		val = snd_soc_read(codec, WM8994_AIF2_CONTROL_1);
		if ((val & WM8994_AIF2ADCL_SRC) &&
		    (val & WM8994_AIF2ADCR_SRC))
			adc = WM8994_AIF2ADCR_ENA;
		else if (!(val & WM8994_AIF2ADCL_SRC) &&
			 !(val & WM8994_AIF2ADCR_SRC))
			adc = WM8994_AIF2ADCL_ENA;
		else
			adc = WM8994_AIF2ADCL_ENA | WM8994_AIF2ADCR_ENA;


		val = snd_soc_read(codec, WM8994_AIF2_CONTROL_2);
		if ((val & WM8994_AIF2DACL_SRC) &&
		    (val & WM8994_AIF2DACR_SRC))
			dac = WM8994_AIF2DACR_ENA;
		else if (!(val & WM8994_AIF2DACL_SRC) &&
			 !(val & WM8994_AIF2DACR_SRC))
			dac = WM8994_AIF2DACL_ENA;
		else
			dac = WM8994_AIF2DACL_ENA | WM8994_AIF2DACR_ENA;

		snd_soc_update_bits(codec, WM8994_POWER_MANAGEMENT_4,
				    WM8994_AIF2ADCL_ENA |
				    WM8994_AIF2ADCR_ENA, adc);
		snd_soc_update_bits(codec, WM8994_POWER_MANAGEMENT_5,
				    WM8994_AIF2DACL_ENA |
				    WM8994_AIF2DACR_ENA, dac);
		snd_soc_update_bits(codec, WM8994_CLOCKING_1,
				    WM8994_AIF2DSPCLK_ENA |
				    WM8994_SYSDSPCLK_ENA,
				    WM8994_AIF2DSPCLK_ENA |
				    WM8994_SYSDSPCLK_ENA);
		snd_soc_update_bits(codec, WM8994_POWER_MANAGEMENT_4,
				    WM8994_AIF2ADCL_ENA |
				    WM8994_AIF2ADCR_ENA,
				    WM8994_AIF2ADCL_ENA |
				    WM8994_AIF2ADCR_ENA);
		snd_soc_update_bits(codec, WM8994_POWER_MANAGEMENT_5,
				    WM8994_AIF2DACL_ENA |
				    WM8994_AIF2DACR_ENA,
				    WM8994_AIF2DACL_ENA |
				    WM8994_AIF2DACR_ENA);
		break;

	case SND_SOC_DAPM_POST_PMU:
		for (i = 0; i < ARRAY_SIZE(wm8994_vu_bits); i++)
			snd_soc_write(codec, wm8994_vu_bits[i].reg,
				      snd_soc_read(codec,
						   wm8994_vu_bits[i].reg));
		break;

	case SND_SOC_DAPM_PRE_PMD:
	case SND_SOC_DAPM_POST_PMD:
		snd_soc_update_bits(codec, WM8994_POWER_MANAGEMENT_5,
				    WM8994_AIF2DACL_ENA |
				    WM8994_AIF2DACR_ENA, 0);
		snd_soc_update_bits(codec, WM8994_POWER_MANAGEMENT_4,
				    WM8994_AIF2ADCL_ENA |
				    WM8994_AIF2ADCR_ENA, 0);

		val = snd_soc_read(codec, WM8994_CLOCKING_1);
		if (val & WM8994_AIF1DSPCLK_ENA)
			val = WM8994_SYSDSPCLK_ENA;
		else
			val = 0;
		snd_soc_update_bits(codec, WM8994_CLOCKING_1,
				    WM8994_SYSDSPCLK_ENA |
				    WM8994_AIF2DSPCLK_ENA, val);
		break;
	}

	return 0;
}

static int aif1clk_late_ev(struct snd_soc_dapm_widget *w,
			   struct snd_kcontrol *kcontrol, int event)
{
	struct snd_soc_codec *codec = w->codec;
	struct wm8994_priv *wm8994 = snd_soc_codec_get_drvdata(codec);

	switch (event) {
	case SND_SOC_DAPM_PRE_PMU:
		wm8994->aif1clk_enable = 1;
		break;
	case SND_SOC_DAPM_POST_PMD:
		wm8994->aif1clk_disable = 1;
		break;
	}

	return 0;
}

static int aif2clk_late_ev(struct snd_soc_dapm_widget *w,
			   struct snd_kcontrol *kcontrol, int event)
{
	struct snd_soc_codec *codec = w->codec;
	struct wm8994_priv *wm8994 = snd_soc_codec_get_drvdata(codec);

	switch (event) {
	case SND_SOC_DAPM_PRE_PMU:
		wm8994->aif2clk_enable = 1;
		break;
	case SND_SOC_DAPM_POST_PMD:
		wm8994->aif2clk_disable = 1;
		break;
	}

	return 0;
}

static int late_enable_ev(struct snd_soc_dapm_widget *w,
			  struct snd_kcontrol *kcontrol, int event)
{
	struct snd_soc_codec *codec = w->codec;
	struct wm8994_priv *wm8994 = snd_soc_codec_get_drvdata(codec);

	switch (event) {
	case SND_SOC_DAPM_PRE_PMU:
		if (wm8994->aif1clk_enable) {
			aif1clk_ev(w, kcontrol, SND_SOC_DAPM_PRE_PMU);
			snd_soc_update_bits(codec, WM8994_AIF1_CLOCKING_1,
					    WM8994_AIF1CLK_ENA_MASK,
					    WM8994_AIF1CLK_ENA);
			aif1clk_ev(w, kcontrol, SND_SOC_DAPM_POST_PMU);
			wm8994->aif1clk_enable = 0;
		}
		if (wm8994->aif2clk_enable) {
			aif2clk_ev(w, kcontrol, SND_SOC_DAPM_PRE_PMU);
			snd_soc_update_bits(codec, WM8994_AIF2_CLOCKING_1,
					    WM8994_AIF2CLK_ENA_MASK,
					    WM8994_AIF2CLK_ENA);
			aif2clk_ev(w, kcontrol, SND_SOC_DAPM_POST_PMU);
			wm8994->aif2clk_enable = 0;
		}
		break;
	}

	/* We may also have postponed startup of DSP, handle that. */
	wm8958_aif_ev(w, kcontrol, event);

	return 0;
}

static int late_disable_ev(struct snd_soc_dapm_widget *w,
			   struct snd_kcontrol *kcontrol, int event)
{
	struct snd_soc_codec *codec = w->codec;
	struct wm8994_priv *wm8994 = snd_soc_codec_get_drvdata(codec);

	switch (event) {
	case SND_SOC_DAPM_POST_PMD:
		if (wm8994->aif1clk_disable) {
			aif1clk_ev(w, kcontrol, SND_SOC_DAPM_PRE_PMD);
			snd_soc_update_bits(codec, WM8994_AIF1_CLOCKING_1,
					    WM8994_AIF1CLK_ENA_MASK, 0);
			aif1clk_ev(w, kcontrol, SND_SOC_DAPM_POST_PMD);
			wm8994->aif1clk_disable = 0;
		}
		if (wm8994->aif2clk_disable) {
			aif2clk_ev(w, kcontrol, SND_SOC_DAPM_PRE_PMD);
			snd_soc_update_bits(codec, WM8994_AIF2_CLOCKING_1,
					    WM8994_AIF2CLK_ENA_MASK, 0);
			aif2clk_ev(w, kcontrol, SND_SOC_DAPM_POST_PMD);
			wm8994->aif2clk_disable = 0;
		}
		break;
	}

	return 0;
}

static int adc_mux_ev(struct snd_soc_dapm_widget *w,
		      struct snd_kcontrol *kcontrol, int event)
{
	late_enable_ev(w, kcontrol, event);
	return 0;
}

static int micbias_ev(struct snd_soc_dapm_widget *w,
		      struct snd_kcontrol *kcontrol, int event)
{
	late_enable_ev(w, kcontrol, event);
	return 0;
}

static int dac_ev(struct snd_soc_dapm_widget *w,
		  struct snd_kcontrol *kcontrol, int event)
{
	struct snd_soc_codec *codec = w->codec;
	unsigned int mask = 1 << w->shift;

	snd_soc_update_bits(codec, WM8994_POWER_MANAGEMENT_5,
			    mask, mask);
	return 0;
}

static const char *adc_mux_text[] = {
	"ADC",
	"DMIC",
};

<<<<<<< HEAD
static SOC_ENUM_SINGLE_DECL(adc_enum,
			    0, 0, adc_mux_text);
=======
static SOC_ENUM_SINGLE_VIRT_DECL(adc_enum, adc_mux_text);
>>>>>>> deeed338

static const struct snd_kcontrol_new adcl_mux =
	SOC_DAPM_ENUM_VIRT("ADCL Mux", adc_enum);

static const struct snd_kcontrol_new adcr_mux =
	SOC_DAPM_ENUM_VIRT("ADCR Mux", adc_enum);

static const struct snd_kcontrol_new left_speaker_mixer[] = {
SOC_DAPM_SINGLE("DAC2 Switch", WM8994_SPEAKER_MIXER, 9, 1, 0),
SOC_DAPM_SINGLE("Input Switch", WM8994_SPEAKER_MIXER, 7, 1, 0),
SOC_DAPM_SINGLE("IN1LP Switch", WM8994_SPEAKER_MIXER, 5, 1, 0),
SOC_DAPM_SINGLE("Output Switch", WM8994_SPEAKER_MIXER, 3, 1, 0),
SOC_DAPM_SINGLE("DAC1 Switch", WM8994_SPEAKER_MIXER, 1, 1, 0),
};

static const struct snd_kcontrol_new right_speaker_mixer[] = {
SOC_DAPM_SINGLE("DAC2 Switch", WM8994_SPEAKER_MIXER, 8, 1, 0),
SOC_DAPM_SINGLE("Input Switch", WM8994_SPEAKER_MIXER, 6, 1, 0),
SOC_DAPM_SINGLE("IN1RP Switch", WM8994_SPEAKER_MIXER, 4, 1, 0),
SOC_DAPM_SINGLE("Output Switch", WM8994_SPEAKER_MIXER, 2, 1, 0),
SOC_DAPM_SINGLE("DAC1 Switch", WM8994_SPEAKER_MIXER, 0, 1, 0),
};

/* Debugging; dump chip status after DAPM transitions */
static int post_ev(struct snd_soc_dapm_widget *w,
	    struct snd_kcontrol *kcontrol, int event)
{
	struct snd_soc_codec *codec = w->codec;
	dev_dbg(codec->dev, "SRC status: %x\n",
		snd_soc_read(codec,
			     WM8994_RATE_STATUS));
	return 0;
}

static const struct snd_kcontrol_new aif1adc1l_mix[] = {
SOC_DAPM_SINGLE("ADC/DMIC Switch", WM8994_AIF1_ADC1_LEFT_MIXER_ROUTING,
		1, 1, 0),
SOC_DAPM_SINGLE("AIF2 Switch", WM8994_AIF1_ADC1_LEFT_MIXER_ROUTING,
		0, 1, 0),
};

static const struct snd_kcontrol_new aif1adc1r_mix[] = {
SOC_DAPM_SINGLE("ADC/DMIC Switch", WM8994_AIF1_ADC1_RIGHT_MIXER_ROUTING,
		1, 1, 0),
SOC_DAPM_SINGLE("AIF2 Switch", WM8994_AIF1_ADC1_RIGHT_MIXER_ROUTING,
		0, 1, 0),
};

static const struct snd_kcontrol_new aif1adc2l_mix[] = {
SOC_DAPM_SINGLE("DMIC Switch", WM8994_AIF1_ADC2_LEFT_MIXER_ROUTING,
		1, 1, 0),
SOC_DAPM_SINGLE("AIF2 Switch", WM8994_AIF1_ADC2_LEFT_MIXER_ROUTING,
		0, 1, 0),
};

static const struct snd_kcontrol_new aif1adc2r_mix[] = {
SOC_DAPM_SINGLE("DMIC Switch", WM8994_AIF1_ADC2_RIGHT_MIXER_ROUTING,
		1, 1, 0),
SOC_DAPM_SINGLE("AIF2 Switch", WM8994_AIF1_ADC2_RIGHT_MIXER_ROUTING,
		0, 1, 0),
};

static const struct snd_kcontrol_new aif2dac2l_mix[] = {
SOC_DAPM_SINGLE("Right Sidetone Switch", WM8994_DAC2_LEFT_MIXER_ROUTING,
		5, 1, 0),
SOC_DAPM_SINGLE("Left Sidetone Switch", WM8994_DAC2_LEFT_MIXER_ROUTING,
		4, 1, 0),
SOC_DAPM_SINGLE("AIF2 Switch", WM8994_DAC2_LEFT_MIXER_ROUTING,
		2, 1, 0),
SOC_DAPM_SINGLE("AIF1.2 Switch", WM8994_DAC2_LEFT_MIXER_ROUTING,
		1, 1, 0),
SOC_DAPM_SINGLE("AIF1.1 Switch", WM8994_DAC2_LEFT_MIXER_ROUTING,
		0, 1, 0),
};

static const struct snd_kcontrol_new aif2dac2r_mix[] = {
SOC_DAPM_SINGLE("Right Sidetone Switch", WM8994_DAC2_RIGHT_MIXER_ROUTING,
		5, 1, 0),
SOC_DAPM_SINGLE("Left Sidetone Switch", WM8994_DAC2_RIGHT_MIXER_ROUTING,
		4, 1, 0),
SOC_DAPM_SINGLE("AIF2 Switch", WM8994_DAC2_RIGHT_MIXER_ROUTING,
		2, 1, 0),
SOC_DAPM_SINGLE("AIF1.2 Switch", WM8994_DAC2_RIGHT_MIXER_ROUTING,
		1, 1, 0),
SOC_DAPM_SINGLE("AIF1.1 Switch", WM8994_DAC2_RIGHT_MIXER_ROUTING,
		0, 1, 0),
};

#define WM8994_CLASS_W_SWITCH(xname, reg, shift, max, invert) \
	SOC_SINGLE_EXT(xname, reg, shift, max, invert, \
		snd_soc_dapm_get_volsw, wm8994_put_class_w)

static int wm8994_put_class_w(struct snd_kcontrol *kcontrol,
			      struct snd_ctl_elem_value *ucontrol)
{
	struct snd_soc_codec *codec = snd_soc_dapm_kcontrol_codec(kcontrol);
	int ret;

	ret = snd_soc_dapm_put_volsw(kcontrol, ucontrol);

	wm_hubs_update_class_w(codec);

	return ret;
}

static const struct snd_kcontrol_new dac1l_mix[] = {
WM8994_CLASS_W_SWITCH("Right Sidetone Switch", WM8994_DAC1_LEFT_MIXER_ROUTING,
		      5, 1, 0),
WM8994_CLASS_W_SWITCH("Left Sidetone Switch", WM8994_DAC1_LEFT_MIXER_ROUTING,
		      4, 1, 0),
WM8994_CLASS_W_SWITCH("AIF2 Switch", WM8994_DAC1_LEFT_MIXER_ROUTING,
		      2, 1, 0),
WM8994_CLASS_W_SWITCH("AIF1.2 Switch", WM8994_DAC1_LEFT_MIXER_ROUTING,
		      1, 1, 0),
WM8994_CLASS_W_SWITCH("AIF1.1 Switch", WM8994_DAC1_LEFT_MIXER_ROUTING,
		      0, 1, 0),
};

static const struct snd_kcontrol_new dac1r_mix[] = {
WM8994_CLASS_W_SWITCH("Right Sidetone Switch", WM8994_DAC1_RIGHT_MIXER_ROUTING,
		      5, 1, 0),
WM8994_CLASS_W_SWITCH("Left Sidetone Switch", WM8994_DAC1_RIGHT_MIXER_ROUTING,
		      4, 1, 0),
WM8994_CLASS_W_SWITCH("AIF2 Switch", WM8994_DAC1_RIGHT_MIXER_ROUTING,
		      2, 1, 0),
WM8994_CLASS_W_SWITCH("AIF1.2 Switch", WM8994_DAC1_RIGHT_MIXER_ROUTING,
		      1, 1, 0),
WM8994_CLASS_W_SWITCH("AIF1.1 Switch", WM8994_DAC1_RIGHT_MIXER_ROUTING,
		      0, 1, 0),
};

static const char *sidetone_text[] = {
	"ADC/DMIC1", "DMIC2",
};

static SOC_ENUM_SINGLE_DECL(sidetone1_enum,
			    WM8994_SIDETONE, 0, sidetone_text);

static const struct snd_kcontrol_new sidetone1_mux =
	SOC_DAPM_ENUM("Left Sidetone Mux", sidetone1_enum);

static SOC_ENUM_SINGLE_DECL(sidetone2_enum,
			    WM8994_SIDETONE, 1, sidetone_text);

static const struct snd_kcontrol_new sidetone2_mux =
	SOC_DAPM_ENUM("Right Sidetone Mux", sidetone2_enum);

static const char *aif1dac_text[] = {
	"AIF1DACDAT", "AIF3DACDAT",
};

static const char *loopback_text[] = {
	"None", "ADCDAT",
};

static SOC_ENUM_SINGLE_DECL(aif1_loopback_enum,
			    WM8994_AIF1_CONTROL_2,
			    WM8994_AIF1_LOOPBACK_SHIFT,
			    loopback_text);

static const struct snd_kcontrol_new aif1_loopback =
	SOC_DAPM_ENUM("AIF1 Loopback", aif1_loopback_enum);

static SOC_ENUM_SINGLE_DECL(aif2_loopback_enum,
			    WM8994_AIF2_CONTROL_2,
			    WM8994_AIF2_LOOPBACK_SHIFT,
			    loopback_text);

static const struct snd_kcontrol_new aif2_loopback =
	SOC_DAPM_ENUM("AIF2 Loopback", aif2_loopback_enum);

static SOC_ENUM_SINGLE_DECL(aif1dac_enum,
			    WM8994_POWER_MANAGEMENT_6, 0, aif1dac_text);

static const struct snd_kcontrol_new aif1dac_mux =
	SOC_DAPM_ENUM("AIF1DAC Mux", aif1dac_enum);

static const char *aif2dac_text[] = {
	"AIF2DACDAT", "AIF3DACDAT",
};

static SOC_ENUM_SINGLE_DECL(aif2dac_enum,
			    WM8994_POWER_MANAGEMENT_6, 1, aif2dac_text);

static const struct snd_kcontrol_new aif2dac_mux =
	SOC_DAPM_ENUM("AIF2DAC Mux", aif2dac_enum);

static const char *aif2adc_text[] = {
	"AIF2ADCDAT", "AIF3DACDAT",
};

static SOC_ENUM_SINGLE_DECL(aif2adc_enum,
			    WM8994_POWER_MANAGEMENT_6, 2, aif2adc_text);

static const struct snd_kcontrol_new aif2adc_mux =
	SOC_DAPM_ENUM("AIF2ADC Mux", aif2adc_enum);

static const char *aif3adc_text[] = {
	"AIF1ADCDAT", "AIF2ADCDAT", "AIF2DACDAT", "Mono PCM",
};

static SOC_ENUM_SINGLE_DECL(wm8994_aif3adc_enum,
			    WM8994_POWER_MANAGEMENT_6, 3, aif3adc_text);

static const struct snd_kcontrol_new wm8994_aif3adc_mux =
	SOC_DAPM_ENUM("AIF3ADC Mux", wm8994_aif3adc_enum);

static SOC_ENUM_SINGLE_DECL(wm8958_aif3adc_enum,
			    WM8994_POWER_MANAGEMENT_6, 3, aif3adc_text);

static const struct snd_kcontrol_new wm8958_aif3adc_mux =
	SOC_DAPM_ENUM("AIF3ADC Mux", wm8958_aif3adc_enum);

static const char *mono_pcm_out_text[] = {
	"None", "AIF2ADCL", "AIF2ADCR",
};

static SOC_ENUM_SINGLE_DECL(mono_pcm_out_enum,
			    WM8994_POWER_MANAGEMENT_6, 9, mono_pcm_out_text);

static const struct snd_kcontrol_new mono_pcm_out_mux =
	SOC_DAPM_ENUM("Mono PCM Out Mux", mono_pcm_out_enum);

static const char *aif2dac_src_text[] = {
	"AIF2", "AIF3",
};

/* Note that these two control shouldn't be simultaneously switched to AIF3 */
static SOC_ENUM_SINGLE_DECL(aif2dacl_src_enum,
			    WM8994_POWER_MANAGEMENT_6, 7, aif2dac_src_text);

static const struct snd_kcontrol_new aif2dacl_src_mux =
	SOC_DAPM_ENUM("AIF2DACL Mux", aif2dacl_src_enum);

static SOC_ENUM_SINGLE_DECL(aif2dacr_src_enum,
			    WM8994_POWER_MANAGEMENT_6, 8, aif2dac_src_text);

static const struct snd_kcontrol_new aif2dacr_src_mux =
	SOC_DAPM_ENUM("AIF2DACR Mux", aif2dacr_src_enum);

static const struct snd_soc_dapm_widget wm8994_lateclk_revd_widgets[] = {
SND_SOC_DAPM_SUPPLY("AIF1CLK", SND_SOC_NOPM, 0, 0, aif1clk_late_ev,
	SND_SOC_DAPM_PRE_PMU | SND_SOC_DAPM_POST_PMD),
SND_SOC_DAPM_SUPPLY("AIF2CLK", SND_SOC_NOPM, 0, 0, aif2clk_late_ev,
	SND_SOC_DAPM_PRE_PMU | SND_SOC_DAPM_POST_PMD),

SND_SOC_DAPM_PGA_E("Late DAC1L Enable PGA", SND_SOC_NOPM, 0, 0, NULL, 0,
	late_enable_ev, SND_SOC_DAPM_PRE_PMU),
SND_SOC_DAPM_PGA_E("Late DAC1R Enable PGA", SND_SOC_NOPM, 0, 0, NULL, 0,
	late_enable_ev, SND_SOC_DAPM_PRE_PMU),
SND_SOC_DAPM_PGA_E("Late DAC2L Enable PGA", SND_SOC_NOPM, 0, 0, NULL, 0,
	late_enable_ev, SND_SOC_DAPM_PRE_PMU),
SND_SOC_DAPM_PGA_E("Late DAC2R Enable PGA", SND_SOC_NOPM, 0, 0, NULL, 0,
	late_enable_ev, SND_SOC_DAPM_PRE_PMU),
SND_SOC_DAPM_PGA_E("Direct Voice", SND_SOC_NOPM, 0, 0, NULL, 0,
	late_enable_ev, SND_SOC_DAPM_PRE_PMU),

SND_SOC_DAPM_MIXER_E("SPKL", WM8994_POWER_MANAGEMENT_3, 8, 0,
		     left_speaker_mixer, ARRAY_SIZE(left_speaker_mixer),
		     late_enable_ev, SND_SOC_DAPM_PRE_PMU),
SND_SOC_DAPM_MIXER_E("SPKR", WM8994_POWER_MANAGEMENT_3, 9, 0,
		     right_speaker_mixer, ARRAY_SIZE(right_speaker_mixer),
		     late_enable_ev, SND_SOC_DAPM_PRE_PMU),
SND_SOC_DAPM_MUX_E("Left Headphone Mux", SND_SOC_NOPM, 0, 0, &wm_hubs_hpl_mux,
		   late_enable_ev, SND_SOC_DAPM_PRE_PMU),
SND_SOC_DAPM_MUX_E("Right Headphone Mux", SND_SOC_NOPM, 0, 0, &wm_hubs_hpr_mux,
		   late_enable_ev, SND_SOC_DAPM_PRE_PMU),

SND_SOC_DAPM_POST("Late Disable PGA", late_disable_ev)
};

static const struct snd_soc_dapm_widget wm8994_lateclk_widgets[] = {
SND_SOC_DAPM_SUPPLY("AIF1CLK", WM8994_AIF1_CLOCKING_1, 0, 0, aif1clk_ev,
		    SND_SOC_DAPM_PRE_PMU | SND_SOC_DAPM_POST_PMU |
		    SND_SOC_DAPM_PRE_PMD),
SND_SOC_DAPM_SUPPLY("AIF2CLK", WM8994_AIF2_CLOCKING_1, 0, 0, aif2clk_ev,
		    SND_SOC_DAPM_PRE_PMU | SND_SOC_DAPM_POST_PMU |
		    SND_SOC_DAPM_PRE_PMD),
SND_SOC_DAPM_PGA("Direct Voice", SND_SOC_NOPM, 0, 0, NULL, 0),
SND_SOC_DAPM_MIXER("SPKL", WM8994_POWER_MANAGEMENT_3, 8, 0,
		   left_speaker_mixer, ARRAY_SIZE(left_speaker_mixer)),
SND_SOC_DAPM_MIXER("SPKR", WM8994_POWER_MANAGEMENT_3, 9, 0,
		   right_speaker_mixer, ARRAY_SIZE(right_speaker_mixer)),
SND_SOC_DAPM_MUX("Left Headphone Mux", SND_SOC_NOPM, 0, 0, &wm_hubs_hpl_mux),
SND_SOC_DAPM_MUX("Right Headphone Mux", SND_SOC_NOPM, 0, 0, &wm_hubs_hpr_mux),
};

static const struct snd_soc_dapm_widget wm8994_dac_revd_widgets[] = {
SND_SOC_DAPM_DAC_E("DAC2L", NULL, SND_SOC_NOPM, 3, 0,
	dac_ev, SND_SOC_DAPM_PRE_PMU),
SND_SOC_DAPM_DAC_E("DAC2R", NULL, SND_SOC_NOPM, 2, 0,
	dac_ev, SND_SOC_DAPM_PRE_PMU),
SND_SOC_DAPM_DAC_E("DAC1L", NULL, SND_SOC_NOPM, 1, 0,
	dac_ev, SND_SOC_DAPM_PRE_PMU),
SND_SOC_DAPM_DAC_E("DAC1R", NULL, SND_SOC_NOPM, 0, 0,
	dac_ev, SND_SOC_DAPM_PRE_PMU),
};

static const struct snd_soc_dapm_widget wm8994_dac_widgets[] = {
SND_SOC_DAPM_DAC("DAC2L", NULL, WM8994_POWER_MANAGEMENT_5, 3, 0),
SND_SOC_DAPM_DAC("DAC2R", NULL, WM8994_POWER_MANAGEMENT_5, 2, 0),
SND_SOC_DAPM_DAC("DAC1L", NULL, WM8994_POWER_MANAGEMENT_5, 1, 0),
SND_SOC_DAPM_DAC("DAC1R", NULL, WM8994_POWER_MANAGEMENT_5, 0, 0),
};

static const struct snd_soc_dapm_widget wm8994_adc_revd_widgets[] = {
SND_SOC_DAPM_VIRT_MUX_E("ADCL Mux", WM8994_POWER_MANAGEMENT_4, 1, 0, &adcl_mux,
			adc_mux_ev, SND_SOC_DAPM_PRE_PMU),
SND_SOC_DAPM_VIRT_MUX_E("ADCR Mux", WM8994_POWER_MANAGEMENT_4, 0, 0, &adcr_mux,
			adc_mux_ev, SND_SOC_DAPM_PRE_PMU),
};

static const struct snd_soc_dapm_widget wm8994_adc_widgets[] = {
SND_SOC_DAPM_VIRT_MUX("ADCL Mux", WM8994_POWER_MANAGEMENT_4, 1, 0, &adcl_mux),
SND_SOC_DAPM_VIRT_MUX("ADCR Mux", WM8994_POWER_MANAGEMENT_4, 0, 0, &adcr_mux),
};

static const struct snd_soc_dapm_widget wm8994_dapm_widgets[] = {
SND_SOC_DAPM_INPUT("DMIC1DAT"),
SND_SOC_DAPM_INPUT("DMIC2DAT"),
SND_SOC_DAPM_INPUT("Clock"),

SND_SOC_DAPM_SUPPLY_S("MICBIAS Supply", 1, SND_SOC_NOPM, 0, 0, micbias_ev,
		      SND_SOC_DAPM_PRE_PMU),
SND_SOC_DAPM_SUPPLY("VMID", SND_SOC_NOPM, 0, 0, vmid_event,
		    SND_SOC_DAPM_PRE_PMU | SND_SOC_DAPM_POST_PMD),

SND_SOC_DAPM_SUPPLY("CLK_SYS", SND_SOC_NOPM, 0, 0, clk_sys_event,
		    SND_SOC_DAPM_PRE_PMU | SND_SOC_DAPM_POST_PMU |
		    SND_SOC_DAPM_PRE_PMD),

SND_SOC_DAPM_SUPPLY("DSP1CLK", SND_SOC_NOPM, 3, 0, NULL, 0),
SND_SOC_DAPM_SUPPLY("DSP2CLK", SND_SOC_NOPM, 2, 0, NULL, 0),
SND_SOC_DAPM_SUPPLY("DSPINTCLK", SND_SOC_NOPM, 1, 0, NULL, 0),

SND_SOC_DAPM_AIF_OUT("AIF1ADC1L", NULL,
		     0, SND_SOC_NOPM, 9, 0),
SND_SOC_DAPM_AIF_OUT("AIF1ADC1R", NULL,
		     0, SND_SOC_NOPM, 8, 0),
SND_SOC_DAPM_AIF_IN_E("AIF1DAC1L", NULL, 0,
		      SND_SOC_NOPM, 9, 0, wm8958_aif_ev,
		      SND_SOC_DAPM_POST_PMU | SND_SOC_DAPM_POST_PMD),
SND_SOC_DAPM_AIF_IN_E("AIF1DAC1R", NULL, 0,
		      SND_SOC_NOPM, 8, 0, wm8958_aif_ev,
		      SND_SOC_DAPM_POST_PMU | SND_SOC_DAPM_POST_PMD),

SND_SOC_DAPM_AIF_OUT("AIF1ADC2L", NULL,
		     0, SND_SOC_NOPM, 11, 0),
SND_SOC_DAPM_AIF_OUT("AIF1ADC2R", NULL,
		     0, SND_SOC_NOPM, 10, 0),
SND_SOC_DAPM_AIF_IN_E("AIF1DAC2L", NULL, 0,
		      SND_SOC_NOPM, 11, 0, wm8958_aif_ev,
		      SND_SOC_DAPM_POST_PMU | SND_SOC_DAPM_POST_PMD),
SND_SOC_DAPM_AIF_IN_E("AIF1DAC2R", NULL, 0,
		      SND_SOC_NOPM, 10, 0, wm8958_aif_ev,
		      SND_SOC_DAPM_POST_PMU | SND_SOC_DAPM_POST_PMD),

SND_SOC_DAPM_MIXER("AIF1ADC1L Mixer", SND_SOC_NOPM, 0, 0,
		   aif1adc1l_mix, ARRAY_SIZE(aif1adc1l_mix)),
SND_SOC_DAPM_MIXER("AIF1ADC1R Mixer", SND_SOC_NOPM, 0, 0,
		   aif1adc1r_mix, ARRAY_SIZE(aif1adc1r_mix)),

SND_SOC_DAPM_MIXER("AIF1ADC2L Mixer", SND_SOC_NOPM, 0, 0,
		   aif1adc2l_mix, ARRAY_SIZE(aif1adc2l_mix)),
SND_SOC_DAPM_MIXER("AIF1ADC2R Mixer", SND_SOC_NOPM, 0, 0,
		   aif1adc2r_mix, ARRAY_SIZE(aif1adc2r_mix)),

SND_SOC_DAPM_MIXER("AIF2DAC2L Mixer", SND_SOC_NOPM, 0, 0,
		   aif2dac2l_mix, ARRAY_SIZE(aif2dac2l_mix)),
SND_SOC_DAPM_MIXER("AIF2DAC2R Mixer", SND_SOC_NOPM, 0, 0,
		   aif2dac2r_mix, ARRAY_SIZE(aif2dac2r_mix)),

SND_SOC_DAPM_MUX("Left Sidetone", SND_SOC_NOPM, 0, 0, &sidetone1_mux),
SND_SOC_DAPM_MUX("Right Sidetone", SND_SOC_NOPM, 0, 0, &sidetone2_mux),

SND_SOC_DAPM_MIXER("DAC1L Mixer", SND_SOC_NOPM, 0, 0,
		   dac1l_mix, ARRAY_SIZE(dac1l_mix)),
SND_SOC_DAPM_MIXER("DAC1R Mixer", SND_SOC_NOPM, 0, 0,
		   dac1r_mix, ARRAY_SIZE(dac1r_mix)),

SND_SOC_DAPM_AIF_OUT("AIF2ADCL", NULL, 0,
		     SND_SOC_NOPM, 13, 0),
SND_SOC_DAPM_AIF_OUT("AIF2ADCR", NULL, 0,
		     SND_SOC_NOPM, 12, 0),
SND_SOC_DAPM_AIF_IN_E("AIF2DACL", NULL, 0,
		      SND_SOC_NOPM, 13, 0, wm8958_aif_ev,
		      SND_SOC_DAPM_POST_PMU | SND_SOC_DAPM_PRE_PMD),
SND_SOC_DAPM_AIF_IN_E("AIF2DACR", NULL, 0,
		      SND_SOC_NOPM, 12, 0, wm8958_aif_ev,
		      SND_SOC_DAPM_POST_PMU | SND_SOC_DAPM_PRE_PMD),

SND_SOC_DAPM_AIF_IN("AIF1DACDAT", NULL, 0, SND_SOC_NOPM, 0, 0),
SND_SOC_DAPM_AIF_IN("AIF2DACDAT", NULL, 0, SND_SOC_NOPM, 0, 0),
SND_SOC_DAPM_AIF_OUT("AIF1ADCDAT", NULL, 0, SND_SOC_NOPM, 0, 0),
SND_SOC_DAPM_AIF_OUT("AIF2ADCDAT",  NULL, 0, SND_SOC_NOPM, 0, 0),

SND_SOC_DAPM_MUX("AIF1DAC Mux", SND_SOC_NOPM, 0, 0, &aif1dac_mux),
SND_SOC_DAPM_MUX("AIF2DAC Mux", SND_SOC_NOPM, 0, 0, &aif2dac_mux),
SND_SOC_DAPM_MUX("AIF2ADC Mux", SND_SOC_NOPM, 0, 0, &aif2adc_mux),

SND_SOC_DAPM_AIF_IN("AIF3DACDAT", NULL, 0, SND_SOC_NOPM, 0, 0),
SND_SOC_DAPM_AIF_OUT("AIF3ADCDAT", NULL, 0, SND_SOC_NOPM, 0, 0),

SND_SOC_DAPM_SUPPLY("TOCLK", WM8994_CLOCKING_1, 4, 0, NULL, 0),

SND_SOC_DAPM_ADC("DMIC2L", NULL, WM8994_POWER_MANAGEMENT_4, 5, 0),
SND_SOC_DAPM_ADC("DMIC2R", NULL, WM8994_POWER_MANAGEMENT_4, 4, 0),
SND_SOC_DAPM_ADC("DMIC1L", NULL, WM8994_POWER_MANAGEMENT_4, 3, 0),
SND_SOC_DAPM_ADC("DMIC1R", NULL, WM8994_POWER_MANAGEMENT_4, 2, 0),

/* Power is done with the muxes since the ADC power also controls the
 * downsampling chain, the chip will automatically manage the analogue
 * specific portions.
 */
SND_SOC_DAPM_ADC("ADCL", NULL, SND_SOC_NOPM, 1, 0),
SND_SOC_DAPM_ADC("ADCR", NULL, SND_SOC_NOPM, 0, 0),

SND_SOC_DAPM_MUX("AIF1 Loopback", SND_SOC_NOPM, 0, 0, &aif1_loopback),
SND_SOC_DAPM_MUX("AIF2 Loopback", SND_SOC_NOPM, 0, 0, &aif2_loopback),

SND_SOC_DAPM_POST("Debug log", post_ev),
};

static const struct snd_soc_dapm_widget wm8994_specific_dapm_widgets[] = {
SND_SOC_DAPM_MUX("AIF3ADC Mux", SND_SOC_NOPM, 0, 0, &wm8994_aif3adc_mux),
};

static const struct snd_soc_dapm_widget wm8958_dapm_widgets[] = {
SND_SOC_DAPM_SUPPLY("AIF3", WM8994_POWER_MANAGEMENT_6, 5, 1, NULL, 0),
SND_SOC_DAPM_MUX("Mono PCM Out Mux", SND_SOC_NOPM, 0, 0, &mono_pcm_out_mux),
SND_SOC_DAPM_MUX("AIF2DACL Mux", SND_SOC_NOPM, 0, 0, &aif2dacl_src_mux),
SND_SOC_DAPM_MUX("AIF2DACR Mux", SND_SOC_NOPM, 0, 0, &aif2dacr_src_mux),
SND_SOC_DAPM_MUX("AIF3ADC Mux", SND_SOC_NOPM, 0, 0, &wm8958_aif3adc_mux),
};

static const struct snd_soc_dapm_route intercon[] = {
	{ "CLK_SYS", NULL, "AIF1CLK", check_clk_sys },
	{ "CLK_SYS", NULL, "AIF2CLK", check_clk_sys },

	{ "DSP1CLK", NULL, "CLK_SYS" },
	{ "DSP2CLK", NULL, "CLK_SYS" },
	{ "DSPINTCLK", NULL, "CLK_SYS" },

	{ "AIF1ADC1L", NULL, "AIF1CLK" },
	{ "AIF1ADC1L", NULL, "DSP1CLK" },
	{ "AIF1ADC1R", NULL, "AIF1CLK" },
	{ "AIF1ADC1R", NULL, "DSP1CLK" },
	{ "AIF1ADC1R", NULL, "DSPINTCLK" },

	{ "AIF1DAC1L", NULL, "AIF1CLK" },
	{ "AIF1DAC1L", NULL, "DSP1CLK" },
	{ "AIF1DAC1R", NULL, "AIF1CLK" },
	{ "AIF1DAC1R", NULL, "DSP1CLK" },
	{ "AIF1DAC1R", NULL, "DSPINTCLK" },

	{ "AIF1ADC2L", NULL, "AIF1CLK" },
	{ "AIF1ADC2L", NULL, "DSP1CLK" },
	{ "AIF1ADC2R", NULL, "AIF1CLK" },
	{ "AIF1ADC2R", NULL, "DSP1CLK" },
	{ "AIF1ADC2R", NULL, "DSPINTCLK" },

	{ "AIF1DAC2L", NULL, "AIF1CLK" },
	{ "AIF1DAC2L", NULL, "DSP1CLK" },
	{ "AIF1DAC2R", NULL, "AIF1CLK" },
	{ "AIF1DAC2R", NULL, "DSP1CLK" },
	{ "AIF1DAC2R", NULL, "DSPINTCLK" },

	{ "AIF2ADCL", NULL, "AIF2CLK" },
	{ "AIF2ADCL", NULL, "DSP2CLK" },
	{ "AIF2ADCR", NULL, "AIF2CLK" },
	{ "AIF2ADCR", NULL, "DSP2CLK" },
	{ "AIF2ADCR", NULL, "DSPINTCLK" },

	{ "AIF2DACL", NULL, "AIF2CLK" },
	{ "AIF2DACL", NULL, "DSP2CLK" },
	{ "AIF2DACR", NULL, "AIF2CLK" },
	{ "AIF2DACR", NULL, "DSP2CLK" },
	{ "AIF2DACR", NULL, "DSPINTCLK" },

	{ "DMIC1L", NULL, "DMIC1DAT" },
	{ "DMIC1L", NULL, "CLK_SYS" },
	{ "DMIC1R", NULL, "DMIC1DAT" },
	{ "DMIC1R", NULL, "CLK_SYS" },
	{ "DMIC2L", NULL, "DMIC2DAT" },
	{ "DMIC2L", NULL, "CLK_SYS" },
	{ "DMIC2R", NULL, "DMIC2DAT" },
	{ "DMIC2R", NULL, "CLK_SYS" },

	{ "ADCL", NULL, "AIF1CLK" },
	{ "ADCL", NULL, "DSP1CLK" },
	{ "ADCL", NULL, "DSPINTCLK" },

	{ "ADCR", NULL, "AIF1CLK" },
	{ "ADCR", NULL, "DSP1CLK" },
	{ "ADCR", NULL, "DSPINTCLK" },

	{ "ADCL Mux", "ADC", "ADCL" },
	{ "ADCL Mux", "DMIC", "DMIC1L" },
	{ "ADCR Mux", "ADC", "ADCR" },
	{ "ADCR Mux", "DMIC", "DMIC1R" },

	{ "DAC1L", NULL, "AIF1CLK" },
	{ "DAC1L", NULL, "DSP1CLK" },
	{ "DAC1L", NULL, "DSPINTCLK" },

	{ "DAC1R", NULL, "AIF1CLK" },
	{ "DAC1R", NULL, "DSP1CLK" },
	{ "DAC1R", NULL, "DSPINTCLK" },

	{ "DAC2L", NULL, "AIF2CLK" },
	{ "DAC2L", NULL, "DSP2CLK" },
	{ "DAC2L", NULL, "DSPINTCLK" },

	{ "DAC2R", NULL, "AIF2DACR" },
	{ "DAC2R", NULL, "AIF2CLK" },
	{ "DAC2R", NULL, "DSP2CLK" },
	{ "DAC2R", NULL, "DSPINTCLK" },

	{ "TOCLK", NULL, "CLK_SYS" },

	{ "AIF1DACDAT", NULL, "AIF1 Playback" },
	{ "AIF2DACDAT", NULL, "AIF2 Playback" },
	{ "AIF3DACDAT", NULL, "AIF3 Playback" },

	{ "AIF1 Capture", NULL, "AIF1ADCDAT" },
	{ "AIF2 Capture", NULL, "AIF2ADCDAT" },
	{ "AIF3 Capture", NULL, "AIF3ADCDAT" },

	/* AIF1 outputs */
	{ "AIF1ADC1L", NULL, "AIF1ADC1L Mixer" },
	{ "AIF1ADC1L Mixer", "ADC/DMIC Switch", "ADCL Mux" },
	{ "AIF1ADC1L Mixer", "AIF2 Switch", "AIF2DACL" },

	{ "AIF1ADC1R", NULL, "AIF1ADC1R Mixer" },
	{ "AIF1ADC1R Mixer", "ADC/DMIC Switch", "ADCR Mux" },
	{ "AIF1ADC1R Mixer", "AIF2 Switch", "AIF2DACR" },

	{ "AIF1ADC2L", NULL, "AIF1ADC2L Mixer" },
	{ "AIF1ADC2L Mixer", "DMIC Switch", "DMIC2L" },
	{ "AIF1ADC2L Mixer", "AIF2 Switch", "AIF2DACL" },

	{ "AIF1ADC2R", NULL, "AIF1ADC2R Mixer" },
	{ "AIF1ADC2R Mixer", "DMIC Switch", "DMIC2R" },
	{ "AIF1ADC2R Mixer", "AIF2 Switch", "AIF2DACR" },

	/* Pin level routing for AIF3 */
	{ "AIF1DAC1L", NULL, "AIF1DAC Mux" },
	{ "AIF1DAC1R", NULL, "AIF1DAC Mux" },
	{ "AIF1DAC2L", NULL, "AIF1DAC Mux" },
	{ "AIF1DAC2R", NULL, "AIF1DAC Mux" },

	{ "AIF1DAC Mux", "AIF1DACDAT", "AIF1 Loopback" },
	{ "AIF1DAC Mux", "AIF3DACDAT", "AIF3DACDAT" },
	{ "AIF2DAC Mux", "AIF2DACDAT", "AIF2 Loopback" },
	{ "AIF2DAC Mux", "AIF3DACDAT", "AIF3DACDAT" },
	{ "AIF2ADC Mux", "AIF2ADCDAT", "AIF2ADCL" },
	{ "AIF2ADC Mux", "AIF2ADCDAT", "AIF2ADCR" },
	{ "AIF2ADC Mux", "AIF3DACDAT", "AIF3ADCDAT" },

	/* DAC1 inputs */
	{ "DAC1L Mixer", "AIF2 Switch", "AIF2DACL" },
	{ "DAC1L Mixer", "AIF1.2 Switch", "AIF1DAC2L" },
	{ "DAC1L Mixer", "AIF1.1 Switch", "AIF1DAC1L" },
	{ "DAC1L Mixer", "Left Sidetone Switch", "Left Sidetone" },
	{ "DAC1L Mixer", "Right Sidetone Switch", "Right Sidetone" },

	{ "DAC1R Mixer", "AIF2 Switch", "AIF2DACR" },
	{ "DAC1R Mixer", "AIF1.2 Switch", "AIF1DAC2R" },
	{ "DAC1R Mixer", "AIF1.1 Switch", "AIF1DAC1R" },
	{ "DAC1R Mixer", "Left Sidetone Switch", "Left Sidetone" },
	{ "DAC1R Mixer", "Right Sidetone Switch", "Right Sidetone" },

	/* DAC2/AIF2 outputs  */
	{ "AIF2ADCL", NULL, "AIF2DAC2L Mixer" },
	{ "AIF2DAC2L Mixer", "AIF2 Switch", "AIF2DACL" },
	{ "AIF2DAC2L Mixer", "AIF1.2 Switch", "AIF1DAC2L" },
	{ "AIF2DAC2L Mixer", "AIF1.1 Switch", "AIF1DAC1L" },
	{ "AIF2DAC2L Mixer", "Left Sidetone Switch", "Left Sidetone" },
	{ "AIF2DAC2L Mixer", "Right Sidetone Switch", "Right Sidetone" },

	{ "AIF2ADCR", NULL, "AIF2DAC2R Mixer" },
	{ "AIF2DAC2R Mixer", "AIF2 Switch", "AIF2DACR" },
	{ "AIF2DAC2R Mixer", "AIF1.2 Switch", "AIF1DAC2R" },
	{ "AIF2DAC2R Mixer", "AIF1.1 Switch", "AIF1DAC1R" },
	{ "AIF2DAC2R Mixer", "Left Sidetone Switch", "Left Sidetone" },
	{ "AIF2DAC2R Mixer", "Right Sidetone Switch", "Right Sidetone" },

	{ "AIF1ADCDAT", NULL, "AIF1ADC1L" },
	{ "AIF1ADCDAT", NULL, "AIF1ADC1R" },
	{ "AIF1ADCDAT", NULL, "AIF1ADC2L" },
	{ "AIF1ADCDAT", NULL, "AIF1ADC2R" },

	{ "AIF2ADCDAT", NULL, "AIF2ADC Mux" },

	/* AIF3 output */
	{ "AIF3ADCDAT", "AIF1ADCDAT", "AIF1ADC1L" },
	{ "AIF3ADCDAT", "AIF1ADCDAT", "AIF1ADC1R" },
	{ "AIF3ADCDAT", "AIF1ADCDAT", "AIF1ADC2L" },
	{ "AIF3ADCDAT", "AIF1ADCDAT", "AIF1ADC2R" },
	{ "AIF3ADCDAT", "AIF2ADCDAT", "AIF2ADCL" },
	{ "AIF3ADCDAT", "AIF2ADCDAT", "AIF2ADCR" },
	{ "AIF3ADCDAT", "AIF2DACDAT", "AIF2DACL" },
	{ "AIF3ADCDAT", "AIF2DACDAT", "AIF2DACR" },

	/* Loopback */
	{ "AIF1 Loopback", "ADCDAT", "AIF1ADCDAT" },
	{ "AIF1 Loopback", "None", "AIF1DACDAT" },
	{ "AIF2 Loopback", "ADCDAT", "AIF2ADCDAT" },
	{ "AIF2 Loopback", "None", "AIF2DACDAT" },

	/* Sidetone */
	{ "Left Sidetone", "ADC/DMIC1", "ADCL Mux" },
	{ "Left Sidetone", "DMIC2", "DMIC2L" },
	{ "Right Sidetone", "ADC/DMIC1", "ADCR Mux" },
	{ "Right Sidetone", "DMIC2", "DMIC2R" },

	/* Output stages */
	{ "Left Output Mixer", "DAC Switch", "DAC1L" },
	{ "Right Output Mixer", "DAC Switch", "DAC1R" },

	{ "SPKL", "DAC1 Switch", "DAC1L" },
	{ "SPKL", "DAC2 Switch", "DAC2L" },

	{ "SPKR", "DAC1 Switch", "DAC1R" },
	{ "SPKR", "DAC2 Switch", "DAC2R" },

	{ "Left Headphone Mux", "DAC", "DAC1L" },
	{ "Right Headphone Mux", "DAC", "DAC1R" },
};

static const struct snd_soc_dapm_route wm8994_lateclk_revd_intercon[] = {
	{ "DAC1L", NULL, "Late DAC1L Enable PGA" },
	{ "Late DAC1L Enable PGA", NULL, "DAC1L Mixer" },
	{ "DAC1R", NULL, "Late DAC1R Enable PGA" },
	{ "Late DAC1R Enable PGA", NULL, "DAC1R Mixer" },
	{ "DAC2L", NULL, "Late DAC2L Enable PGA" },
	{ "Late DAC2L Enable PGA", NULL, "AIF2DAC2L Mixer" },
	{ "DAC2R", NULL, "Late DAC2R Enable PGA" },
	{ "Late DAC2R Enable PGA", NULL, "AIF2DAC2R Mixer" }
};

static const struct snd_soc_dapm_route wm8994_lateclk_intercon[] = {
	{ "DAC1L", NULL, "DAC1L Mixer" },
	{ "DAC1R", NULL, "DAC1R Mixer" },
	{ "DAC2L", NULL, "AIF2DAC2L Mixer" },
	{ "DAC2R", NULL, "AIF2DAC2R Mixer" },
};

static const struct snd_soc_dapm_route wm8994_revd_intercon[] = {
	{ "AIF1DACDAT", NULL, "AIF2DACDAT" },
	{ "AIF2DACDAT", NULL, "AIF1DACDAT" },
	{ "AIF1ADCDAT", NULL, "AIF2ADCDAT" },
	{ "AIF2ADCDAT", NULL, "AIF1ADCDAT" },
	{ "MICBIAS1", NULL, "CLK_SYS" },
	{ "MICBIAS1", NULL, "MICBIAS Supply" },
	{ "MICBIAS2", NULL, "CLK_SYS" },
	{ "MICBIAS2", NULL, "MICBIAS Supply" },
};

static const struct snd_soc_dapm_route wm8994_intercon[] = {
	{ "AIF2DACL", NULL, "AIF2DAC Mux" },
	{ "AIF2DACR", NULL, "AIF2DAC Mux" },
	{ "MICBIAS1", NULL, "VMID" },
	{ "MICBIAS2", NULL, "VMID" },
};

static const struct snd_soc_dapm_route wm8958_intercon[] = {
	{ "AIF2DACL", NULL, "AIF2DACL Mux" },
	{ "AIF2DACR", NULL, "AIF2DACR Mux" },

	{ "AIF2DACL Mux", "AIF2", "AIF2DAC Mux" },
	{ "AIF2DACL Mux", "AIF3", "AIF3DACDAT" },
	{ "AIF2DACR Mux", "AIF2", "AIF2DAC Mux" },
	{ "AIF2DACR Mux", "AIF3", "AIF3DACDAT" },

	{ "AIF3DACDAT", NULL, "AIF3" },
	{ "AIF3ADCDAT", NULL, "AIF3" },

	{ "Mono PCM Out Mux", "AIF2ADCL", "AIF2ADCL" },
	{ "Mono PCM Out Mux", "AIF2ADCR", "AIF2ADCR" },

	{ "AIF3ADC Mux", "Mono PCM", "Mono PCM Out Mux" },
};

/* The size in bits of the FLL divide multiplied by 10
 * to allow rounding later */
#define FIXED_FLL_SIZE ((1 << 16) * 10)

struct fll_div {
	u16 outdiv;
	u16 n;
	u16 k;
	u16 lambda;
	u16 clk_ref_div;
	u16 fll_fratio;
};

static int wm8994_get_fll_config(struct wm8994 *control, struct fll_div *fll,
				 int freq_in, int freq_out)
{
	u64 Kpart;
	unsigned int K, Ndiv, Nmod, gcd_fll;

	pr_debug("FLL input=%dHz, output=%dHz\n", freq_in, freq_out);

	/* Scale the input frequency down to <= 13.5MHz */
	fll->clk_ref_div = 0;
	while (freq_in > 13500000) {
		fll->clk_ref_div++;
		freq_in /= 2;

		if (fll->clk_ref_div > 3)
			return -EINVAL;
	}
	pr_debug("CLK_REF_DIV=%d, Fref=%dHz\n", fll->clk_ref_div, freq_in);

	/* Scale the output to give 90MHz<=Fvco<=100MHz */
	fll->outdiv = 3;
	while (freq_out * (fll->outdiv + 1) < 90000000) {
		fll->outdiv++;
		if (fll->outdiv > 63)
			return -EINVAL;
	}
	freq_out *= fll->outdiv + 1;
	pr_debug("OUTDIV=%d, Fvco=%dHz\n", fll->outdiv, freq_out);

	if (freq_in > 1000000) {
		fll->fll_fratio = 0;
	} else if (freq_in > 256000) {
		fll->fll_fratio = 1;
		freq_in *= 2;
	} else if (freq_in > 128000) {
		fll->fll_fratio = 2;
		freq_in *= 4;
	} else if (freq_in > 64000) {
		fll->fll_fratio = 3;
		freq_in *= 8;
	} else {
		fll->fll_fratio = 4;
		freq_in *= 16;
	}
	pr_debug("FLL_FRATIO=%d, Fref=%dHz\n", fll->fll_fratio, freq_in);

	/* Now, calculate N.K */
	Ndiv = freq_out / freq_in;

	fll->n = Ndiv;
	Nmod = freq_out % freq_in;
	pr_debug("Nmod=%d\n", Nmod);

	switch (control->type) {
	case WM8994:
		/* Calculate fractional part - scale up so we can round. */
		Kpart = FIXED_FLL_SIZE * (long long)Nmod;

		do_div(Kpart, freq_in);

		K = Kpart & 0xFFFFFFFF;

		if ((K % 10) >= 5)
			K += 5;

		/* Move down to proper range now rounding is done */
		fll->k = K / 10;
		fll->lambda = 0;

		pr_debug("N=%x K=%x\n", fll->n, fll->k);
		break;

	default:
		gcd_fll = gcd(freq_out, freq_in);

		fll->k = (freq_out - (freq_in * fll->n)) / gcd_fll;
		fll->lambda = freq_in / gcd_fll;
		
	}

	return 0;
}

static int _wm8994_set_fll(struct snd_soc_codec *codec, int id, int src,
			  unsigned int freq_in, unsigned int freq_out)
{
	struct wm8994_priv *wm8994 = snd_soc_codec_get_drvdata(codec);
	struct wm8994 *control = wm8994->wm8994;
	int reg_offset, ret;
	struct fll_div fll;
	u16 reg, clk1, aif_reg, aif_src;
	unsigned long timeout;
	bool was_enabled;

	switch (id) {
	case WM8994_FLL1:
		reg_offset = 0;
		id = 0;
		aif_src = 0x10;
		break;
	case WM8994_FLL2:
		reg_offset = 0x20;
		id = 1;
		aif_src = 0x18;
		break;
	default:
		return -EINVAL;
	}

	reg = snd_soc_read(codec, WM8994_FLL1_CONTROL_1 + reg_offset);
	was_enabled = reg & WM8994_FLL1_ENA;

	switch (src) {
	case 0:
		/* Allow no source specification when stopping */
		if (freq_out)
			return -EINVAL;
		src = wm8994->fll[id].src;
		break;
	case WM8994_FLL_SRC_MCLK1:
	case WM8994_FLL_SRC_MCLK2:
	case WM8994_FLL_SRC_LRCLK:
	case WM8994_FLL_SRC_BCLK:
		break;
	case WM8994_FLL_SRC_INTERNAL:
		freq_in = 12000000;
		freq_out = 12000000;
		break;
	default:
		return -EINVAL;
	}

	/* Are we changing anything? */
	if (wm8994->fll[id].src == src &&
	    wm8994->fll[id].in == freq_in && wm8994->fll[id].out == freq_out)
		return 0;

	/* If we're stopping the FLL redo the old config - no
	 * registers will actually be written but we avoid GCC flow
	 * analysis bugs spewing warnings.
	 */
	if (freq_out)
		ret = wm8994_get_fll_config(control, &fll, freq_in, freq_out);
	else
		ret = wm8994_get_fll_config(control, &fll, wm8994->fll[id].in,
					    wm8994->fll[id].out);
	if (ret < 0)
		return ret;

	/* Make sure that we're not providing SYSCLK right now */
	clk1 = snd_soc_read(codec, WM8994_CLOCKING_1);
	if (clk1 & WM8994_SYSCLK_SRC)
		aif_reg = WM8994_AIF2_CLOCKING_1;
	else
		aif_reg = WM8994_AIF1_CLOCKING_1;
	reg = snd_soc_read(codec, aif_reg);

	if ((reg & WM8994_AIF1CLK_ENA) &&
	    (reg & WM8994_AIF1CLK_SRC_MASK) == aif_src) {
		dev_err(codec->dev, "FLL%d is currently providing SYSCLK\n",
			id + 1);
		return -EBUSY;
	}

	/* We always need to disable the FLL while reconfiguring */
	snd_soc_update_bits(codec, WM8994_FLL1_CONTROL_1 + reg_offset,
			    WM8994_FLL1_ENA, 0);

	if (wm8994->fll_byp && src == WM8994_FLL_SRC_BCLK &&
	    freq_in == freq_out && freq_out) {
		dev_dbg(codec->dev, "Bypassing FLL%d\n", id + 1);
		snd_soc_update_bits(codec, WM8994_FLL1_CONTROL_5 + reg_offset,
				    WM8958_FLL1_BYP, WM8958_FLL1_BYP);
		goto out;
	}

	reg = (fll.outdiv << WM8994_FLL1_OUTDIV_SHIFT) |
		(fll.fll_fratio << WM8994_FLL1_FRATIO_SHIFT);
	snd_soc_update_bits(codec, WM8994_FLL1_CONTROL_2 + reg_offset,
			    WM8994_FLL1_OUTDIV_MASK |
			    WM8994_FLL1_FRATIO_MASK, reg);

	snd_soc_update_bits(codec, WM8994_FLL1_CONTROL_3 + reg_offset,
			    WM8994_FLL1_K_MASK, fll.k);

	snd_soc_update_bits(codec, WM8994_FLL1_CONTROL_4 + reg_offset,
			    WM8994_FLL1_N_MASK,
			    fll.n << WM8994_FLL1_N_SHIFT);

	if (fll.lambda) {
		snd_soc_update_bits(codec, WM8958_FLL1_EFS_1 + reg_offset,
				    WM8958_FLL1_LAMBDA_MASK,
				    fll.lambda);
		snd_soc_update_bits(codec, WM8958_FLL1_EFS_2 + reg_offset,
				    WM8958_FLL1_EFS_ENA, WM8958_FLL1_EFS_ENA);
	} else {
		snd_soc_update_bits(codec, WM8958_FLL1_EFS_2 + reg_offset,
				    WM8958_FLL1_EFS_ENA, 0);
	}

	snd_soc_update_bits(codec, WM8994_FLL1_CONTROL_5 + reg_offset,
			    WM8994_FLL1_FRC_NCO | WM8958_FLL1_BYP |
			    WM8994_FLL1_REFCLK_DIV_MASK |
			    WM8994_FLL1_REFCLK_SRC_MASK,
			    ((src == WM8994_FLL_SRC_INTERNAL)
			     << WM8994_FLL1_FRC_NCO_SHIFT) |
			    (fll.clk_ref_div << WM8994_FLL1_REFCLK_DIV_SHIFT) |
			    (src - 1));

	/* Clear any pending completion from a previous failure */
	try_wait_for_completion(&wm8994->fll_locked[id]);

	/* Enable (with fractional mode if required) */
	if (freq_out) {
		/* Enable VMID if we need it */
		if (!was_enabled) {
			active_reference(codec);

			switch (control->type) {
			case WM8994:
				vmid_reference(codec);
				break;
			case WM8958:
				if (control->revision < 1)
					vmid_reference(codec);
				break;
			default:
				break;
			}
		}

		reg = WM8994_FLL1_ENA;

		if (fll.k)
			reg |= WM8994_FLL1_FRAC;
		if (src == WM8994_FLL_SRC_INTERNAL)
			reg |= WM8994_FLL1_OSC_ENA;

		snd_soc_update_bits(codec, WM8994_FLL1_CONTROL_1 + reg_offset,
				    WM8994_FLL1_ENA | WM8994_FLL1_OSC_ENA |
				    WM8994_FLL1_FRAC, reg);

		if (wm8994->fll_locked_irq) {
			timeout = wait_for_completion_timeout(&wm8994->fll_locked[id],
							      msecs_to_jiffies(10));
			if (timeout == 0)
				dev_warn(codec->dev,
					 "Timed out waiting for FLL lock\n");
		} else {
			msleep(5);
		}
	} else {
		if (was_enabled) {
			switch (control->type) {
			case WM8994:
				vmid_dereference(codec);
				break;
			case WM8958:
				if (control->revision < 1)
					vmid_dereference(codec);
				break;
			default:
				break;
			}

			active_dereference(codec);
		}
	}

out:
	wm8994->fll[id].in = freq_in;
	wm8994->fll[id].out = freq_out;
	wm8994->fll[id].src = src;

	configure_clock(codec);

	/*
	 * If SYSCLK will be less than 50kHz adjust AIFnCLK dividers
	 * for detection.
	 */
	if (max(wm8994->aifclk[0], wm8994->aifclk[1]) < 50000) {
		dev_dbg(codec->dev, "Configuring AIFs for 128fs\n");

		wm8994->aifdiv[0] = snd_soc_read(codec, WM8994_AIF1_RATE)
			& WM8994_AIF1CLK_RATE_MASK;
		wm8994->aifdiv[1] = snd_soc_read(codec, WM8994_AIF2_RATE)
			& WM8994_AIF1CLK_RATE_MASK;

		snd_soc_update_bits(codec, WM8994_AIF1_RATE,
				    WM8994_AIF1CLK_RATE_MASK, 0x1);
		snd_soc_update_bits(codec, WM8994_AIF2_RATE,
				    WM8994_AIF2CLK_RATE_MASK, 0x1);
	} else if (wm8994->aifdiv[0]) {
		snd_soc_update_bits(codec, WM8994_AIF1_RATE,
				    WM8994_AIF1CLK_RATE_MASK,
				    wm8994->aifdiv[0]);
		snd_soc_update_bits(codec, WM8994_AIF2_RATE,
				    WM8994_AIF2CLK_RATE_MASK,
				    wm8994->aifdiv[1]);

		wm8994->aifdiv[0] = 0;
		wm8994->aifdiv[1] = 0;
	}

	return 0;
}

static irqreturn_t wm8994_fll_locked_irq(int irq, void *data)
{
	struct completion *completion = data;

	complete(completion);

	return IRQ_HANDLED;
}

static int opclk_divs[] = { 10, 20, 30, 40, 55, 60, 80, 120, 160 };

static int wm8994_set_fll(struct snd_soc_dai *dai, int id, int src,
			  unsigned int freq_in, unsigned int freq_out)
{
	return _wm8994_set_fll(dai->codec, id, src, freq_in, freq_out);
}

static int wm8994_set_dai_sysclk(struct snd_soc_dai *dai,
		int clk_id, unsigned int freq, int dir)
{
	struct snd_soc_codec *codec = dai->codec;
	struct wm8994_priv *wm8994 = snd_soc_codec_get_drvdata(codec);
	int i;

	switch (dai->id) {
	case 1:
	case 2:
		break;

	default:
		/* AIF3 shares clocking with AIF1/2 */
		return -EINVAL;
	}

	switch (clk_id) {
	case WM8994_SYSCLK_MCLK1:
		wm8994->sysclk[dai->id - 1] = WM8994_SYSCLK_MCLK1;
		wm8994->mclk[0] = freq;
		dev_dbg(dai->dev, "AIF%d using MCLK1 at %uHz\n",
			dai->id, freq);
		break;

	case WM8994_SYSCLK_MCLK2:
		/* TODO: Set GPIO AF */
		wm8994->sysclk[dai->id - 1] = WM8994_SYSCLK_MCLK2;
		wm8994->mclk[1] = freq;
		dev_dbg(dai->dev, "AIF%d using MCLK2 at %uHz\n",
			dai->id, freq);
		break;

	case WM8994_SYSCLK_FLL1:
		wm8994->sysclk[dai->id - 1] = WM8994_SYSCLK_FLL1;
		dev_dbg(dai->dev, "AIF%d using FLL1\n", dai->id);
		break;

	case WM8994_SYSCLK_FLL2:
		wm8994->sysclk[dai->id - 1] = WM8994_SYSCLK_FLL2;
		dev_dbg(dai->dev, "AIF%d using FLL2\n", dai->id);
		break;

	case WM8994_SYSCLK_OPCLK:
		/* Special case - a division (times 10) is given and
		 * no effect on main clocking.
		 */
		if (freq) {
			for (i = 0; i < ARRAY_SIZE(opclk_divs); i++)
				if (opclk_divs[i] == freq)
					break;
			if (i == ARRAY_SIZE(opclk_divs))
				return -EINVAL;
			snd_soc_update_bits(codec, WM8994_CLOCKING_2,
					    WM8994_OPCLK_DIV_MASK, i);
			snd_soc_update_bits(codec, WM8994_POWER_MANAGEMENT_2,
					    WM8994_OPCLK_ENA, WM8994_OPCLK_ENA);
		} else {
			snd_soc_update_bits(codec, WM8994_POWER_MANAGEMENT_2,
					    WM8994_OPCLK_ENA, 0);
		}

	default:
		return -EINVAL;
	}

	configure_clock(codec);

	/*
	 * If SYSCLK will be less than 50kHz adjust AIFnCLK dividers
	 * for detection.
	 */
	if (max(wm8994->aifclk[0], wm8994->aifclk[1]) < 50000) {
		dev_dbg(codec->dev, "Configuring AIFs for 128fs\n");

		wm8994->aifdiv[0] = snd_soc_read(codec, WM8994_AIF1_RATE)
			& WM8994_AIF1CLK_RATE_MASK;
		wm8994->aifdiv[1] = snd_soc_read(codec, WM8994_AIF2_RATE)
			& WM8994_AIF1CLK_RATE_MASK;

		snd_soc_update_bits(codec, WM8994_AIF1_RATE,
				    WM8994_AIF1CLK_RATE_MASK, 0x1);
		snd_soc_update_bits(codec, WM8994_AIF2_RATE,
				    WM8994_AIF2CLK_RATE_MASK, 0x1);
	} else if (wm8994->aifdiv[0]) {
		snd_soc_update_bits(codec, WM8994_AIF1_RATE,
				    WM8994_AIF1CLK_RATE_MASK,
				    wm8994->aifdiv[0]);
		snd_soc_update_bits(codec, WM8994_AIF2_RATE,
				    WM8994_AIF2CLK_RATE_MASK,
				    wm8994->aifdiv[1]);

		wm8994->aifdiv[0] = 0;
		wm8994->aifdiv[1] = 0;
	}

	return 0;
}

static int wm8994_set_bias_level(struct snd_soc_codec *codec,
				 enum snd_soc_bias_level level)
{
	struct wm8994_priv *wm8994 = snd_soc_codec_get_drvdata(codec);
	struct wm8994 *control = wm8994->wm8994;

	wm_hubs_set_bias_level(codec, level);

	switch (level) {
	case SND_SOC_BIAS_ON:
		break;

	case SND_SOC_BIAS_PREPARE:
		/* MICBIAS into regulating mode */
		switch (control->type) {
		case WM8958:
		case WM1811:
			snd_soc_update_bits(codec, WM8958_MICBIAS1,
					    WM8958_MICB1_MODE, 0);
			snd_soc_update_bits(codec, WM8958_MICBIAS2,
					    WM8958_MICB2_MODE, 0);
			break;
		default:
			break;
		}

		if (codec->dapm.bias_level == SND_SOC_BIAS_STANDBY)
			active_reference(codec);
		break;

	case SND_SOC_BIAS_STANDBY:
		if (codec->dapm.bias_level == SND_SOC_BIAS_OFF) {
			switch (control->type) {
			case WM8958:
				if (control->revision == 0) {
					/* Optimise performance for rev A */
					snd_soc_update_bits(codec,
							    WM8958_CHARGE_PUMP_2,
							    WM8958_CP_DISCH,
							    WM8958_CP_DISCH);
				}
				break;

			default:
				break;
			}

			/* Discharge LINEOUT1 & 2 */
			snd_soc_update_bits(codec, WM8994_ANTIPOP_1,
					    WM8994_LINEOUT1_DISCH |
					    WM8994_LINEOUT2_DISCH,
					    WM8994_LINEOUT1_DISCH |
					    WM8994_LINEOUT2_DISCH);
		}

		if (codec->dapm.bias_level == SND_SOC_BIAS_PREPARE)
			active_dereference(codec);

		/* MICBIAS into bypass mode on newer devices */
		switch (control->type) {
		case WM8958:
		case WM1811:
			snd_soc_update_bits(codec, WM8958_MICBIAS1,
					    WM8958_MICB1_MODE,
					    WM8958_MICB1_MODE);
			snd_soc_update_bits(codec, WM8958_MICBIAS2,
					    WM8958_MICB2_MODE,
					    WM8958_MICB2_MODE);
			break;
		default:
			break;
		}
		break;

	case SND_SOC_BIAS_OFF:
		if (codec->dapm.bias_level == SND_SOC_BIAS_STANDBY)
			wm8994->cur_fw = NULL;
		break;
	}

	codec->dapm.bias_level = level;

	return 0;
}

int wm8994_vmid_mode(struct snd_soc_codec *codec, enum wm8994_vmid_mode mode)
{
	struct wm8994_priv *wm8994 = snd_soc_codec_get_drvdata(codec);
	struct snd_soc_dapm_context *dapm = &codec->dapm;

	switch (mode) {
	case WM8994_VMID_NORMAL:
		snd_soc_dapm_mutex_lock(dapm);

		if (wm8994->hubs.lineout1_se) {
			snd_soc_dapm_disable_pin_unlocked(dapm,
							  "LINEOUT1N Driver");
			snd_soc_dapm_disable_pin_unlocked(dapm,
							  "LINEOUT1P Driver");
		}
		if (wm8994->hubs.lineout2_se) {
			snd_soc_dapm_disable_pin_unlocked(dapm,
							  "LINEOUT2N Driver");
			snd_soc_dapm_disable_pin_unlocked(dapm,
							  "LINEOUT2P Driver");
		}

		/* Do the sync with the old mode to allow it to clean up */
		snd_soc_dapm_sync_unlocked(dapm);
		wm8994->vmid_mode = mode;

		snd_soc_dapm_mutex_unlock(dapm);
		break;

	case WM8994_VMID_FORCE:
		snd_soc_dapm_mutex_lock(dapm);

		if (wm8994->hubs.lineout1_se) {
			snd_soc_dapm_force_enable_pin_unlocked(dapm,
							       "LINEOUT1N Driver");
			snd_soc_dapm_force_enable_pin_unlocked(dapm,
							       "LINEOUT1P Driver");
		}
		if (wm8994->hubs.lineout2_se) {
			snd_soc_dapm_force_enable_pin_unlocked(dapm,
							       "LINEOUT2N Driver");
			snd_soc_dapm_force_enable_pin_unlocked(dapm,
							       "LINEOUT2P Driver");
		}

		wm8994->vmid_mode = mode;
		snd_soc_dapm_sync_unlocked(dapm);

		snd_soc_dapm_mutex_unlock(dapm);
		break;

	default:
		return -EINVAL;
	}

	return 0;
}

static int wm8994_set_dai_fmt(struct snd_soc_dai *dai, unsigned int fmt)
{
	struct snd_soc_codec *codec = dai->codec;
	struct wm8994_priv *wm8994 = snd_soc_codec_get_drvdata(codec);
	struct wm8994 *control = wm8994->wm8994;
	int ms_reg;
	int aif1_reg;
	int dac_reg;
	int adc_reg;
	int ms = 0;
	int aif1 = 0;
	int lrclk = 0;

	switch (dai->id) {
	case 1:
		ms_reg = WM8994_AIF1_MASTER_SLAVE;
		aif1_reg = WM8994_AIF1_CONTROL_1;
		dac_reg = WM8994_AIF1DAC_LRCLK;
		adc_reg = WM8994_AIF1ADC_LRCLK;
		break;
	case 2:
		ms_reg = WM8994_AIF2_MASTER_SLAVE;
		aif1_reg = WM8994_AIF2_CONTROL_1;
		dac_reg = WM8994_AIF1DAC_LRCLK;
		adc_reg = WM8994_AIF1ADC_LRCLK;
		break;
	default:
		return -EINVAL;
	}

	switch (fmt & SND_SOC_DAIFMT_MASTER_MASK) {
	case SND_SOC_DAIFMT_CBS_CFS:
		break;
	case SND_SOC_DAIFMT_CBM_CFM:
		ms = WM8994_AIF1_MSTR;
		break;
	default:
		return -EINVAL;
	}

	switch (fmt & SND_SOC_DAIFMT_FORMAT_MASK) {
	case SND_SOC_DAIFMT_DSP_B:
		aif1 |= WM8994_AIF1_LRCLK_INV;
		lrclk |= WM8958_AIF1_LRCLK_INV;
	case SND_SOC_DAIFMT_DSP_A:
		aif1 |= 0x18;
		break;
	case SND_SOC_DAIFMT_I2S:
		aif1 |= 0x10;
		break;
	case SND_SOC_DAIFMT_RIGHT_J:
		break;
	case SND_SOC_DAIFMT_LEFT_J:
		aif1 |= 0x8;
		break;
	default:
		return -EINVAL;
	}

	switch (fmt & SND_SOC_DAIFMT_FORMAT_MASK) {
	case SND_SOC_DAIFMT_DSP_A:
	case SND_SOC_DAIFMT_DSP_B:
		/* frame inversion not valid for DSP modes */
		switch (fmt & SND_SOC_DAIFMT_INV_MASK) {
		case SND_SOC_DAIFMT_NB_NF:
			break;
		case SND_SOC_DAIFMT_IB_NF:
			aif1 |= WM8994_AIF1_BCLK_INV;
			break;
		default:
			return -EINVAL;
		}
		break;

	case SND_SOC_DAIFMT_I2S:
	case SND_SOC_DAIFMT_RIGHT_J:
	case SND_SOC_DAIFMT_LEFT_J:
		switch (fmt & SND_SOC_DAIFMT_INV_MASK) {
		case SND_SOC_DAIFMT_NB_NF:
			break;
		case SND_SOC_DAIFMT_IB_IF:
			aif1 |= WM8994_AIF1_BCLK_INV | WM8994_AIF1_LRCLK_INV;
			lrclk |= WM8958_AIF1_LRCLK_INV;
			break;
		case SND_SOC_DAIFMT_IB_NF:
			aif1 |= WM8994_AIF1_BCLK_INV;
			break;
		case SND_SOC_DAIFMT_NB_IF:
			aif1 |= WM8994_AIF1_LRCLK_INV;
			lrclk |= WM8958_AIF1_LRCLK_INV;
			break;
		default:
			return -EINVAL;
		}
		break;
	default:
		return -EINVAL;
	}

	/* The AIF2 format configuration needs to be mirrored to AIF3
	 * on WM8958 if it's in use so just do it all the time. */
	switch (control->type) {
	case WM1811:
	case WM8958:
		if (dai->id == 2)
			snd_soc_update_bits(codec, WM8958_AIF3_CONTROL_1,
					    WM8994_AIF1_LRCLK_INV |
					    WM8958_AIF3_FMT_MASK, aif1);
		break;

	default:
		break;
	}

	snd_soc_update_bits(codec, aif1_reg,
			    WM8994_AIF1_BCLK_INV | WM8994_AIF1_LRCLK_INV |
			    WM8994_AIF1_FMT_MASK,
			    aif1);
	snd_soc_update_bits(codec, ms_reg, WM8994_AIF1_MSTR,
			    ms);
	snd_soc_update_bits(codec, dac_reg,
			    WM8958_AIF1_LRCLK_INV, lrclk);
	snd_soc_update_bits(codec, adc_reg,
			    WM8958_AIF1_LRCLK_INV, lrclk);

	return 0;
}

static struct {
	int val, rate;
} srs[] = {
	{ 0,   8000 },
	{ 1,  11025 },
	{ 2,  12000 },
	{ 3,  16000 },
	{ 4,  22050 },
	{ 5,  24000 },
	{ 6,  32000 },
	{ 7,  44100 },
	{ 8,  48000 },
	{ 9,  88200 },
	{ 10, 96000 },
};

static int fs_ratios[] = {
	64, 128, 192, 256, 348, 512, 768, 1024, 1408, 1536
};

static int bclk_divs[] = {
	10, 15, 20, 30, 40, 50, 60, 80, 110, 120, 160, 220, 240, 320, 440, 480,
	640, 880, 960, 1280, 1760, 1920
};

static int wm8994_hw_params(struct snd_pcm_substream *substream,
			    struct snd_pcm_hw_params *params,
			    struct snd_soc_dai *dai)
{
	struct snd_soc_codec *codec = dai->codec;
	struct wm8994_priv *wm8994 = snd_soc_codec_get_drvdata(codec);
	struct wm8994 *control = wm8994->wm8994;
	struct wm8994_pdata *pdata = &control->pdata;
	int aif1_reg;
	int aif2_reg;
	int bclk_reg;
	int lrclk_reg;
	int rate_reg;
	int aif1 = 0;
	int aif2 = 0;
	int bclk = 0;
	int lrclk = 0;
	int rate_val = 0;
	int id = dai->id - 1;

	int i, cur_val, best_val, bclk_rate, best;

	switch (dai->id) {
	case 1:
		aif1_reg = WM8994_AIF1_CONTROL_1;
		aif2_reg = WM8994_AIF1_CONTROL_2;
		bclk_reg = WM8994_AIF1_BCLK;
		rate_reg = WM8994_AIF1_RATE;
		if (substream->stream == SNDRV_PCM_STREAM_PLAYBACK ||
		    wm8994->lrclk_shared[0]) {
			lrclk_reg = WM8994_AIF1DAC_LRCLK;
		} else {
			lrclk_reg = WM8994_AIF1ADC_LRCLK;
			dev_dbg(codec->dev, "AIF1 using split LRCLK\n");
		}
		break;
	case 2:
		aif1_reg = WM8994_AIF2_CONTROL_1;
		aif2_reg = WM8994_AIF2_CONTROL_2;
		bclk_reg = WM8994_AIF2_BCLK;
		rate_reg = WM8994_AIF2_RATE;
		if (substream->stream == SNDRV_PCM_STREAM_PLAYBACK ||
		    wm8994->lrclk_shared[1]) {
			lrclk_reg = WM8994_AIF2DAC_LRCLK;
		} else {
			lrclk_reg = WM8994_AIF2ADC_LRCLK;
			dev_dbg(codec->dev, "AIF2 using split LRCLK\n");
		}
		break;
	default:
		return -EINVAL;
	}

	bclk_rate = params_rate(params);
	switch (params_format(params)) {
	case SNDRV_PCM_FORMAT_S16_LE:
		bclk_rate *= 16;
		break;
	case SNDRV_PCM_FORMAT_S20_3LE:
		bclk_rate *= 20;
		aif1 |= 0x20;
		break;
	case SNDRV_PCM_FORMAT_S24_LE:
		bclk_rate *= 24;
		aif1 |= 0x40;
		break;
	case SNDRV_PCM_FORMAT_S32_LE:
		bclk_rate *= 32;
		aif1 |= 0x60;
		break;
	default:
		return -EINVAL;
	}

	wm8994->channels[id] = params_channels(params);
	if (pdata->max_channels_clocked[id] &&
	    wm8994->channels[id] > pdata->max_channels_clocked[id]) {
		dev_dbg(dai->dev, "Constraining channels to %d from %d\n",
			pdata->max_channels_clocked[id], wm8994->channels[id]);
		wm8994->channels[id] = pdata->max_channels_clocked[id];
	}

	switch (wm8994->channels[id]) {
	case 1:
	case 2:
		bclk_rate *= 2;
		break;
	default:
		bclk_rate *= 4;
		break;
	}

	/* Try to find an appropriate sample rate; look for an exact match. */
	for (i = 0; i < ARRAY_SIZE(srs); i++)
		if (srs[i].rate == params_rate(params))
			break;
	if (i == ARRAY_SIZE(srs))
		return -EINVAL;
	rate_val |= srs[i].val << WM8994_AIF1_SR_SHIFT;

	dev_dbg(dai->dev, "Sample rate is %dHz\n", srs[i].rate);
	dev_dbg(dai->dev, "AIF%dCLK is %dHz, target BCLK %dHz\n",
		dai->id, wm8994->aifclk[id], bclk_rate);

	if (wm8994->channels[id] == 1 &&
	    (snd_soc_read(codec, aif1_reg) & 0x18) == 0x18)
		aif2 |= WM8994_AIF1_MONO;

	if (wm8994->aifclk[id] == 0) {
		dev_err(dai->dev, "AIF%dCLK not configured\n", dai->id);
		return -EINVAL;
	}

	/* AIFCLK/fs ratio; look for a close match in either direction */
	best = 0;
	best_val = abs((fs_ratios[0] * params_rate(params))
		       - wm8994->aifclk[id]);
	for (i = 1; i < ARRAY_SIZE(fs_ratios); i++) {
		cur_val = abs((fs_ratios[i] * params_rate(params))
			      - wm8994->aifclk[id]);
		if (cur_val >= best_val)
			continue;
		best = i;
		best_val = cur_val;
	}
	dev_dbg(dai->dev, "Selected AIF%dCLK/fs = %d\n",
		dai->id, fs_ratios[best]);
	rate_val |= best;

	/* We may not get quite the right frequency if using
	 * approximate clocks so look for the closest match that is
	 * higher than the target (we need to ensure that there enough
	 * BCLKs to clock out the samples).
	 */
	best = 0;
	for (i = 0; i < ARRAY_SIZE(bclk_divs); i++) {
		cur_val = (wm8994->aifclk[id] * 10 / bclk_divs[i]) - bclk_rate;
		if (cur_val < 0) /* BCLK table is sorted */
			break;
		best = i;
	}
	bclk_rate = wm8994->aifclk[id] * 10 / bclk_divs[best];
	dev_dbg(dai->dev, "Using BCLK_DIV %d for actual BCLK %dHz\n",
		bclk_divs[best], bclk_rate);
	bclk |= best << WM8994_AIF1_BCLK_DIV_SHIFT;

	lrclk = bclk_rate / params_rate(params);
	if (!lrclk) {
		dev_err(dai->dev, "Unable to generate LRCLK from %dHz BCLK\n",
			bclk_rate);
		return -EINVAL;
	}
	dev_dbg(dai->dev, "Using LRCLK rate %d for actual LRCLK %dHz\n",
		lrclk, bclk_rate / lrclk);

	snd_soc_update_bits(codec, aif1_reg, WM8994_AIF1_WL_MASK, aif1);
	snd_soc_update_bits(codec, aif2_reg, WM8994_AIF1_MONO, aif2);
	snd_soc_update_bits(codec, bclk_reg, WM8994_AIF1_BCLK_DIV_MASK, bclk);
	snd_soc_update_bits(codec, lrclk_reg, WM8994_AIF1DAC_RATE_MASK,
			    lrclk);
	snd_soc_update_bits(codec, rate_reg, WM8994_AIF1_SR_MASK |
			    WM8994_AIF1CLK_RATE_MASK, rate_val);

	if (substream->stream == SNDRV_PCM_STREAM_PLAYBACK) {
		switch (dai->id) {
		case 1:
			wm8994->dac_rates[0] = params_rate(params);
			wm8994_set_retune_mobile(codec, 0);
			wm8994_set_retune_mobile(codec, 1);
			break;
		case 2:
			wm8994->dac_rates[1] = params_rate(params);
			wm8994_set_retune_mobile(codec, 2);
			break;
		}
	}

	return 0;
}

static int wm8994_aif3_hw_params(struct snd_pcm_substream *substream,
				 struct snd_pcm_hw_params *params,
				 struct snd_soc_dai *dai)
{
	struct snd_soc_codec *codec = dai->codec;
	struct wm8994_priv *wm8994 = snd_soc_codec_get_drvdata(codec);
	struct wm8994 *control = wm8994->wm8994;
	int aif1_reg;
	int aif1 = 0;

	switch (dai->id) {
	case 3:
		switch (control->type) {
		case WM1811:
		case WM8958:
			aif1_reg = WM8958_AIF3_CONTROL_1;
			break;
		default:
			return 0;
		}
		break;
	default:
		return 0;
	}

	switch (params_format(params)) {
	case SNDRV_PCM_FORMAT_S16_LE:
		break;
	case SNDRV_PCM_FORMAT_S20_3LE:
		aif1 |= 0x20;
		break;
	case SNDRV_PCM_FORMAT_S24_LE:
		aif1 |= 0x40;
		break;
	case SNDRV_PCM_FORMAT_S32_LE:
		aif1 |= 0x60;
		break;
	default:
		return -EINVAL;
	}

	return snd_soc_update_bits(codec, aif1_reg, WM8994_AIF1_WL_MASK, aif1);
}

static int wm8994_aif_mute(struct snd_soc_dai *codec_dai, int mute)
{
	struct snd_soc_codec *codec = codec_dai->codec;
	int mute_reg;
	int reg;

	switch (codec_dai->id) {
	case 1:
		mute_reg = WM8994_AIF1_DAC1_FILTERS_1;
		break;
	case 2:
		mute_reg = WM8994_AIF2_DAC_FILTERS_1;
		break;
	default:
		return -EINVAL;
	}

	if (mute)
		reg = WM8994_AIF1DAC1_MUTE;
	else
		reg = 0;

	snd_soc_update_bits(codec, mute_reg, WM8994_AIF1DAC1_MUTE, reg);

	return 0;
}

static int wm8994_set_tristate(struct snd_soc_dai *codec_dai, int tristate)
{
	struct snd_soc_codec *codec = codec_dai->codec;
	int reg, val, mask;

	switch (codec_dai->id) {
	case 1:
		reg = WM8994_AIF1_MASTER_SLAVE;
		mask = WM8994_AIF1_TRI;
		break;
	case 2:
		reg = WM8994_AIF2_MASTER_SLAVE;
		mask = WM8994_AIF2_TRI;
		break;
	default:
		return -EINVAL;
	}

	if (tristate)
		val = mask;
	else
		val = 0;

	return snd_soc_update_bits(codec, reg, mask, val);
}

static int wm8994_aif2_probe(struct snd_soc_dai *dai)
{
	struct snd_soc_codec *codec = dai->codec;

	/* Disable the pulls on the AIF if we're using it to save power. */
	snd_soc_update_bits(codec, WM8994_GPIO_3,
			    WM8994_GPN_PU | WM8994_GPN_PD, 0);
	snd_soc_update_bits(codec, WM8994_GPIO_4,
			    WM8994_GPN_PU | WM8994_GPN_PD, 0);
	snd_soc_update_bits(codec, WM8994_GPIO_5,
			    WM8994_GPN_PU | WM8994_GPN_PD, 0);

	return 0;
}

#define WM8994_RATES SNDRV_PCM_RATE_8000_96000

#define WM8994_FORMATS (SNDRV_PCM_FMTBIT_S16_LE | SNDRV_PCM_FMTBIT_S20_3LE |\
			SNDRV_PCM_FMTBIT_S24_LE | SNDRV_PCM_FMTBIT_S32_LE)

static const struct snd_soc_dai_ops wm8994_aif1_dai_ops = {
	.set_sysclk	= wm8994_set_dai_sysclk,
	.set_fmt	= wm8994_set_dai_fmt,
	.hw_params	= wm8994_hw_params,
	.digital_mute	= wm8994_aif_mute,
	.set_pll	= wm8994_set_fll,
	.set_tristate	= wm8994_set_tristate,
};

static const struct snd_soc_dai_ops wm8994_aif2_dai_ops = {
	.set_sysclk	= wm8994_set_dai_sysclk,
	.set_fmt	= wm8994_set_dai_fmt,
	.hw_params	= wm8994_hw_params,
	.digital_mute   = wm8994_aif_mute,
	.set_pll	= wm8994_set_fll,
	.set_tristate	= wm8994_set_tristate,
};

static const struct snd_soc_dai_ops wm8994_aif3_dai_ops = {
	.hw_params	= wm8994_aif3_hw_params,
};

static struct snd_soc_dai_driver wm8994_dai[] = {
	{
		.name = "wm8994-aif1",
		.id = 1,
		.playback = {
			.stream_name = "AIF1 Playback",
			.channels_min = 1,
			.channels_max = 2,
			.rates = WM8994_RATES,
			.formats = WM8994_FORMATS,
			.sig_bits = 24,
		},
		.capture = {
			.stream_name = "AIF1 Capture",
			.channels_min = 1,
			.channels_max = 2,
			.rates = WM8994_RATES,
			.formats = WM8994_FORMATS,
			.sig_bits = 24,
		 },
		.ops = &wm8994_aif1_dai_ops,
	},
	{
		.name = "wm8994-aif2",
		.id = 2,
		.playback = {
			.stream_name = "AIF2 Playback",
			.channels_min = 1,
			.channels_max = 2,
			.rates = WM8994_RATES,
			.formats = WM8994_FORMATS,
			.sig_bits = 24,
		},
		.capture = {
			.stream_name = "AIF2 Capture",
			.channels_min = 1,
			.channels_max = 2,
			.rates = WM8994_RATES,
			.formats = WM8994_FORMATS,
			.sig_bits = 24,
		},
		.probe = wm8994_aif2_probe,
		.ops = &wm8994_aif2_dai_ops,
	},
	{
		.name = "wm8994-aif3",
		.id = 3,
		.playback = {
			.stream_name = "AIF3 Playback",
			.channels_min = 1,
			.channels_max = 2,
			.rates = WM8994_RATES,
			.formats = WM8994_FORMATS,
			.sig_bits = 24,
		},
		.capture = {
			.stream_name = "AIF3 Capture",
			.channels_min = 1,
			.channels_max = 2,
			.rates = WM8994_RATES,
			.formats = WM8994_FORMATS,
			.sig_bits = 24,
		 },
		.ops = &wm8994_aif3_dai_ops,
	}
};

#ifdef CONFIG_PM
static int wm8994_codec_suspend(struct snd_soc_codec *codec)
{
	struct wm8994_priv *wm8994 = snd_soc_codec_get_drvdata(codec);
	int i, ret;

	for (i = 0; i < ARRAY_SIZE(wm8994->fll); i++) {
		memcpy(&wm8994->fll_suspend[i], &wm8994->fll[i],
		       sizeof(struct wm8994_fll_config));
		ret = _wm8994_set_fll(codec, i + 1, 0, 0, 0);
		if (ret < 0)
			dev_warn(codec->dev, "Failed to stop FLL%d: %d\n",
				 i + 1, ret);
	}

	wm8994_set_bias_level(codec, SND_SOC_BIAS_OFF);

	return 0;
}

static int wm8994_codec_resume(struct snd_soc_codec *codec)
{
	struct wm8994_priv *wm8994 = snd_soc_codec_get_drvdata(codec);
	int i, ret;

	for (i = 0; i < ARRAY_SIZE(wm8994->fll); i++) {
		if (!wm8994->fll_suspend[i].out)
			continue;

		ret = _wm8994_set_fll(codec, i + 1,
				     wm8994->fll_suspend[i].src,
				     wm8994->fll_suspend[i].in,
				     wm8994->fll_suspend[i].out);
		if (ret < 0)
			dev_warn(codec->dev, "Failed to restore FLL%d: %d\n",
				 i + 1, ret);
	}

	return 0;
}
#else
#define wm8994_codec_suspend NULL
#define wm8994_codec_resume NULL
#endif

static void wm8994_handle_retune_mobile_pdata(struct wm8994_priv *wm8994)
{
	struct snd_soc_codec *codec = wm8994->hubs.codec;
	struct wm8994 *control = wm8994->wm8994;
	struct wm8994_pdata *pdata = &control->pdata;
	struct snd_kcontrol_new controls[] = {
		SOC_ENUM_EXT("AIF1.1 EQ Mode",
			     wm8994->retune_mobile_enum,
			     wm8994_get_retune_mobile_enum,
			     wm8994_put_retune_mobile_enum),
		SOC_ENUM_EXT("AIF1.2 EQ Mode",
			     wm8994->retune_mobile_enum,
			     wm8994_get_retune_mobile_enum,
			     wm8994_put_retune_mobile_enum),
		SOC_ENUM_EXT("AIF2 EQ Mode",
			     wm8994->retune_mobile_enum,
			     wm8994_get_retune_mobile_enum,
			     wm8994_put_retune_mobile_enum),
	};
	int ret, i, j;
	const char **t;

	/* We need an array of texts for the enum API but the number
	 * of texts is likely to be less than the number of
	 * configurations due to the sample rate dependency of the
	 * configurations. */
	wm8994->num_retune_mobile_texts = 0;
	wm8994->retune_mobile_texts = NULL;
	for (i = 0; i < pdata->num_retune_mobile_cfgs; i++) {
		for (j = 0; j < wm8994->num_retune_mobile_texts; j++) {
			if (strcmp(pdata->retune_mobile_cfgs[i].name,
				   wm8994->retune_mobile_texts[j]) == 0)
				break;
		}

		if (j != wm8994->num_retune_mobile_texts)
			continue;

		/* Expand the array... */
		t = krealloc(wm8994->retune_mobile_texts,
			     sizeof(char *) *
			     (wm8994->num_retune_mobile_texts + 1),
			     GFP_KERNEL);
		if (t == NULL)
			continue;

		/* ...store the new entry... */
		t[wm8994->num_retune_mobile_texts] =
			pdata->retune_mobile_cfgs[i].name;

		/* ...and remember the new version. */
		wm8994->num_retune_mobile_texts++;
		wm8994->retune_mobile_texts = t;
	}

	dev_dbg(codec->dev, "Allocated %d unique ReTune Mobile names\n",
		wm8994->num_retune_mobile_texts);

	wm8994->retune_mobile_enum.items = wm8994->num_retune_mobile_texts;
	wm8994->retune_mobile_enum.texts = wm8994->retune_mobile_texts;

	ret = snd_soc_add_codec_controls(wm8994->hubs.codec, controls,
				   ARRAY_SIZE(controls));
	if (ret != 0)
		dev_err(wm8994->hubs.codec->dev,
			"Failed to add ReTune Mobile controls: %d\n", ret);
}

static void wm8994_handle_pdata(struct wm8994_priv *wm8994)
{
	struct snd_soc_codec *codec = wm8994->hubs.codec;
	struct wm8994 *control = wm8994->wm8994;
	struct wm8994_pdata *pdata = &control->pdata;
	int ret, i;

	if (!pdata)
		return;

	wm_hubs_handle_analogue_pdata(codec, pdata->lineout1_diff,
				      pdata->lineout2_diff,
				      pdata->lineout1fb,
				      pdata->lineout2fb,
				      pdata->jd_scthr,
				      pdata->jd_thr,
				      pdata->micb1_delay,
				      pdata->micb2_delay,
				      pdata->micbias1_lvl,
				      pdata->micbias2_lvl);

	dev_dbg(codec->dev, "%d DRC configurations\n", pdata->num_drc_cfgs);

	if (pdata->num_drc_cfgs) {
		struct snd_kcontrol_new controls[] = {
			SOC_ENUM_EXT("AIF1DRC1 Mode", wm8994->drc_enum,
				     wm8994_get_drc_enum, wm8994_put_drc_enum),
			SOC_ENUM_EXT("AIF1DRC2 Mode", wm8994->drc_enum,
				     wm8994_get_drc_enum, wm8994_put_drc_enum),
			SOC_ENUM_EXT("AIF2DRC Mode", wm8994->drc_enum,
				     wm8994_get_drc_enum, wm8994_put_drc_enum),
		};

		/* We need an array of texts for the enum API */
		wm8994->drc_texts = devm_kzalloc(wm8994->hubs.codec->dev,
			    sizeof(char *) * pdata->num_drc_cfgs, GFP_KERNEL);
		if (!wm8994->drc_texts) {
			dev_err(wm8994->hubs.codec->dev,
				"Failed to allocate %d DRC config texts\n",
				pdata->num_drc_cfgs);
			return;
		}

		for (i = 0; i < pdata->num_drc_cfgs; i++)
			wm8994->drc_texts[i] = pdata->drc_cfgs[i].name;

		wm8994->drc_enum.items = pdata->num_drc_cfgs;
		wm8994->drc_enum.texts = wm8994->drc_texts;

		ret = snd_soc_add_codec_controls(wm8994->hubs.codec, controls,
					   ARRAY_SIZE(controls));
		for (i = 0; i < WM8994_NUM_DRC; i++)
			wm8994_set_drc(codec, i);
	} else {
		ret = snd_soc_add_codec_controls(wm8994->hubs.codec,
						 wm8994_drc_controls,
						 ARRAY_SIZE(wm8994_drc_controls));
	}

	if (ret != 0)
		dev_err(wm8994->hubs.codec->dev,
			"Failed to add DRC mode controls: %d\n", ret);


	dev_dbg(codec->dev, "%d ReTune Mobile configurations\n",
		pdata->num_retune_mobile_cfgs);

	if (pdata->num_retune_mobile_cfgs)
		wm8994_handle_retune_mobile_pdata(wm8994);
	else
		snd_soc_add_codec_controls(wm8994->hubs.codec, wm8994_eq_controls,
				     ARRAY_SIZE(wm8994_eq_controls));

	for (i = 0; i < ARRAY_SIZE(pdata->micbias); i++) {
		if (pdata->micbias[i]) {
			snd_soc_write(codec, WM8958_MICBIAS1 + i,
				pdata->micbias[i] & 0xffff);
		}
	}
}

/**
 * wm8994_mic_detect - Enable microphone detection via the WM8994 IRQ
 *
 * @codec:   WM8994 codec
 * @jack:    jack to report detection events on
 * @micbias: microphone bias to detect on
 *
 * Enable microphone detection via IRQ on the WM8994.  If GPIOs are
 * being used to bring out signals to the processor then only platform
 * data configuration is needed for WM8994 and processor GPIOs should
 * be configured using snd_soc_jack_add_gpios() instead.
 *
 * Configuration of detection levels is available via the micbias1_lvl
 * and micbias2_lvl platform data members.
 */
int wm8994_mic_detect(struct snd_soc_codec *codec, struct snd_soc_jack *jack,
		      int micbias)
{
	struct wm8994_priv *wm8994 = snd_soc_codec_get_drvdata(codec);
	struct wm8994_micdet *micdet;
	struct wm8994 *control = wm8994->wm8994;
	int reg, ret;

	if (control->type != WM8994) {
		dev_warn(codec->dev, "Not a WM8994\n");
		return -EINVAL;
	}

	switch (micbias) {
	case 1:
		micdet = &wm8994->micdet[0];
		if (jack)
			ret = snd_soc_dapm_force_enable_pin(&codec->dapm,
							    "MICBIAS1");
		else
			ret = snd_soc_dapm_disable_pin(&codec->dapm,
						       "MICBIAS1");
		break;
	case 2:
		micdet = &wm8994->micdet[1];
		if (jack)
			ret = snd_soc_dapm_force_enable_pin(&codec->dapm,
							    "MICBIAS1");
		else
			ret = snd_soc_dapm_disable_pin(&codec->dapm,
						       "MICBIAS1");
		break;
	default:
		dev_warn(codec->dev, "Invalid MICBIAS %d\n", micbias);
		return -EINVAL;
	}

	if (ret != 0)
		dev_warn(codec->dev, "Failed to configure MICBIAS%d: %d\n",
			 micbias, ret);

	dev_dbg(codec->dev, "Configuring microphone detection on %d %p\n",
		micbias, jack);

	/* Store the configuration */
	micdet->jack = jack;
	micdet->detecting = true;

	/* If either of the jacks is set up then enable detection */
	if (wm8994->micdet[0].jack || wm8994->micdet[1].jack)
		reg = WM8994_MICD_ENA;
	else
		reg = 0;

	snd_soc_update_bits(codec, WM8994_MICBIAS, WM8994_MICD_ENA, reg);

	/* enable MICDET and MICSHRT deboune */
	snd_soc_update_bits(codec, WM8994_IRQ_DEBOUNCE,
			    WM8994_MIC1_DET_DB_MASK | WM8994_MIC1_SHRT_DB_MASK |
			    WM8994_MIC2_DET_DB_MASK | WM8994_MIC2_SHRT_DB_MASK,
			    WM8994_MIC1_DET_DB | WM8994_MIC1_SHRT_DB);

	snd_soc_dapm_sync(&codec->dapm);

	return 0;
}
EXPORT_SYMBOL_GPL(wm8994_mic_detect);

static void wm8994_mic_work(struct work_struct *work)
{
	struct wm8994_priv *priv = container_of(work,
						struct wm8994_priv,
						mic_work.work);
	struct regmap *regmap = priv->wm8994->regmap;
	struct device *dev = priv->wm8994->dev;
	unsigned int reg;
	int ret;
	int report;

	pm_runtime_get_sync(dev);

	ret = regmap_read(regmap, WM8994_INTERRUPT_RAW_STATUS_2, &reg);
	if (ret < 0) {
		dev_err(dev, "Failed to read microphone status: %d\n",
			ret);
		pm_runtime_put(dev);
		return;
	}

	dev_dbg(dev, "Microphone status: %x\n", reg);

	report = 0;
	if (reg & WM8994_MIC1_DET_STS) {
		if (priv->micdet[0].detecting)
			report = SND_JACK_HEADSET;
	}
	if (reg & WM8994_MIC1_SHRT_STS) {
		if (priv->micdet[0].detecting)
			report = SND_JACK_HEADPHONE;
		else
			report |= SND_JACK_BTN_0;
	}
	if (report)
		priv->micdet[0].detecting = false;
	else
		priv->micdet[0].detecting = true;

	snd_soc_jack_report(priv->micdet[0].jack, report,
			    SND_JACK_HEADSET | SND_JACK_BTN_0);

	report = 0;
	if (reg & WM8994_MIC2_DET_STS) {
		if (priv->micdet[1].detecting)
			report = SND_JACK_HEADSET;
	}
	if (reg & WM8994_MIC2_SHRT_STS) {
		if (priv->micdet[1].detecting)
			report = SND_JACK_HEADPHONE;
		else
			report |= SND_JACK_BTN_0;
	}
	if (report)
		priv->micdet[1].detecting = false;
	else
		priv->micdet[1].detecting = true;

	snd_soc_jack_report(priv->micdet[1].jack, report,
			    SND_JACK_HEADSET | SND_JACK_BTN_0);

	pm_runtime_put(dev);
}

static irqreturn_t wm8994_mic_irq(int irq, void *data)
{
	struct wm8994_priv *priv = data;
	struct snd_soc_codec *codec = priv->hubs.codec;

#ifndef CONFIG_SND_SOC_WM8994_MODULE
	trace_snd_soc_jack_irq(dev_name(codec->dev));
#endif

	pm_wakeup_event(codec->dev, 300);

	queue_delayed_work(system_power_efficient_wq,
			   &priv->mic_work, msecs_to_jiffies(250));

	return IRQ_HANDLED;
}

static void wm1811_micd_stop(struct snd_soc_codec *codec)
{
	struct wm8994_priv *wm8994 = snd_soc_codec_get_drvdata(codec);

	if (!wm8994->jackdet)
		return;

	mutex_lock(&wm8994->accdet_lock);

	snd_soc_update_bits(codec, WM8958_MIC_DETECT_1, WM8958_MICD_ENA, 0);

	wm1811_jackdet_set_mode(codec, WM1811_JACKDET_MODE_JACK);

	mutex_unlock(&wm8994->accdet_lock);

	if (wm8994->wm8994->pdata.jd_ext_cap)
		snd_soc_dapm_disable_pin(&codec->dapm,
					 "MICBIAS2");
}

static void wm8958_button_det(struct snd_soc_codec *codec, u16 status)
{
	struct wm8994_priv *wm8994 = snd_soc_codec_get_drvdata(codec);
	int report;

	report = 0;
	if (status & 0x4)
		report |= SND_JACK_BTN_0;

	if (status & 0x8)
		report |= SND_JACK_BTN_1;

	if (status & 0x10)
		report |= SND_JACK_BTN_2;

	if (status & 0x20)
		report |= SND_JACK_BTN_3;

	if (status & 0x40)
		report |= SND_JACK_BTN_4;

	if (status & 0x80)
		report |= SND_JACK_BTN_5;

	snd_soc_jack_report(wm8994->micdet[0].jack, report,
			    wm8994->btn_mask);
}

static void wm8958_open_circuit_work(struct work_struct *work)
{
	struct wm8994_priv *wm8994 = container_of(work,
						  struct wm8994_priv,
						  open_circuit_work.work);
	struct device *dev = wm8994->wm8994->dev;

	wm1811_micd_stop(wm8994->hubs.codec);

	mutex_lock(&wm8994->accdet_lock);

	dev_dbg(dev, "Reporting open circuit\n");

	wm8994->jack_mic = false;
	wm8994->mic_detecting = true;

	wm8958_micd_set_rate(wm8994->hubs.codec);

	snd_soc_jack_report(wm8994->micdet[0].jack, 0,
			    wm8994->btn_mask |
			    SND_JACK_HEADSET);

	mutex_unlock(&wm8994->accdet_lock);
}

static void wm8958_mic_id(void *data, u16 status)
{
	struct snd_soc_codec *codec = data;
	struct wm8994_priv *wm8994 = snd_soc_codec_get_drvdata(codec);

	/* Either nothing present or just starting detection */
	if (!(status & WM8958_MICD_STS)) {
		/* If nothing present then clear our statuses */
		dev_dbg(codec->dev, "Detected open circuit\n");

		queue_delayed_work(system_power_efficient_wq,
				   &wm8994->open_circuit_work,
				   msecs_to_jiffies(2500));
		return;
	}

	/* If the measurement is showing a high impedence we've got a
	 * microphone.
	 */
	if (status & 0x600) {
		dev_dbg(codec->dev, "Detected microphone\n");

		wm8994->mic_detecting = false;
		wm8994->jack_mic = true;

		wm8958_micd_set_rate(codec);

		snd_soc_jack_report(wm8994->micdet[0].jack, SND_JACK_HEADSET,
				    SND_JACK_HEADSET);
	}


	if (status & 0xfc) {
		dev_dbg(codec->dev, "Detected headphone\n");
		wm8994->mic_detecting = false;

		wm8958_micd_set_rate(codec);

		/* If we have jackdet that will detect removal */
		wm1811_micd_stop(codec);

		snd_soc_jack_report(wm8994->micdet[0].jack, SND_JACK_HEADPHONE,
				    SND_JACK_HEADSET);
	}
}

/* Deferred mic detection to allow for extra settling time */
static void wm1811_mic_work(struct work_struct *work)
{
	struct wm8994_priv *wm8994 = container_of(work, struct wm8994_priv,
						  mic_work.work);
	struct wm8994 *control = wm8994->wm8994;
	struct snd_soc_codec *codec = wm8994->hubs.codec;

	pm_runtime_get_sync(codec->dev);

	/* If required for an external cap force MICBIAS on */
	if (control->pdata.jd_ext_cap) {
		snd_soc_dapm_force_enable_pin(&codec->dapm,
					      "MICBIAS2");
		snd_soc_dapm_sync(&codec->dapm);
	}

	mutex_lock(&wm8994->accdet_lock);

	dev_dbg(codec->dev, "Starting mic detection\n");

	/* Use a user-supplied callback if we have one */
	if (wm8994->micd_cb) {
		wm8994->micd_cb(wm8994->micd_cb_data);
	} else {
		/*
		 * Start off measument of microphone impedence to find out
		 * what's actually there.
		 */
		wm8994->mic_detecting = true;
		wm1811_jackdet_set_mode(codec, WM1811_JACKDET_MODE_MIC);

		snd_soc_update_bits(codec, WM8958_MIC_DETECT_1,
				    WM8958_MICD_ENA, WM8958_MICD_ENA);
	}

	mutex_unlock(&wm8994->accdet_lock);

	pm_runtime_put(codec->dev);
}

static irqreturn_t wm1811_jackdet_irq(int irq, void *data)
{
	struct wm8994_priv *wm8994 = data;
	struct wm8994 *control = wm8994->wm8994;
	struct snd_soc_codec *codec = wm8994->hubs.codec;
	int reg, delay;
	bool present;

	pm_runtime_get_sync(codec->dev);

	cancel_delayed_work_sync(&wm8994->mic_complete_work);

	mutex_lock(&wm8994->accdet_lock);

	reg = snd_soc_read(codec, WM1811_JACKDET_CTRL);
	if (reg < 0) {
		dev_err(codec->dev, "Failed to read jack status: %d\n", reg);
		mutex_unlock(&wm8994->accdet_lock);
		pm_runtime_put(codec->dev);
		return IRQ_NONE;
	}

	dev_dbg(codec->dev, "JACKDET %x\n", reg);

	present = reg & WM1811_JACKDET_LVL;

	if (present) {
		dev_dbg(codec->dev, "Jack detected\n");

		wm8958_micd_set_rate(codec);

		snd_soc_update_bits(codec, WM8958_MICBIAS2,
				    WM8958_MICB2_DISCH, 0);

		/* Disable debounce while inserted */
		snd_soc_update_bits(codec, WM1811_JACKDET_CTRL,
				    WM1811_JACKDET_DB, 0);

		delay = control->pdata.micdet_delay;
		queue_delayed_work(system_power_efficient_wq,
				   &wm8994->mic_work,
				   msecs_to_jiffies(delay));
	} else {
		dev_dbg(codec->dev, "Jack not detected\n");

		cancel_delayed_work_sync(&wm8994->mic_work);

		snd_soc_update_bits(codec, WM8958_MICBIAS2,
				    WM8958_MICB2_DISCH, WM8958_MICB2_DISCH);

		/* Enable debounce while removed */
		snd_soc_update_bits(codec, WM1811_JACKDET_CTRL,
				    WM1811_JACKDET_DB, WM1811_JACKDET_DB);

		wm8994->mic_detecting = false;
		wm8994->jack_mic = false;
		snd_soc_update_bits(codec, WM8958_MIC_DETECT_1,
				    WM8958_MICD_ENA, 0);
		wm1811_jackdet_set_mode(codec, WM1811_JACKDET_MODE_JACK);
	}

	mutex_unlock(&wm8994->accdet_lock);

	/* Turn off MICBIAS if it was on for an external cap */
	if (control->pdata.jd_ext_cap && !present)
		snd_soc_dapm_disable_pin(&codec->dapm, "MICBIAS2");

	if (present)
		snd_soc_jack_report(wm8994->micdet[0].jack,
				    SND_JACK_MECHANICAL, SND_JACK_MECHANICAL);
	else
		snd_soc_jack_report(wm8994->micdet[0].jack, 0,
				    SND_JACK_MECHANICAL | SND_JACK_HEADSET |
				    wm8994->btn_mask);

	/* Since we only report deltas force an update, ensures we
	 * avoid bootstrapping issues with the core. */
	snd_soc_jack_report(wm8994->micdet[0].jack, 0, 0);

	pm_runtime_put(codec->dev);
	return IRQ_HANDLED;
}

static void wm1811_jackdet_bootstrap(struct work_struct *work)
{
	struct wm8994_priv *wm8994 = container_of(work,
						struct wm8994_priv,
						jackdet_bootstrap.work);
	wm1811_jackdet_irq(0, wm8994);
}

/**
 * wm8958_mic_detect - Enable microphone detection via the WM8958 IRQ
 *
 * @codec:   WM8958 codec
 * @jack:    jack to report detection events on
 *
 * Enable microphone detection functionality for the WM8958.  By
 * default simple detection which supports the detection of up to 6
 * buttons plus video and microphone functionality is supported.
 *
 * The WM8958 has an advanced jack detection facility which is able to
 * support complex accessory detection, especially when used in
 * conjunction with external circuitry.  In order to provide maximum
 * flexiblity a callback is provided which allows a completely custom
 * detection algorithm.
 */
int wm8958_mic_detect(struct snd_soc_codec *codec, struct snd_soc_jack *jack,
		      wm1811_micdet_cb det_cb, void *det_cb_data,
		      wm1811_mic_id_cb id_cb, void *id_cb_data)
{
	struct wm8994_priv *wm8994 = snd_soc_codec_get_drvdata(codec);
	struct wm8994 *control = wm8994->wm8994;
	u16 micd_lvl_sel;

	switch (control->type) {
	case WM1811:
	case WM8958:
		break;
	default:
		return -EINVAL;
	}

	if (jack) {
		snd_soc_dapm_force_enable_pin(&codec->dapm, "CLK_SYS");
		snd_soc_dapm_sync(&codec->dapm);

		wm8994->micdet[0].jack = jack;

		if (det_cb) {
			wm8994->micd_cb = det_cb;
			wm8994->micd_cb_data = det_cb_data;
		} else {
			wm8994->mic_detecting = true;
			wm8994->jack_mic = false;
		}

		if (id_cb) {
			wm8994->mic_id_cb = id_cb;
			wm8994->mic_id_cb_data = id_cb_data;
		} else {
			wm8994->mic_id_cb = wm8958_mic_id;
			wm8994->mic_id_cb_data = codec;
		}

		wm8958_micd_set_rate(codec);

		/* Detect microphones and short circuits by default */
		if (control->pdata.micd_lvl_sel)
			micd_lvl_sel = control->pdata.micd_lvl_sel;
		else
			micd_lvl_sel = 0x41;

		wm8994->btn_mask = SND_JACK_BTN_0 | SND_JACK_BTN_1 |
			SND_JACK_BTN_2 | SND_JACK_BTN_3 |
			SND_JACK_BTN_4 | SND_JACK_BTN_5;

		snd_soc_update_bits(codec, WM8958_MIC_DETECT_2,
				    WM8958_MICD_LVL_SEL_MASK, micd_lvl_sel);

		WARN_ON(codec->dapm.bias_level > SND_SOC_BIAS_STANDBY);

		/*
		 * If we can use jack detection start off with that,
		 * otherwise jump straight to microphone detection.
		 */
		if (wm8994->jackdet) {
			/* Disable debounce for the initial detect */
			snd_soc_update_bits(codec, WM1811_JACKDET_CTRL,
					    WM1811_JACKDET_DB, 0);

			snd_soc_update_bits(codec, WM8958_MICBIAS2,
					    WM8958_MICB2_DISCH,
					    WM8958_MICB2_DISCH);
			snd_soc_update_bits(codec, WM8994_LDO_1,
					    WM8994_LDO1_DISCH, 0);
			wm1811_jackdet_set_mode(codec,
						WM1811_JACKDET_MODE_JACK);
		} else {
			snd_soc_update_bits(codec, WM8958_MIC_DETECT_1,
					    WM8958_MICD_ENA, WM8958_MICD_ENA);
		}

	} else {
		snd_soc_update_bits(codec, WM8958_MIC_DETECT_1,
				    WM8958_MICD_ENA, 0);
		wm1811_jackdet_set_mode(codec, WM1811_JACKDET_MODE_NONE);
		snd_soc_dapm_disable_pin(&codec->dapm, "CLK_SYS");
		snd_soc_dapm_sync(&codec->dapm);
	}

	return 0;
}
EXPORT_SYMBOL_GPL(wm8958_mic_detect);

static void wm8958_mic_work(struct work_struct *work)
{
	struct wm8994_priv *wm8994 = container_of(work,
						  struct wm8994_priv,
						  mic_complete_work.work);
	struct snd_soc_codec *codec = wm8994->hubs.codec;

	pm_runtime_get_sync(codec->dev);

	mutex_lock(&wm8994->accdet_lock);

	wm8994->mic_id_cb(wm8994->mic_id_cb_data, wm8994->mic_status);

	mutex_unlock(&wm8994->accdet_lock);

	pm_runtime_put(codec->dev);
}

static irqreturn_t wm8958_mic_irq(int irq, void *data)
{
	struct wm8994_priv *wm8994 = data;
	struct snd_soc_codec *codec = wm8994->hubs.codec;
	int reg, count, ret, id_delay;

	/*
	 * Jack detection may have detected a removal simulataneously
	 * with an update of the MICDET status; if so it will have
	 * stopped detection and we can ignore this interrupt.
	 */
	if (!(snd_soc_read(codec, WM8958_MIC_DETECT_1) & WM8958_MICD_ENA))
		return IRQ_HANDLED;

	cancel_delayed_work_sync(&wm8994->mic_complete_work);
	cancel_delayed_work_sync(&wm8994->open_circuit_work);

	pm_runtime_get_sync(codec->dev);

	/* We may occasionally read a detection without an impedence
	 * range being provided - if that happens loop again.
	 */
	count = 10;
	do {
		reg = snd_soc_read(codec, WM8958_MIC_DETECT_3);
		if (reg < 0) {
			dev_err(codec->dev,
				"Failed to read mic detect status: %d\n",
				reg);
			pm_runtime_put(codec->dev);
			return IRQ_NONE;
		}

		if (!(reg & WM8958_MICD_VALID)) {
			dev_dbg(codec->dev, "Mic detect data not valid\n");
			goto out;
		}

		if (!(reg & WM8958_MICD_STS) || (reg & WM8958_MICD_LVL_MASK))
			break;

		msleep(1);
	} while (count--);

	if (count == 0)
		dev_warn(codec->dev, "No impedance range reported for jack\n");

#ifndef CONFIG_SND_SOC_WM8994_MODULE
	trace_snd_soc_jack_irq(dev_name(codec->dev));
#endif

	/* Avoid a transient report when the accessory is being removed */
	if (wm8994->jackdet) {
		ret = snd_soc_read(codec, WM1811_JACKDET_CTRL);
		if (ret < 0) {
			dev_err(codec->dev, "Failed to read jack status: %d\n",
				ret);
		} else if (!(ret & WM1811_JACKDET_LVL)) {
			dev_dbg(codec->dev, "Ignoring removed jack\n");
			goto out;
		}
	} else if (!(reg & WM8958_MICD_STS)) {
		snd_soc_jack_report(wm8994->micdet[0].jack, 0,
				    SND_JACK_MECHANICAL | SND_JACK_HEADSET |
				    wm8994->btn_mask);
		wm8994->mic_detecting = true;
		goto out;
	}

	wm8994->mic_status = reg;
	id_delay = wm8994->wm8994->pdata.mic_id_delay;

	if (wm8994->mic_detecting)
		queue_delayed_work(system_power_efficient_wq,
				   &wm8994->mic_complete_work,
				   msecs_to_jiffies(id_delay));
	else
		wm8958_button_det(codec, reg);

out:
	pm_runtime_put(codec->dev);
	return IRQ_HANDLED;
}

static irqreturn_t wm8994_fifo_error(int irq, void *data)
{
	struct snd_soc_codec *codec = data;

	dev_err(codec->dev, "FIFO error\n");

	return IRQ_HANDLED;
}

static irqreturn_t wm8994_temp_warn(int irq, void *data)
{
	struct snd_soc_codec *codec = data;

	dev_err(codec->dev, "Thermal warning\n");

	return IRQ_HANDLED;
}

static irqreturn_t wm8994_temp_shut(int irq, void *data)
{
	struct snd_soc_codec *codec = data;

	dev_crit(codec->dev, "Thermal shutdown\n");

	return IRQ_HANDLED;
}

static int wm8994_codec_probe(struct snd_soc_codec *codec)
{
	struct wm8994 *control = dev_get_drvdata(codec->dev->parent);
	struct wm8994_priv *wm8994 = snd_soc_codec_get_drvdata(codec);
	struct snd_soc_dapm_context *dapm = &codec->dapm;
	unsigned int reg;
	int ret, i;

	wm8994->hubs.codec = codec;
	codec->control_data = control->regmap;

	snd_soc_codec_set_cache_io(codec, 16, 16, SND_SOC_REGMAP);

	mutex_init(&wm8994->accdet_lock);
	INIT_DELAYED_WORK(&wm8994->jackdet_bootstrap,
			  wm1811_jackdet_bootstrap);
	INIT_DELAYED_WORK(&wm8994->open_circuit_work,
			  wm8958_open_circuit_work);

	switch (control->type) {
	case WM8994:
		INIT_DELAYED_WORK(&wm8994->mic_work, wm8994_mic_work);
		break;
	case WM1811:
		INIT_DELAYED_WORK(&wm8994->mic_work, wm1811_mic_work);
		break;
	default:
		break;
	}

	INIT_DELAYED_WORK(&wm8994->mic_complete_work, wm8958_mic_work);

	for (i = 0; i < ARRAY_SIZE(wm8994->fll_locked); i++)
		init_completion(&wm8994->fll_locked[i]);

	wm8994->micdet_irq = control->pdata.micdet_irq;

	/* By default use idle_bias_off, will override for WM8994 */
	codec->dapm.idle_bias_off = 1;

	/* Set revision-specific configuration */
	switch (control->type) {
	case WM8994:
		/* Single ended line outputs should have VMID on. */
		if (!control->pdata.lineout1_diff ||
		    !control->pdata.lineout2_diff)
			codec->dapm.idle_bias_off = 0;

		switch (control->revision) {
		case 2:
		case 3:
			wm8994->hubs.dcs_codes_l = -5;
			wm8994->hubs.dcs_codes_r = -5;
			wm8994->hubs.hp_startup_mode = 1;
			wm8994->hubs.dcs_readback_mode = 1;
			wm8994->hubs.series_startup = 1;
			break;
		default:
			wm8994->hubs.dcs_readback_mode = 2;
			break;
		}
		break;

	case WM8958:
		wm8994->hubs.dcs_readback_mode = 1;
		wm8994->hubs.hp_startup_mode = 1;

		switch (control->revision) {
		case 0:
			break;
		default:
			wm8994->fll_byp = true;
			break;
		}
		break;

	case WM1811:
		wm8994->hubs.dcs_readback_mode = 2;
		wm8994->hubs.no_series_update = 1;
		wm8994->hubs.hp_startup_mode = 1;
		wm8994->hubs.no_cache_dac_hp_direct = true;
		wm8994->fll_byp = true;

		wm8994->hubs.dcs_codes_l = -9;
		wm8994->hubs.dcs_codes_r = -7;

		snd_soc_update_bits(codec, WM8994_ANALOGUE_HP_1,
				    WM1811_HPOUT1_ATTN, WM1811_HPOUT1_ATTN);
		break;

	default:
		break;
	}

	wm8994_request_irq(wm8994->wm8994, WM8994_IRQ_FIFOS_ERR,
			   wm8994_fifo_error, "FIFO error", codec);
	wm8994_request_irq(wm8994->wm8994, WM8994_IRQ_TEMP_WARN,
			   wm8994_temp_warn, "Thermal warning", codec);
	wm8994_request_irq(wm8994->wm8994, WM8994_IRQ_TEMP_SHUT,
			   wm8994_temp_shut, "Thermal shutdown", codec);

	switch (control->type) {
	case WM8994:
		if (wm8994->micdet_irq) {
			ret = request_threaded_irq(wm8994->micdet_irq, NULL,
						   wm8994_mic_irq,
						   IRQF_TRIGGER_RISING,
						   "Mic1 detect",
						   wm8994);
			if (ret != 0)
				dev_warn(codec->dev,
					 "Failed to request Mic1 detect IRQ: %d\n",
					 ret);
		}

		ret = wm8994_request_irq(wm8994->wm8994,
					 WM8994_IRQ_MIC1_SHRT,
					 wm8994_mic_irq, "Mic 1 short",
					 wm8994);
		if (ret != 0)
			dev_warn(codec->dev,
				 "Failed to request Mic1 short IRQ: %d\n",
				 ret);

		ret = wm8994_request_irq(wm8994->wm8994,
					 WM8994_IRQ_MIC2_DET,
					 wm8994_mic_irq, "Mic 2 detect",
					 wm8994);
		if (ret != 0)
			dev_warn(codec->dev,
				 "Failed to request Mic2 detect IRQ: %d\n",
				 ret);

		ret = wm8994_request_irq(wm8994->wm8994,
					 WM8994_IRQ_MIC2_SHRT,
					 wm8994_mic_irq, "Mic 2 short",
					 wm8994);
		if (ret != 0)
			dev_warn(codec->dev,
				 "Failed to request Mic2 short IRQ: %d\n",
				 ret);
		break;

	case WM8958:
	case WM1811:
		if (wm8994->micdet_irq) {
			ret = request_threaded_irq(wm8994->micdet_irq, NULL,
						   wm8958_mic_irq,
						   IRQF_TRIGGER_RISING,
						   "Mic detect",
						   wm8994);
			if (ret != 0)
				dev_warn(codec->dev,
					 "Failed to request Mic detect IRQ: %d\n",
					 ret);
		} else {
			wm8994_request_irq(wm8994->wm8994, WM8994_IRQ_MIC1_DET,
					   wm8958_mic_irq, "Mic detect",
					   wm8994);
		}
	}

	switch (control->type) {
	case WM1811:
		if (control->cust_id > 1 || control->revision > 1) {
			ret = wm8994_request_irq(wm8994->wm8994,
						 WM8994_IRQ_GPIO(6),
						 wm1811_jackdet_irq, "JACKDET",
						 wm8994);
			if (ret == 0)
				wm8994->jackdet = true;
		}
		break;
	default:
		break;
	}

	wm8994->fll_locked_irq = true;
	for (i = 0; i < ARRAY_SIZE(wm8994->fll_locked); i++) {
		ret = wm8994_request_irq(wm8994->wm8994,
					 WM8994_IRQ_FLL1_LOCK + i,
					 wm8994_fll_locked_irq, "FLL lock",
					 &wm8994->fll_locked[i]);
		if (ret != 0)
			wm8994->fll_locked_irq = false;
	}

	/* Make sure we can read from the GPIOs if they're inputs */
	pm_runtime_get_sync(codec->dev);

	/* Remember if AIFnLRCLK is configured as a GPIO.  This should be
	 * configured on init - if a system wants to do this dynamically
	 * at runtime we can deal with that then.
	 */
	ret = regmap_read(control->regmap, WM8994_GPIO_1, &reg);
	if (ret < 0) {
		dev_err(codec->dev, "Failed to read GPIO1 state: %d\n", ret);
		goto err_irq;
	}
	if ((reg & WM8994_GPN_FN_MASK) != WM8994_GP_FN_PIN_SPECIFIC) {
		wm8994->lrclk_shared[0] = 1;
		wm8994_dai[0].symmetric_rates = 1;
	} else {
		wm8994->lrclk_shared[0] = 0;
	}

	ret = regmap_read(control->regmap, WM8994_GPIO_6, &reg);
	if (ret < 0) {
		dev_err(codec->dev, "Failed to read GPIO6 state: %d\n", ret);
		goto err_irq;
	}
	if ((reg & WM8994_GPN_FN_MASK) != WM8994_GP_FN_PIN_SPECIFIC) {
		wm8994->lrclk_shared[1] = 1;
		wm8994_dai[1].symmetric_rates = 1;
	} else {
		wm8994->lrclk_shared[1] = 0;
	}

	pm_runtime_put(codec->dev);

	/* Latch volume update bits */
	for (i = 0; i < ARRAY_SIZE(wm8994_vu_bits); i++)
		snd_soc_update_bits(codec, wm8994_vu_bits[i].reg,
				    wm8994_vu_bits[i].mask,
				    wm8994_vu_bits[i].mask);

	/* Set the low bit of the 3D stereo depth so TLV matches */
	snd_soc_update_bits(codec, WM8994_AIF1_DAC1_FILTERS_2,
			    1 << WM8994_AIF1DAC1_3D_GAIN_SHIFT,
			    1 << WM8994_AIF1DAC1_3D_GAIN_SHIFT);
	snd_soc_update_bits(codec, WM8994_AIF1_DAC2_FILTERS_2,
			    1 << WM8994_AIF1DAC2_3D_GAIN_SHIFT,
			    1 << WM8994_AIF1DAC2_3D_GAIN_SHIFT);
	snd_soc_update_bits(codec, WM8994_AIF2_DAC_FILTERS_2,
			    1 << WM8994_AIF2DAC_3D_GAIN_SHIFT,
			    1 << WM8994_AIF2DAC_3D_GAIN_SHIFT);

	/* Unconditionally enable AIF1 ADC TDM mode on chips which can
	 * use this; it only affects behaviour on idle TDM clock
	 * cycles. */
	switch (control->type) {
	case WM8994:
	case WM8958:
		snd_soc_update_bits(codec, WM8994_AIF1_CONTROL_1,
				    WM8994_AIF1ADC_TDM, WM8994_AIF1ADC_TDM);
		break;
	default:
		break;
	}

	/* Put MICBIAS into bypass mode by default on newer devices */
	switch (control->type) {
	case WM8958:
	case WM1811:
		snd_soc_update_bits(codec, WM8958_MICBIAS1,
				    WM8958_MICB1_MODE, WM8958_MICB1_MODE);
		snd_soc_update_bits(codec, WM8958_MICBIAS2,
				    WM8958_MICB2_MODE, WM8958_MICB2_MODE);
		break;
	default:
		break;
	}

	wm8994->hubs.check_class_w_digital = wm8994_check_class_w_digital;
	wm_hubs_update_class_w(codec);

	wm8994_handle_pdata(wm8994);

	wm_hubs_add_analogue_controls(codec);
	snd_soc_add_codec_controls(codec, wm8994_snd_controls,
			     ARRAY_SIZE(wm8994_snd_controls));
	snd_soc_dapm_new_controls(dapm, wm8994_dapm_widgets,
				  ARRAY_SIZE(wm8994_dapm_widgets));

	switch (control->type) {
	case WM8994:
		snd_soc_dapm_new_controls(dapm, wm8994_specific_dapm_widgets,
					  ARRAY_SIZE(wm8994_specific_dapm_widgets));
		if (control->revision < 4) {
			snd_soc_dapm_new_controls(dapm, wm8994_lateclk_revd_widgets,
						  ARRAY_SIZE(wm8994_lateclk_revd_widgets));
			snd_soc_dapm_new_controls(dapm, wm8994_adc_revd_widgets,
						  ARRAY_SIZE(wm8994_adc_revd_widgets));
			snd_soc_dapm_new_controls(dapm, wm8994_dac_revd_widgets,
						  ARRAY_SIZE(wm8994_dac_revd_widgets));
		} else {
			snd_soc_dapm_new_controls(dapm, wm8994_lateclk_widgets,
						  ARRAY_SIZE(wm8994_lateclk_widgets));
			snd_soc_dapm_new_controls(dapm, wm8994_adc_widgets,
						  ARRAY_SIZE(wm8994_adc_widgets));
			snd_soc_dapm_new_controls(dapm, wm8994_dac_widgets,
						  ARRAY_SIZE(wm8994_dac_widgets));
		}
		break;
	case WM8958:
		snd_soc_add_codec_controls(codec, wm8958_snd_controls,
				     ARRAY_SIZE(wm8958_snd_controls));
		snd_soc_dapm_new_controls(dapm, wm8958_dapm_widgets,
					  ARRAY_SIZE(wm8958_dapm_widgets));
		if (control->revision < 1) {
			snd_soc_dapm_new_controls(dapm, wm8994_lateclk_revd_widgets,
						  ARRAY_SIZE(wm8994_lateclk_revd_widgets));
			snd_soc_dapm_new_controls(dapm, wm8994_adc_revd_widgets,
						  ARRAY_SIZE(wm8994_adc_revd_widgets));
			snd_soc_dapm_new_controls(dapm, wm8994_dac_revd_widgets,
						  ARRAY_SIZE(wm8994_dac_revd_widgets));
		} else {
			snd_soc_dapm_new_controls(dapm, wm8994_lateclk_widgets,
						  ARRAY_SIZE(wm8994_lateclk_widgets));
			snd_soc_dapm_new_controls(dapm, wm8994_adc_widgets,
						  ARRAY_SIZE(wm8994_adc_widgets));
			snd_soc_dapm_new_controls(dapm, wm8994_dac_widgets,
						  ARRAY_SIZE(wm8994_dac_widgets));
		}
		break;

	case WM1811:
		snd_soc_add_codec_controls(codec, wm8958_snd_controls,
				     ARRAY_SIZE(wm8958_snd_controls));
		snd_soc_dapm_new_controls(dapm, wm8958_dapm_widgets,
					  ARRAY_SIZE(wm8958_dapm_widgets));
		snd_soc_dapm_new_controls(dapm, wm8994_lateclk_widgets,
					  ARRAY_SIZE(wm8994_lateclk_widgets));
		snd_soc_dapm_new_controls(dapm, wm8994_adc_widgets,
					  ARRAY_SIZE(wm8994_adc_widgets));
		snd_soc_dapm_new_controls(dapm, wm8994_dac_widgets,
					  ARRAY_SIZE(wm8994_dac_widgets));
		break;
	}

	wm_hubs_add_analogue_routes(codec, 0, 0);
	ret = wm8994_request_irq(wm8994->wm8994, WM8994_IRQ_DCS_DONE,
				 wm_hubs_dcs_done, "DC servo done",
				 &wm8994->hubs);
	if (ret == 0)
		wm8994->hubs.dcs_done_irq = true;
	snd_soc_dapm_add_routes(dapm, intercon, ARRAY_SIZE(intercon));

	switch (control->type) {
	case WM8994:
		snd_soc_dapm_add_routes(dapm, wm8994_intercon,
					ARRAY_SIZE(wm8994_intercon));

		if (control->revision < 4) {
			snd_soc_dapm_add_routes(dapm, wm8994_revd_intercon,
						ARRAY_SIZE(wm8994_revd_intercon));
			snd_soc_dapm_add_routes(dapm, wm8994_lateclk_revd_intercon,
						ARRAY_SIZE(wm8994_lateclk_revd_intercon));
		} else {
			snd_soc_dapm_add_routes(dapm, wm8994_lateclk_intercon,
						ARRAY_SIZE(wm8994_lateclk_intercon));
		}
		break;
	case WM8958:
		if (control->revision < 1) {
			snd_soc_dapm_add_routes(dapm, wm8994_intercon,
						ARRAY_SIZE(wm8994_intercon));
			snd_soc_dapm_add_routes(dapm, wm8994_revd_intercon,
						ARRAY_SIZE(wm8994_revd_intercon));
			snd_soc_dapm_add_routes(dapm, wm8994_lateclk_revd_intercon,
						ARRAY_SIZE(wm8994_lateclk_revd_intercon));
		} else {
			snd_soc_dapm_add_routes(dapm, wm8994_lateclk_intercon,
						ARRAY_SIZE(wm8994_lateclk_intercon));
			snd_soc_dapm_add_routes(dapm, wm8958_intercon,
						ARRAY_SIZE(wm8958_intercon));
		}

		wm8958_dsp2_init(codec);
		break;
	case WM1811:
		snd_soc_dapm_add_routes(dapm, wm8994_lateclk_intercon,
					ARRAY_SIZE(wm8994_lateclk_intercon));
		snd_soc_dapm_add_routes(dapm, wm8958_intercon,
					ARRAY_SIZE(wm8958_intercon));
		break;
	}

	return 0;

err_irq:
	if (wm8994->jackdet)
		wm8994_free_irq(wm8994->wm8994, WM8994_IRQ_GPIO(6), wm8994);
	wm8994_free_irq(wm8994->wm8994, WM8994_IRQ_MIC2_SHRT, wm8994);
	wm8994_free_irq(wm8994->wm8994, WM8994_IRQ_MIC2_DET, wm8994);
	wm8994_free_irq(wm8994->wm8994, WM8994_IRQ_MIC1_SHRT, wm8994);
	if (wm8994->micdet_irq)
		free_irq(wm8994->micdet_irq, wm8994);
	for (i = 0; i < ARRAY_SIZE(wm8994->fll_locked); i++)
		wm8994_free_irq(wm8994->wm8994, WM8994_IRQ_FLL1_LOCK + i,
				&wm8994->fll_locked[i]);
	wm8994_free_irq(wm8994->wm8994, WM8994_IRQ_DCS_DONE,
			&wm8994->hubs);
	wm8994_free_irq(wm8994->wm8994, WM8994_IRQ_FIFOS_ERR, codec);
	wm8994_free_irq(wm8994->wm8994, WM8994_IRQ_TEMP_SHUT, codec);
	wm8994_free_irq(wm8994->wm8994, WM8994_IRQ_TEMP_WARN, codec);

	return ret;
}

static int wm8994_codec_remove(struct snd_soc_codec *codec)
{
	struct wm8994_priv *wm8994 = snd_soc_codec_get_drvdata(codec);
	struct wm8994 *control = wm8994->wm8994;
	int i;

	wm8994_set_bias_level(codec, SND_SOC_BIAS_OFF);

	for (i = 0; i < ARRAY_SIZE(wm8994->fll_locked); i++)
		wm8994_free_irq(wm8994->wm8994, WM8994_IRQ_FLL1_LOCK + i,
				&wm8994->fll_locked[i]);

	wm8994_free_irq(wm8994->wm8994, WM8994_IRQ_DCS_DONE,
			&wm8994->hubs);
	wm8994_free_irq(wm8994->wm8994, WM8994_IRQ_FIFOS_ERR, codec);
	wm8994_free_irq(wm8994->wm8994, WM8994_IRQ_TEMP_SHUT, codec);
	wm8994_free_irq(wm8994->wm8994, WM8994_IRQ_TEMP_WARN, codec);

	if (wm8994->jackdet)
		wm8994_free_irq(wm8994->wm8994, WM8994_IRQ_GPIO(6), wm8994);

	switch (control->type) {
	case WM8994:
		if (wm8994->micdet_irq)
			free_irq(wm8994->micdet_irq, wm8994);
		wm8994_free_irq(wm8994->wm8994, WM8994_IRQ_MIC2_DET,
				wm8994);
		wm8994_free_irq(wm8994->wm8994, WM8994_IRQ_MIC1_SHRT,
				wm8994);
		wm8994_free_irq(wm8994->wm8994, WM8994_IRQ_MIC1_DET,
				wm8994);
		break;

	case WM1811:
	case WM8958:
		if (wm8994->micdet_irq)
			free_irq(wm8994->micdet_irq, wm8994);
		break;
	}
	release_firmware(wm8994->mbc);
	release_firmware(wm8994->mbc_vss);
	release_firmware(wm8994->enh_eq);
	kfree(wm8994->retune_mobile_texts);
	return 0;
}

static struct snd_soc_codec_driver soc_codec_dev_wm8994 = {
	.probe =	wm8994_codec_probe,
	.remove =	wm8994_codec_remove,
	.suspend =	wm8994_codec_suspend,
	.resume =	wm8994_codec_resume,
	.set_bias_level = wm8994_set_bias_level,
};

static int wm8994_probe(struct platform_device *pdev)
{
	struct wm8994_priv *wm8994;

	wm8994 = devm_kzalloc(&pdev->dev, sizeof(struct wm8994_priv),
			      GFP_KERNEL);
	if (wm8994 == NULL)
		return -ENOMEM;
	platform_set_drvdata(pdev, wm8994);

	wm8994->wm8994 = dev_get_drvdata(pdev->dev.parent);

	pm_runtime_enable(&pdev->dev);
	pm_runtime_idle(&pdev->dev);

	return snd_soc_register_codec(&pdev->dev, &soc_codec_dev_wm8994,
			wm8994_dai, ARRAY_SIZE(wm8994_dai));
}

static int wm8994_remove(struct platform_device *pdev)
{
	snd_soc_unregister_codec(&pdev->dev);
	pm_runtime_disable(&pdev->dev);

	return 0;
}

#ifdef CONFIG_PM_SLEEP
static int wm8994_suspend(struct device *dev)
{
	struct wm8994_priv *wm8994 = dev_get_drvdata(dev);

	/* Drop down to power saving mode when system is suspended */
	if (wm8994->jackdet && !wm8994->active_refcount)
		regmap_update_bits(wm8994->wm8994->regmap, WM8994_ANTIPOP_2,
				   WM1811_JACKDET_MODE_MASK,
				   wm8994->jackdet_mode);

	return 0;
}

static int wm8994_resume(struct device *dev)
{
	struct wm8994_priv *wm8994 = dev_get_drvdata(dev);

	if (wm8994->jackdet && wm8994->jackdet_mode)
		regmap_update_bits(wm8994->wm8994->regmap, WM8994_ANTIPOP_2,
				   WM1811_JACKDET_MODE_MASK,
				   WM1811_JACKDET_MODE_AUDIO);

	return 0;
}
#endif

static const struct dev_pm_ops wm8994_pm_ops = {
	SET_SYSTEM_SLEEP_PM_OPS(wm8994_suspend, wm8994_resume)
};

static struct platform_driver wm8994_codec_driver = {
	.driver = {
		.name = "wm8994-codec",
		.owner = THIS_MODULE,
		.pm = &wm8994_pm_ops,
	},
	.probe = wm8994_probe,
	.remove = wm8994_remove,
};

module_platform_driver(wm8994_codec_driver);

MODULE_DESCRIPTION("ASoC WM8994 driver");
MODULE_AUTHOR("Mark Brown <broonie@opensource.wolfsonmicro.com>");
MODULE_LICENSE("GPL");
MODULE_ALIAS("platform:wm8994-codec");<|MERGE_RESOLUTION|>--- conflicted
+++ resolved
@@ -1344,12 +1344,7 @@
 	"DMIC",
 };
 
-<<<<<<< HEAD
-static SOC_ENUM_SINGLE_DECL(adc_enum,
-			    0, 0, adc_mux_text);
-=======
 static SOC_ENUM_SINGLE_VIRT_DECL(adc_enum, adc_mux_text);
->>>>>>> deeed338
 
 static const struct snd_kcontrol_new adcl_mux =
 	SOC_DAPM_ENUM_VIRT("ADCL Mux", adc_enum);
