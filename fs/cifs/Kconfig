config CIFS
	tristate "CIFS support (advanced network filesystem, SMBFS successor)"
	depends on INET
	select NLS
<<<<<<< HEAD
=======
	select CRYPTO_MD5
	select CRYPTO_ARC4
>>>>>>> 053d8f66
	help
	  This is the client VFS module for the Common Internet File System
	  (CIFS) protocol which is the successor to the Server Message Block
	  (SMB) protocol, the native file sharing mechanism for most early
	  PC operating systems.  The CIFS protocol is fully supported by
	  file servers such as Windows 2000 (including Windows 2003, NT 4
	  and Windows XP) as well by Samba (which provides excellent CIFS
	  server support for Linux and many other operating systems). Limited
	  support for OS/2 and Windows ME and similar servers is provided as
	  well.

	  The cifs module provides an advanced network file system
	  client for mounting to CIFS compliant servers.  It includes
	  support for DFS (hierarchical name space), secure per-user
	  session establishment via Kerberos or NTLM or NTLMv2,
	  safe distributed caching (oplock), optional packet
	  signing, Unicode and other internationalization improvements.
	  If you need to mount to Samba or Windows from this machine, say Y.

config CIFS_STATS
        bool "CIFS statistics"
        depends on CIFS
        help
          Enabling this option will cause statistics for each server share
	  mounted by the cifs client to be displayed in /proc/fs/cifs/Stats

config CIFS_STATS2
	bool "Extended statistics"
	depends on CIFS_STATS
	help
	  Enabling this option will allow more detailed statistics on SMB
	  request timing to be displayed in /proc/fs/cifs/DebugData and also
	  allow optional logging of slow responses to dmesg (depending on the
	  value of /proc/fs/cifs/cifsFYI, see fs/cifs/README for more details).
	  These additional statistics may have a minor effect on performance
	  and memory utilization.

	  Unless you are a developer or are doing network performance analysis
	  or tuning, say N.

config CIFS_WEAK_PW_HASH
	bool "Support legacy servers which use weaker LANMAN security"
	depends on CIFS
	help
	  Modern CIFS servers including Samba and most Windows versions
	  (since 1997) support stronger NTLM (and even NTLMv2 and Kerberos)
	  security mechanisms. These hash the password more securely
	  than the mechanisms used in the older LANMAN version of the
	  SMB protocol but LANMAN based authentication is needed to
	  establish sessions with some old SMB servers.

	  Enabling this option allows the cifs module to mount to older
	  LANMAN based servers such as OS/2 and Windows 95, but such
	  mounts may be less secure than mounts using NTLM or more recent
	  security mechanisms if you are on a public network.  Unless you
	  have a need to access old SMB servers (and are on a private
	  network) you probably want to say N.  Even if this support
	  is enabled in the kernel build, LANMAN authentication will not be
	  used automatically. At runtime LANMAN mounts are disabled but
	  can be set to required (or optional) either in
	  /proc/fs/cifs (see fs/cifs/README for more detail) or via an
	  option on the mount command. This support is disabled by
	  default in order to reduce the possibility of a downgrade
	  attack.

	  If unsure, say N.

config CIFS_UPCALL
	bool "Kerberos/SPNEGO advanced session setup"
	depends on CIFS && KEYS
	select DNS_RESOLVER
	help
	  Enables an upcall mechanism for CIFS which accesses userspace helper
	  utilities to provide SPNEGO packaged (RFC 4178) Kerberos tickets
	  which are needed to mount to certain secure servers (for which more
	  secure Kerberos authentication is required). If unsure, say N.

config CIFS_XATTR
        bool "CIFS extended attributes"
        depends on CIFS
        help
          Extended attributes are name:value pairs associated with inodes by
          the kernel or by users (see the attr(5) manual page, or visit
          <http://acl.bestbits.at/> for details).  CIFS maps the name of
          extended attributes beginning with the user namespace prefix
          to SMB/CIFS EAs. EAs are stored on Windows servers without the
          user namespace prefix, but their names are seen by Linux cifs clients
          prefaced by the user namespace prefix. The system namespace
          (used by some filesystems to store ACLs) is not supported at
          this time.

          If unsure, say N.

config CIFS_POSIX
        bool "CIFS POSIX Extensions"
        depends on CIFS_XATTR
        help
          Enabling this option will cause the cifs client to attempt to
	  negotiate a newer dialect with servers, such as Samba 3.0.5
	  or later, that optionally can handle more POSIX like (rather
	  than Windows like) file behavior.  It also enables
	  support for POSIX ACLs (getfacl and setfacl) to servers
	  (such as Samba 3.10 and later) which can negotiate
	  CIFS POSIX ACL support.  If unsure, say N.

config CIFS_DEBUG2
	bool "Enable additional CIFS debugging routines"
	depends on CIFS
	help
	   Enabling this option adds a few more debugging routines
	   to the cifs code which slightly increases the size of
	   the cifs module and can cause additional logging of debug
	   messages in some error paths, slowing performance. This
	   option can be turned off unless you are debugging
	   cifs problems.  If unsure, say N.

config CIFS_DFS_UPCALL
	  bool "DFS feature support"
	  depends on CIFS && KEYS
	  select DNS_RESOLVER
	  help
	    Distributed File System (DFS) support is used to access shares
	    transparently in an enterprise name space, even if the share
	    moves to a different server.  This feature also enables
	    an upcall mechanism for CIFS which contacts userspace helper
	    utilities to provide server name resolution (host names to
	    IP addresses) which is needed for implicit mounts of DFS junction
	    points. If unsure, say N.

config CIFS_FSCACHE
	  bool "Provide CIFS client caching support (EXPERIMENTAL)"
	  depends on EXPERIMENTAL
	  depends on CIFS=m && FSCACHE || CIFS=y && FSCACHE=y
	  help
	    Makes CIFS FS-Cache capable. Say Y here if you want your CIFS data
	    to be cached locally on disk through the general filesystem cache
	    manager. If unsure, say N.

config CIFS_EXPERIMENTAL
	  bool "CIFS Experimental Features (EXPERIMENTAL)"
	  depends on CIFS && EXPERIMENTAL
	  help
	    Enables cifs features under testing. These features are
	    experimental and currently include DFS support and directory
	    change notification ie fcntl(F_DNOTIFY), as well as the upcall
	    mechanism which will be used for Kerberos session negotiation
	    and uid remapping.  Some of these features also may depend on
	    setting a value of 1 to the pseudo-file /proc/fs/cifs/Experimental
	    (which is disabled by default). See the file fs/cifs/README
	    for more details.  If unsure, say N.
<|MERGE_RESOLUTION|>--- conflicted
+++ resolved
@@ -2,11 +2,8 @@
 	tristate "CIFS support (advanced network filesystem, SMBFS successor)"
 	depends on INET
 	select NLS
-<<<<<<< HEAD
-=======
 	select CRYPTO_MD5
 	select CRYPTO_ARC4
->>>>>>> 053d8f66
 	help
 	  This is the client VFS module for the Common Internet File System
 	  (CIFS) protocol which is the successor to the Server Message Block
