--- conflicted
+++ resolved
@@ -856,10 +856,6 @@
 		 * of THPs into the page cache will fail.
 		 */
 		smp_mb();
-<<<<<<< HEAD
-		if (filemap_nr_thps(inode->i_mapping))
-			truncate_pagecache(inode, 0);
-=======
 		if (filemap_nr_thps(inode->i_mapping)) {
 			struct address_space *mapping = inode->i_mapping;
 
@@ -874,7 +870,6 @@
 			truncate_inode_pages(mapping, 0);
 			filemap_invalidate_unlock(inode->i_mapping);
 		}
->>>>>>> df0cc57e
 	}
 
 	return 0;
