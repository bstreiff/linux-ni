I2C for Atmel platforms

Required properties :
- compatible : Must be one of:
	"atmel,at91rm9200-i2c",
	"atmel,at91sam9261-i2c",
	"atmel,at91sam9260-i2c",
	"atmel,at91sam9g20-i2c",
	"atmel,at91sam9g10-i2c",
	"atmel,at91sam9x5-i2c",
	"atmel,sama5d4-i2c",
	"atmel,sama5d2-i2c",
	"microchip,sam9x60-i2c".
- reg: physical base address of the controller and length of memory mapped
     region.
- interrupts: interrupt number to the cpu.
- #address-cells = <1>;
- #size-cells = <0>;
- clocks: phandles to input clocks.

Optional properties:
- clock-frequency: Desired I2C bus frequency in Hz, otherwise defaults to 100000
- dmas: A list of two dma specifiers, one for each entry in dma-names.
- dma-names: should contain "tx" and "rx".
- atmel,fifo-size: maximum number of data the RX and TX FIFOs can store for FIFO
  capable I2C controllers.
- i2c-sda-hold-time-ns: TWD hold time, only available for:
	"atmel,sama5d4-i2c",
	"atmel,sama5d2-i2c",
	"microchip,sam9x60-i2c".
<<<<<<< HEAD
=======
- scl-gpios: specify the gpio related to SCL pin
- sda-gpios: specify the gpio related to SDA pin
- pinctrl: add extra pinctrl to configure i2c pins to gpio function for i2c
  bus recovery, call it "gpio" state
>>>>>>> 04d5ce62
- Child nodes conforming to i2c bus binding


Examples :

i2c0: i2c@fff84000 {
	compatible = "atmel,at91sam9g20-i2c";
	reg = <0xfff84000 0x100>;
	interrupts = <12 4 6>;
	#address-cells = <1>;
	#size-cells = <0>;
	clocks = <&twi0_clk>;
	clock-frequency = <400000>;

	24c512@50 {
		compatible = "atmel,24c512";
		reg = <0x50>;
		pagesize = <128>;
	}
}

i2c0: i2c@f8034600 {
	compatible = "atmel,sama5d2-i2c";
	reg = <0xf8034600 0x100>;
	interrupts = <19 IRQ_TYPE_LEVEL_HIGH 7>;
	dmas = <&dma0
		(AT91_XDMAC_DT_MEM_IF(0) | AT91_XDMAC_DT_PER_IF(1))
		AT91_XDMAC_DT_PERID(11)>,
	       <&dma0
		(AT91_XDMAC_DT_MEM_IF(0) | AT91_XDMAC_DT_PER_IF(1))
		AT91_XDMAC_DT_PERID(12)>;
	dma-names = "tx", "rx";
	#address-cells = <1>;
	#size-cells = <0>;
	clocks = <&flx0>;
	atmel,fifo-size = <16>;
	i2c-sda-hold-time-ns = <336>;
	pinctrl-names = "default", "gpio";
	pinctrl-0 = <&pinctrl_i2c0>;
	pinctrl-1 = <&pinctrl_i2c0_gpio>;
	sda-gpios = <&pioA 30 GPIO_ACTIVE_HIGH>;
	scl-gpios = <&pioA 31 GPIO_ACTIVE_HIGH>;

	wm8731: wm8731@1a {
		compatible = "wm8731";
		reg = <0x1a>;
	};
};<|MERGE_RESOLUTION|>--- conflicted
+++ resolved
@@ -28,13 +28,10 @@
 	"atmel,sama5d4-i2c",
 	"atmel,sama5d2-i2c",
 	"microchip,sam9x60-i2c".
-<<<<<<< HEAD
-=======
 - scl-gpios: specify the gpio related to SCL pin
 - sda-gpios: specify the gpio related to SDA pin
 - pinctrl: add extra pinctrl to configure i2c pins to gpio function for i2c
   bus recovery, call it "gpio" state
->>>>>>> 04d5ce62
 - Child nodes conforming to i2c bus binding
 
 
