--- conflicted
+++ resolved
@@ -36,11 +36,8 @@
 #define KVM_REQ_PENDING_TIMER      5
 #define KVM_REQ_UNHALT             6
 #define KVM_REQ_MMU_SYNC           7
-<<<<<<< HEAD
-=======
 
 #define KVM_USERSPACE_IRQ_SOURCE_ID	0
->>>>>>> c07f62e5
 
 struct kvm_vcpu;
 extern struct kmem_cache *kvm_vcpu_cache;
@@ -311,28 +308,18 @@
 	int host_irq;
 	int guest_irq;
 	int irq_requested;
-<<<<<<< HEAD
-	struct pci_dev *dev;
-	struct kvm *kvm;
-};
-void kvm_set_irq(struct kvm *kvm, int irq, int level);
-=======
 	int irq_source_id;
 	struct pci_dev *dev;
 	struct kvm *kvm;
 };
 void kvm_set_irq(struct kvm *kvm, int irq_source_id, int irq, int level);
->>>>>>> c07f62e5
 void kvm_notify_acked_irq(struct kvm *kvm, unsigned gsi);
 void kvm_register_irq_ack_notifier(struct kvm *kvm,
 				   struct kvm_irq_ack_notifier *kian);
 void kvm_unregister_irq_ack_notifier(struct kvm *kvm,
 				     struct kvm_irq_ack_notifier *kian);
-<<<<<<< HEAD
-=======
 int kvm_request_irq_source_id(struct kvm *kvm);
 void kvm_free_irq_source_id(struct kvm *kvm, int irq_source_id);
->>>>>>> c07f62e5
 
 #ifdef CONFIG_DMAR
 int kvm_iommu_map_pages(struct kvm *kvm, gfn_t base_gfn,
