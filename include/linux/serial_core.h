/*
 *  linux/drivers/char/serial_core.h
 *
 *  Copyright (C) 2000 Deep Blue Solutions Ltd.
 *
 * This program is free software; you can redistribute it and/or modify
 * it under the terms of the GNU General Public License as published by
 * the Free Software Foundation; either version 2 of the License, or
 * (at your option) any later version.
 *
 * This program is distributed in the hope that it will be useful,
 * but WITHOUT ANY WARRANTY; without even the implied warranty of
 * MERCHANTABILITY or FITNESS FOR A PARTICULAR PURPOSE.  See the
 * GNU General Public License for more details.
 *
 * You should have received a copy of the GNU General Public License
 * along with this program; if not, write to the Free Software
 * Foundation, Inc., 59 Temple Place, Suite 330, Boston, MA  02111-1307  USA
 */
#ifndef LINUX_SERIAL_CORE_H
#define LINUX_SERIAL_CORE_H

#include <linux/serial.h>

/*
 * The type definitions.  These are from Ted Ts'o's serial.h
 */
#define PORT_UNKNOWN	0
#define PORT_8250	1
#define PORT_16450	2
#define PORT_16550	3
#define PORT_16550A	4
#define PORT_CIRRUS	5
#define PORT_16650	6
#define PORT_16650V2	7
#define PORT_16750	8
#define PORT_STARTECH	9
#define PORT_16C950	10
#define PORT_16654	11
#define PORT_16850	12
#define PORT_RSA	13
#define PORT_NS16550A	14
#define PORT_XSCALE	15
#define PORT_RM9000	16	/* PMC-Sierra RM9xxx internal UART */
#define PORT_OCTEON	17	/* Cavium OCTEON internal UART */
#define PORT_AR7	18	/* Texas Instruments AR7 internal UART */
#define PORT_U6_16550A	19	/* ST-Ericsson U6xxx internal UART */
#define PORT_MAX_8250	19	/* max port ID */

/*
 * ARM specific type numbers.  These are not currently guaranteed
 * to be implemented, and will change in the future.  These are
 * separate so any additions to the old serial.c that occur before
 * we are merged can be easily merged here.
 */
#define PORT_PXA	31
#define PORT_AMBA	32
#define PORT_CLPS711X	33
#define PORT_SA1100	34
#define PORT_UART00	35
#define PORT_21285	37

/* Sparc type numbers.  */
#define PORT_SUNZILOG	38
#define PORT_SUNSAB	39

/* DEC */
#define PORT_DZ		46
#define PORT_ZS		47

/* Parisc type numbers. */
#define PORT_MUX	48

/* Atmel AT91 / AT32 SoC */
#define PORT_ATMEL	49

/* Macintosh Zilog type numbers */
#define PORT_MAC_ZILOG	50	/* m68k : not yet implemented */
#define PORT_PMAC_ZILOG	51

/* SH-SCI */
#define PORT_SCI	52
#define PORT_SCIF	53
#define PORT_IRDA	54

/* Samsung S3C2410 SoC and derivatives thereof */
#define PORT_S3C2410    55

/* SGI IP22 aka Indy / Challenge S / Indigo 2 */
#define PORT_IP22ZILOG	56

/* Sharp LH7a40x -- an ARM9 SoC series */
#define PORT_LH7A40X	57

/* PPC CPM type number */
#define PORT_CPM        58

/* MPC52xx type numbers */
#define PORT_MPC52xx	59

/* IBM icom */
#define PORT_ICOM	60

/* Samsung S3C2440 SoC */
#define PORT_S3C2440	61

/* Motorola i.MX SoC */
#define PORT_IMX	62

/* Marvell MPSC */
#define PORT_MPSC	63

/* TXX9 type number */
#define PORT_TXX9	64

/* NEC VR4100 series SIU/DSIU */
#define PORT_VR41XX_SIU		65
#define PORT_VR41XX_DSIU	66

/* Samsung S3C2400 SoC */
#define PORT_S3C2400	67

/* M32R SIO */
#define PORT_M32R_SIO	68

/*Digi jsm */
#define PORT_JSM        69

#define PORT_PNX8XXX	70

/* Hilscher netx */
#define PORT_NETX	71

/* SUN4V Hypervisor Console */
#define PORT_SUNHV	72

#define PORT_S3C2412	73

/* Xilinx uartlite */
#define PORT_UARTLITE	74

/* Blackfin bf5xx */
#define PORT_BFIN	75

/* Micrel KS8695 */
#define PORT_KS8695	76

/* Broadcom SB1250, etc. SOC */
#define PORT_SB1250_DUART	77

/* Freescale ColdFire */
#define PORT_MCF	78

/* Blackfin SPORT */
#define PORT_BFIN_SPORT		79

/* MN10300 on-chip UART numbers */
#define PORT_MN10300		80
#define PORT_MN10300_CTS	81

#define PORT_SC26XX	82

/* SH-SCI */
#define PORT_SCIFA	83

#define PORT_S3C6400	84

/* NWPSERIAL */
#define PORT_NWPSERIAL	85

/* MAX3100 */
#define PORT_MAX3100    86

/* Timberdale UART */
#define PORT_TIMBUART	87

/* Qualcomm MSM SoCs */
#define PORT_MSM	88

/* BCM63xx family SoCs */
#define PORT_BCM63XX	89

/* Aeroflex Gaisler GRLIB APBUART */
#define PORT_APBUART    90

/* Altera UARTs */
#define PORT_ALTERA_JTAGUART	91
#define PORT_ALTERA_UART	92

<<<<<<< HEAD
/* Xilinx */
#define PORT_XUARTPSS	93

=======
/* SH-SCI */
#define PORT_SCIFB	93

/* MAX3107 */
#define PORT_MAX3107	94

/* High Speed UART for Medfield */
#define PORT_MFD	95

/* TI OMAP-UART */
#define PORT_OMAP	96
>>>>>>> 3c0eee3f

#ifdef __KERNEL__

#include <linux/compiler.h>
#include <linux/interrupt.h>
#include <linux/circ_buf.h>
#include <linux/spinlock.h>
#include <linux/sched.h>
#include <linux/tty.h>
#include <linux/mutex.h>
#include <linux/sysrq.h>

struct uart_port;
struct serial_struct;
struct device;

/*
 * This structure describes all the operations that can be
 * done on the physical hardware.
 */
struct uart_ops {
	unsigned int	(*tx_empty)(struct uart_port *);
	void		(*set_mctrl)(struct uart_port *, unsigned int mctrl);
	unsigned int	(*get_mctrl)(struct uart_port *);
	void		(*stop_tx)(struct uart_port *);
	void		(*start_tx)(struct uart_port *);
	void		(*send_xchar)(struct uart_port *, char ch);
	void		(*stop_rx)(struct uart_port *);
	void		(*enable_ms)(struct uart_port *);
	void		(*break_ctl)(struct uart_port *, int ctl);
	int		(*startup)(struct uart_port *);
	void		(*shutdown)(struct uart_port *);
	void		(*flush_buffer)(struct uart_port *);
	void		(*set_termios)(struct uart_port *, struct ktermios *new,
				       struct ktermios *old);
	void		(*set_ldisc)(struct uart_port *, int new);
	void		(*pm)(struct uart_port *, unsigned int state,
			      unsigned int oldstate);
	int		(*set_wake)(struct uart_port *, unsigned int state);

	/*
	 * Return a string describing the type of the port
	 */
	const char *(*type)(struct uart_port *);

	/*
	 * Release IO and memory resources used by the port.
	 * This includes iounmap if necessary.
	 */
	void		(*release_port)(struct uart_port *);

	/*
	 * Request IO and memory resources used by the port.
	 * This includes iomapping the port if necessary.
	 */
	int		(*request_port)(struct uart_port *);
	void		(*config_port)(struct uart_port *, int);
	int		(*verify_port)(struct uart_port *, struct serial_struct *);
	int		(*ioctl)(struct uart_port *, unsigned int, unsigned long);
#ifdef CONFIG_CONSOLE_POLL
	void	(*poll_put_char)(struct uart_port *, unsigned char);
	int		(*poll_get_char)(struct uart_port *);
#endif
};

#define NO_POLL_CHAR		0x00ff0000
#define UART_CONFIG_TYPE	(1 << 0)
#define UART_CONFIG_IRQ		(1 << 1)

struct uart_icount {
	__u32	cts;
	__u32	dsr;
	__u32	rng;
	__u32	dcd;
	__u32	rx;
	__u32	tx;
	__u32	frame;
	__u32	overrun;
	__u32	parity;
	__u32	brk;
	__u32	buf_overrun;
};

typedef unsigned int __bitwise__ upf_t;

struct uart_port {
	spinlock_t		lock;			/* port lock */
	unsigned long		iobase;			/* in/out[bwl] */
	unsigned char __iomem	*membase;		/* read/write[bwl] */
	unsigned int		(*serial_in)(struct uart_port *, int);
	void			(*serial_out)(struct uart_port *, int, int);
	void			(*set_termios)(struct uart_port *,
				               struct ktermios *new,
				               struct ktermios *old);
	void			(*pm)(struct uart_port *, unsigned int state,
				      unsigned int old);
	unsigned int		irq;			/* irq number */
	unsigned long		irqflags;		/* irq flags  */
	unsigned int		uartclk;		/* base uart clock */
	unsigned int		fifosize;		/* tx fifo size */
	unsigned char		x_char;			/* xon/xoff char */
	unsigned char		regshift;		/* reg offset shift */
	unsigned char		iotype;			/* io access style */
	unsigned char		unused1;

#define UPIO_PORT		(0)
#define UPIO_HUB6		(1)
#define UPIO_MEM		(2)
#define UPIO_MEM32		(3)
#define UPIO_AU			(4)			/* Au1x00 type IO */
#define UPIO_TSI		(5)			/* Tsi108/109 type IO */
#define UPIO_DWAPB		(6)			/* DesignWare APB UART */
#define UPIO_RM9000		(7)			/* RM9000 type IO */

	unsigned int		read_status_mask;	/* driver specific */
	unsigned int		ignore_status_mask;	/* driver specific */
	struct uart_state	*state;			/* pointer to parent state */
	struct uart_icount	icount;			/* statistics */

	struct console		*cons;			/* struct console, if any */
#if defined(CONFIG_SERIAL_CORE_CONSOLE) || defined(SUPPORT_SYSRQ)
	unsigned long		sysrq;			/* sysrq timeout */
#endif

	upf_t			flags;

#define UPF_FOURPORT		((__force upf_t) (1 << 1))
#define UPF_SAK			((__force upf_t) (1 << 2))
#define UPF_SPD_MASK		((__force upf_t) (0x1030))
#define UPF_SPD_HI		((__force upf_t) (0x0010))
#define UPF_SPD_VHI		((__force upf_t) (0x0020))
#define UPF_SPD_CUST		((__force upf_t) (0x0030))
#define UPF_SPD_SHI		((__force upf_t) (0x1000))
#define UPF_SPD_WARP		((__force upf_t) (0x1010))
#define UPF_SKIP_TEST		((__force upf_t) (1 << 6))
#define UPF_AUTO_IRQ		((__force upf_t) (1 << 7))
#define UPF_HARDPPS_CD		((__force upf_t) (1 << 11))
#define UPF_LOW_LATENCY		((__force upf_t) (1 << 13))
#define UPF_BUGGY_UART		((__force upf_t) (1 << 14))
#define UPF_NO_TXEN_TEST	((__force upf_t) (1 << 15))
#define UPF_MAGIC_MULTIPLIER	((__force upf_t) (1 << 16))
#define UPF_CONS_FLOW		((__force upf_t) (1 << 23))
#define UPF_SHARE_IRQ		((__force upf_t) (1 << 24))
/* The exact UART type is known and should not be probed.  */
#define UPF_FIXED_TYPE		((__force upf_t) (1 << 27))
#define UPF_BOOT_AUTOCONF	((__force upf_t) (1 << 28))
#define UPF_FIXED_PORT		((__force upf_t) (1 << 29))
#define UPF_DEAD		((__force upf_t) (1 << 30))
#define UPF_IOREMAP		((__force upf_t) (1 << 31))

#define UPF_CHANGE_MASK		((__force upf_t) (0x17fff))
#define UPF_USR_MASK		((__force upf_t) (UPF_SPD_MASK|UPF_LOW_LATENCY))

	unsigned int		mctrl;			/* current modem ctrl settings */
	unsigned int		timeout;		/* character-based timeout */
	unsigned int		type;			/* port type */
	const struct uart_ops	*ops;
	unsigned int		custom_divisor;
	unsigned int		line;			/* port index */
	resource_size_t		mapbase;		/* for ioremap */
	struct device		*dev;			/* parent device */
	unsigned char		hub6;			/* this should be in the 8250 driver */
	unsigned char		suspended;
	unsigned char		unused[2];
	void			*private_data;		/* generic platform data pointer */
};

/*
 * This is the state information which is persistent across opens.
 */
struct uart_state {
	struct tty_port		port;

	int			pm_state;
	struct circ_buf		xmit;

	struct tasklet_struct	tlet;
	struct uart_port	*uart_port;
};

#define UART_XMIT_SIZE	PAGE_SIZE


/* number of characters left in xmit buffer before we ask for more */
#define WAKEUP_CHARS		256

struct module;
struct tty_driver;

struct uart_driver {
	struct module		*owner;
	const char		*driver_name;
	const char		*dev_name;
	int			 major;
	int			 minor;
	int			 nr;
	struct console		*cons;

	/*
	 * these are private; the low level driver should not
	 * touch these; they should be initialised to NULL
	 */
	struct uart_state	*state;
	struct tty_driver	*tty_driver;
};

void uart_write_wakeup(struct uart_port *port);

/*
 * Baud rate helpers.
 */
void uart_update_timeout(struct uart_port *port, unsigned int cflag,
			 unsigned int baud);
unsigned int uart_get_baud_rate(struct uart_port *port, struct ktermios *termios,
				struct ktermios *old, unsigned int min,
				unsigned int max);
unsigned int uart_get_divisor(struct uart_port *port, unsigned int baud);

/* Base timer interval for polling */
static inline int uart_poll_timeout(struct uart_port *port)
{
	int timeout = port->timeout;

	return timeout > 6 ? (timeout / 2 - 2) : 1;
}

/*
 * Console helpers.
 */
struct uart_port *uart_get_console(struct uart_port *ports, int nr,
				   struct console *c);
void uart_parse_options(char *options, int *baud, int *parity, int *bits,
			int *flow);
int uart_set_options(struct uart_port *port, struct console *co, int baud,
		     int parity, int bits, int flow);
struct tty_driver *uart_console_device(struct console *co, int *index);
void uart_console_write(struct uart_port *port, const char *s,
			unsigned int count,
			void (*putchar)(struct uart_port *, int));

/*
 * Port/driver registration/removal
 */
int uart_register_driver(struct uart_driver *uart);
void uart_unregister_driver(struct uart_driver *uart);
int uart_add_one_port(struct uart_driver *reg, struct uart_port *port);
int uart_remove_one_port(struct uart_driver *reg, struct uart_port *port);
int uart_match_port(struct uart_port *port1, struct uart_port *port2);

/*
 * Power Management
 */
int uart_suspend_port(struct uart_driver *reg, struct uart_port *port);
int uart_resume_port(struct uart_driver *reg, struct uart_port *port);

#define uart_circ_empty(circ)		((circ)->head == (circ)->tail)
#define uart_circ_clear(circ)		((circ)->head = (circ)->tail = 0)

#define uart_circ_chars_pending(circ)	\
	(CIRC_CNT((circ)->head, (circ)->tail, UART_XMIT_SIZE))

#define uart_circ_chars_free(circ)	\
	(CIRC_SPACE((circ)->head, (circ)->tail, UART_XMIT_SIZE))

static inline int uart_tx_stopped(struct uart_port *port)
{
	struct tty_struct *tty = port->state->port.tty;
	if(tty->stopped || tty->hw_stopped)
		return 1;
	return 0;
}

/*
 * The following are helper functions for the low level drivers.
 */
static inline int
uart_handle_sysrq_char(struct uart_port *port, unsigned int ch)
{
#ifdef SUPPORT_SYSRQ
	if (port->sysrq) {
		if (ch && time_before(jiffies, port->sysrq)) {
			handle_sysrq(ch);
			port->sysrq = 0;
			return 1;
		}
		port->sysrq = 0;
	}
#endif
	return 0;
}
#ifndef SUPPORT_SYSRQ
#define uart_handle_sysrq_char(port,ch) uart_handle_sysrq_char(port, 0)
#endif

/*
 * We do the SysRQ and SAK checking like this...
 */
static inline int uart_handle_break(struct uart_port *port)
{
	struct uart_state *state = port->state;
#ifdef SUPPORT_SYSRQ
	if (port->cons && port->cons->index == port->line) {
		if (!port->sysrq) {
			port->sysrq = jiffies + HZ*5;
			return 1;
		}
		port->sysrq = 0;
	}
#endif
	if (port->flags & UPF_SAK)
		do_SAK(state->port.tty);
	return 0;
}

/**
 *	uart_handle_dcd_change - handle a change of carrier detect state
 *	@uport: uart_port structure for the open port
 *	@status: new carrier detect status, nonzero if active
 */
static inline void
uart_handle_dcd_change(struct uart_port *uport, unsigned int status)
{
	struct uart_state *state = uport->state;
	struct tty_port *port = &state->port;
	struct tty_ldisc *ld = tty_ldisc_ref(port->tty);
	struct timespec ts;

	if (ld && ld->ops->dcd_change)
		getnstimeofday(&ts);

	uport->icount.dcd++;
#ifdef CONFIG_HARD_PPS
	if ((uport->flags & UPF_HARDPPS_CD) && status)
		hardpps();
#endif

	if (port->flags & ASYNC_CHECK_CD) {
		if (status)
			wake_up_interruptible(&port->open_wait);
		else if (port->tty)
			tty_hangup(port->tty);
	}

	if (ld && ld->ops->dcd_change)
		ld->ops->dcd_change(port->tty, status, &ts);
	if (ld)
		tty_ldisc_deref(ld);
}

/**
 *	uart_handle_cts_change - handle a change of clear-to-send state
 *	@uport: uart_port structure for the open port
 *	@status: new clear to send status, nonzero if active
 */
static inline void
uart_handle_cts_change(struct uart_port *uport, unsigned int status)
{
	struct tty_port *port = &uport->state->port;
	struct tty_struct *tty = port->tty;

	uport->icount.cts++;

	if (port->flags & ASYNC_CTS_FLOW) {
		if (tty->hw_stopped) {
			if (status) {
				tty->hw_stopped = 0;
				uport->ops->start_tx(uport);
				uart_write_wakeup(uport);
			}
		} else {
			if (!status) {
				tty->hw_stopped = 1;
				uport->ops->stop_tx(uport);
			}
		}
	}
}

#include <linux/tty_flip.h>

static inline void
uart_insert_char(struct uart_port *port, unsigned int status,
		 unsigned int overrun, unsigned int ch, unsigned int flag)
{
	struct tty_struct *tty = port->state->port.tty;

	if ((status & port->ignore_status_mask & ~overrun) == 0)
		tty_insert_flip_char(tty, ch, flag);

	/*
	 * Overrun is special.  Since it's reported immediately,
	 * it doesn't affect the current character.
	 */
	if (status & ~port->ignore_status_mask & overrun)
		tty_insert_flip_char(tty, 0, TTY_OVERRUN);
}

/*
 *	UART_ENABLE_MS - determine if port should enable modem status irqs
 */
#define UART_ENABLE_MS(port,cflag)	((port)->flags & UPF_HARDPPS_CD || \
					 (cflag) & CRTSCTS || \
					 !((cflag) & CLOCAL))

#endif

#endif /* LINUX_SERIAL_CORE_H */<|MERGE_RESOLUTION|>--- conflicted
+++ resolved
@@ -187,11 +187,6 @@
 #define PORT_ALTERA_JTAGUART	91
 #define PORT_ALTERA_UART	92
 
-<<<<<<< HEAD
-/* Xilinx */
-#define PORT_XUARTPSS	93
-
-=======
 /* SH-SCI */
 #define PORT_SCIFB	93
 
@@ -203,7 +198,9 @@
 
 /* TI OMAP-UART */
 #define PORT_OMAP	96
->>>>>>> 3c0eee3f
+
+/* Xilinx */
+#define PORT_XUARTPSS	97
 
 #ifdef __KERNEL__
 
