--- conflicted
+++ resolved
@@ -192,12 +192,7 @@
 void dump_stack_print_info(const char *log_lvl);
 void show_regs_print_info(const char *log_lvl);
 extern asmlinkage void dump_stack(void) __cold;
-<<<<<<< HEAD
 struct wait_queue_head *printk_wait_queue(void);
-=======
-extern void printk_safe_flush(void);
-extern void printk_safe_flush_on_panic(void);
->>>>>>> c9feecbe
 #else
 static inline __printf(1, 0)
 int vprintk(const char *s, va_list args)
@@ -261,17 +256,7 @@
 static inline void dump_stack(void)
 {
 }
-<<<<<<< HEAD
-=======
-
-static inline void printk_safe_flush(void)
-{
-}
-
-static inline void printk_safe_flush_on_panic(void)
-{
-}
->>>>>>> c9feecbe
+
 #endif
 
 extern int kptr_restrict;
