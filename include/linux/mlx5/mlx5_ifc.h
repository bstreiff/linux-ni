--- conflicted
+++ resolved
@@ -731,9 +731,6 @@
 
 	u8         reserved_at_1bf[0x3];
 	u8         log_max_msg[0x5];
-<<<<<<< HEAD
-	u8         reserved_at_1c7[0x18];
-=======
 	u8         reserved_at_1c7[0x4];
 	u8         max_tc[0x4];
 	u8         reserved_at_1cf[0x6];
@@ -747,7 +744,6 @@
 	u8         wol_m[0x1];
 	u8         wol_u[0x1];
 	u8         wol_p[0x1];
->>>>>>> ccfe1e85
 
 	u8         stat_rate_support[0x10];
 	u8         reserved_at_1ef[0xc];
@@ -4263,13 +4259,9 @@
 
 	u8         reserved_at_20[0x1b];
 	u8         self_lb_en[0x1];
-<<<<<<< HEAD
 	u8         reserved_at_3c[0x1];
 	u8         hash[0x1];
 	u8         reserved_at_3e[0x1];
-=======
-	u8         reserved_at_3c[0x3];
->>>>>>> ccfe1e85
 	u8         lro[0x1];
 };
 
@@ -7131,8 +7123,6 @@
 	u8         table_miss_id[0x18];
 
 	u8         reserved_at_100[0x100];
-<<<<<<< HEAD
-=======
 };
 
 struct mlx5_ifc_ets_tcn_config_reg_bits {
@@ -7178,7 +7168,6 @@
 
 	u8         reserved_at_20[0x1d];
 	u8         tclass[0x3];
->>>>>>> ccfe1e85
 };
 
 #endif /* MLX5_IFC_H */