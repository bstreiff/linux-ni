# Select 32 or 64 bit
config 64BIT
	bool "64-bit kernel" if ARCH = "x86"
	default ARCH != "i386"
	---help---
	  Say yes to build a 64-bit kernel - formerly known as x86_64
	  Say no to build a 32-bit kernel - formerly known as i386

config X86_32
	def_bool y
	depends on !64BIT
	select CLKSRC_I8253
	select HAVE_UID16

config X86_64
	def_bool y
	depends on 64BIT
	select X86_DEV_DMA_OPS
	select ARCH_USE_CMPXCHG_LOCKREF

### Arch settings
config X86
	def_bool y
	select HAVE_PREEMPT_LAZY if X86_32
	select ARCH_HAS_DEBUG_STRICT_USER_COPY_CHECKS
	select ARCH_MIGHT_HAVE_PC_PARPORT
	select ARCH_MIGHT_HAVE_PC_SERIO
	select HAVE_AOUT if X86_32
	select HAVE_UNSTABLE_SCHED_CLOCK
	select ARCH_SUPPORTS_NUMA_BALANCING
	select ARCH_SUPPORTS_INT128 if X86_64
	select ARCH_WANTS_PROT_NUMA_PROT_NONE
	select HAVE_IDE
	select HAVE_OPROFILE
	select HAVE_PCSPKR_PLATFORM
	select HAVE_PERF_EVENTS
	select HAVE_IOREMAP_PROT
	select HAVE_KPROBES
	select HAVE_MEMBLOCK
	select HAVE_MEMBLOCK_NODE_MAP
	select ARCH_DISCARD_MEMBLOCK
	select ARCH_WANT_OPTIONAL_GPIOLIB
	select ARCH_WANT_FRAME_POINTERS
	select HAVE_DMA_ATTRS
	select HAVE_DMA_CONTIGUOUS if !SWIOTLB
	select HAVE_KRETPROBES
	select HAVE_OPTPROBES
	select HAVE_KPROBES_ON_FTRACE
	select HAVE_FTRACE_MCOUNT_RECORD
	select HAVE_FENTRY if X86_64
	select HAVE_C_RECORDMCOUNT
	select HAVE_DYNAMIC_FTRACE
	select HAVE_DYNAMIC_FTRACE_WITH_REGS
	select HAVE_FUNCTION_TRACER
	select HAVE_FUNCTION_GRAPH_TRACER
	select HAVE_FUNCTION_GRAPH_FP_TEST
	select HAVE_FUNCTION_TRACE_MCOUNT_TEST
	select HAVE_SYSCALL_TRACEPOINTS
	select SYSCTL_EXCEPTION_TRACE
	select HAVE_KVM
	select HAVE_ARCH_KGDB
	select HAVE_ARCH_TRACEHOOK
	select HAVE_GENERIC_DMA_COHERENT if X86_32
	select HAVE_EFFICIENT_UNALIGNED_ACCESS
	select USER_STACKTRACE_SUPPORT
	select HAVE_REGS_AND_STACK_ACCESS_API
	select HAVE_DMA_API_DEBUG
	select HAVE_KERNEL_GZIP
	select HAVE_KERNEL_BZIP2
	select HAVE_KERNEL_LZMA
	select HAVE_KERNEL_XZ
	select HAVE_KERNEL_LZO
	select HAVE_KERNEL_LZ4
	select HAVE_HW_BREAKPOINT
	select HAVE_MIXED_BREAKPOINTS_REGS
	select PERF_EVENTS
	select HAVE_PERF_EVENTS_NMI
	select HAVE_PERF_REGS
	select HAVE_PERF_USER_STACK_DUMP
	select HAVE_DEBUG_KMEMLEAK
	select ANON_INODES
	select HAVE_ALIGNED_STRUCT_PAGE if SLUB
	select HAVE_CMPXCHG_LOCAL
	select HAVE_CMPXCHG_DOUBLE
	select HAVE_ARCH_KMEMCHECK
	select HAVE_USER_RETURN_NOTIFIER
	select ARCH_BINFMT_ELF_RANDOMIZE_PIE
	select HAVE_ARCH_JUMP_LABEL
	select ARCH_HAS_ATOMIC64_DEC_IF_POSITIVE
	select SPARSE_IRQ
	select GENERIC_FIND_FIRST_BIT
	select GENERIC_IRQ_PROBE
	select GENERIC_PENDING_IRQ if SMP
	select GENERIC_IRQ_SHOW
	select GENERIC_CLOCKEVENTS_MIN_ADJUST
	select IRQ_FORCED_THREADING
	select HAVE_BPF_JIT if X86_64
	select HAVE_ARCH_TRANSPARENT_HUGEPAGE
	select CLKEVT_I8253
	select ARCH_HAVE_NMI_SAFE_CMPXCHG
	select GENERIC_IOMAP
	select DCACHE_WORD_ACCESS
	select GENERIC_SMP_IDLE_THREAD
	select ARCH_WANT_IPC_PARSE_VERSION if X86_32
	select HAVE_ARCH_SECCOMP_FILTER
	select BUILDTIME_EXTABLE_SORT
	select GENERIC_CMOS_UPDATE
	select HAVE_ARCH_SOFT_DIRTY
	select CLOCKSOURCE_WATCHDOG
	select GENERIC_CLOCKEVENTS
	select ARCH_CLOCKSOURCE_DATA if X86_64
	select GENERIC_CLOCKEVENTS_BROADCAST if X86_64 || (X86_32 && X86_LOCAL_APIC)
	select GENERIC_TIME_VSYSCALL if X86_64
	select KTIME_SCALAR if X86_32
	select GENERIC_STRNCPY_FROM_USER
	select GENERIC_STRNLEN_USER
	select HAVE_CONTEXT_TRACKING if X86_64
	select HAVE_IRQ_TIME_ACCOUNTING
	select VIRT_TO_BUS
	select MODULES_USE_ELF_REL if X86_32
	select MODULES_USE_ELF_RELA if X86_64
	select CLONE_BACKWARDS if X86_32
	select ARCH_USE_BUILTIN_BSWAP
	select OLD_SIGSUSPEND3 if X86_32 || IA32_EMULATION
	select OLD_SIGACTION if X86_32
	select COMPAT_OLD_SIGACTION if IA32_EMULATION
	select RTC_LIB
	select HAVE_DEBUG_STACKOVERFLOW
	select HAVE_IRQ_EXIT_ON_IRQ_STACK if X86_64
	select HAVE_CC_STACKPROTECTOR
<<<<<<< HEAD
	select NI_COLD_BOOT_SUPPORT
=======
	select ARCH_SUPPORTS_ATOMIC_RMW
>>>>>>> af92ba8f

config INSTRUCTION_DECODER
	def_bool y
	depends on KPROBES || PERF_EVENTS || UPROBES

config OUTPUT_FORMAT
	string
	default "elf32-i386" if X86_32
	default "elf64-x86-64" if X86_64

config ARCH_DEFCONFIG
	string
	default "arch/x86/configs/i386_defconfig" if X86_32
	default "arch/x86/configs/x86_64_defconfig" if X86_64

config LOCKDEP_SUPPORT
	def_bool y

config STACKTRACE_SUPPORT
	def_bool y

config HAVE_LATENCYTOP_SUPPORT
	def_bool y

config MMU
	def_bool y

config SBUS
	bool

config NEED_DMA_MAP_STATE
	def_bool y
	depends on X86_64 || INTEL_IOMMU || DMA_API_DEBUG

config NEED_SG_DMA_LENGTH
	def_bool y

config GENERIC_ISA_DMA
	def_bool y
	depends on ISA_DMA_API

config GENERIC_BUG
	def_bool y
	depends on BUG
	select GENERIC_BUG_RELATIVE_POINTERS if X86_64

config GENERIC_BUG_RELATIVE_POINTERS
	bool

config GENERIC_HWEIGHT
	def_bool y

config ARCH_MAY_HAVE_PC_FDC
	def_bool y
	depends on ISA_DMA_API

config RWSEM_GENERIC_SPINLOCK
	def_bool PREEMPT_RT_FULL

config RWSEM_XCHGADD_ALGORITHM
	def_bool !RWSEM_GENERIC_SPINLOCK && !PREEMPT_RT_FULL

config GENERIC_CALIBRATE_DELAY
	def_bool y

config ARCH_HAS_CPU_RELAX
	def_bool y

config ARCH_HAS_CACHE_LINE_SIZE
	def_bool y

config ARCH_HAS_CPU_AUTOPROBE
	def_bool y

config HAVE_SETUP_PER_CPU_AREA
	def_bool y

config NEED_PER_CPU_EMBED_FIRST_CHUNK
	def_bool y

config NEED_PER_CPU_PAGE_FIRST_CHUNK
	def_bool y

config ARCH_HIBERNATION_POSSIBLE
	def_bool y

config ARCH_SUSPEND_POSSIBLE
	def_bool y

config ARCH_WANT_HUGE_PMD_SHARE
	def_bool y

config ARCH_WANT_GENERAL_HUGETLB
	def_bool y

config ZONE_DMA32
	bool
	default X86_64

config AUDIT_ARCH
	bool
	default X86_64

config ARCH_SUPPORTS_OPTIMIZED_INLINING
	def_bool y

config ARCH_SUPPORTS_DEBUG_PAGEALLOC
	def_bool y

config HAVE_INTEL_TXT
	def_bool y
	depends on INTEL_IOMMU && ACPI

config X86_32_SMP
	def_bool y
	depends on X86_32 && SMP

config X86_64_SMP
	def_bool y
	depends on X86_64 && SMP

config X86_HT
	def_bool y
	depends on SMP

config X86_32_LAZY_GS
	def_bool y
	depends on X86_32 && !CC_STACKPROTECTOR

config ARCH_HWEIGHT_CFLAGS
	string
	default "-fcall-saved-ecx -fcall-saved-edx" if X86_32
	default "-fcall-saved-rdi -fcall-saved-rsi -fcall-saved-rdx -fcall-saved-rcx -fcall-saved-r8 -fcall-saved-r9 -fcall-saved-r10 -fcall-saved-r11" if X86_64

config ARCH_SUPPORTS_UPROBES
	def_bool y

source "init/Kconfig"
source "kernel/Kconfig.freezer"

menu "Processor type and features"

config ZONE_DMA
	bool "DMA memory allocation support" if EXPERT
	default y
	help
	  DMA memory allocation support allows devices with less than 32-bit
	  addressing to allocate within the first 16MB of address space.
	  Disable if no such devices will be used.

	  If unsure, say Y.

config SMP
	bool "Symmetric multi-processing support"
	---help---
	  This enables support for systems with more than one CPU. If you have
	  a system with only one CPU, say N. If you have a system with more
	  than one CPU, say Y.

	  If you say N here, the kernel will run on uni- and multiprocessor
	  machines, but will use only one CPU of a multiprocessor machine. If
	  you say Y here, the kernel will run on many, but not all,
	  uniprocessor machines. On a uniprocessor machine, the kernel
	  will run faster if you say N here.

	  Note that if you say Y here and choose architecture "586" or
	  "Pentium" under "Processor family", the kernel will not work on 486
	  architectures. Similarly, multiprocessor kernels for the "PPro"
	  architecture may not work on all Pentium based boards.

	  People using multiprocessor machines who say Y here should also say
	  Y to "Enhanced Real Time Clock Support", below. The "Advanced Power
	  Management" code will be disabled if you say Y here.

	  See also <file:Documentation/x86/i386/IO-APIC.txt>,
	  <file:Documentation/nmi_watchdog.txt> and the SMP-HOWTO available at
	  <http://www.tldp.org/docs.html#howto>.

	  If you don't know what to do here, say N.

config X86_X2APIC
	bool "Support x2apic"
	depends on X86_LOCAL_APIC && X86_64 && IRQ_REMAP
	---help---
	  This enables x2apic support on CPUs that have this feature.

	  This allows 32-bit apic IDs (so it can support very large systems),
	  and accesses the local apic via MSRs not via mmio.

	  If you don't know what to do here, say N.

config X86_MPPARSE
	bool "Enable MPS table" if ACPI || SFI
	default y
	depends on X86_LOCAL_APIC
	---help---
	  For old smp systems that do not have proper acpi support. Newer systems
	  (esp with 64bit cpus) with acpi support, MADT and DSDT will override it

config X86_BIGSMP
	bool "Support for big SMP systems with more than 8 CPUs"
	depends on X86_32 && SMP
	---help---
	  This option is needed for the systems that have more than 8 CPUs

config GOLDFISH
       def_bool y
       depends on X86_GOLDFISH

if X86_32
config X86_EXTENDED_PLATFORM
	bool "Support for extended (non-PC) x86 platforms"
	default y
	---help---
	  If you disable this option then the kernel will only support
	  standard PC platforms. (which covers the vast majority of
	  systems out there.)

	  If you enable this option then you'll be able to select support
	  for the following (non-PC) 32 bit x86 platforms:
		Goldfish (Android emulator)
		AMD Elan
		NUMAQ (IBM/Sequent)
		RDC R-321x SoC
		SGI 320/540 (Visual Workstation)
		STA2X11-based (e.g. Northville)
		Summit/EXA (IBM x440)
		Unisys ES7000 IA32 series
		Moorestown MID devices

	  If you have one of these systems, or if you want to build a
	  generic distribution kernel, say Y here - otherwise say N.
endif

if X86_64
config X86_EXTENDED_PLATFORM
	bool "Support for extended (non-PC) x86 platforms"
	default y
	---help---
	  If you disable this option then the kernel will only support
	  standard PC platforms. (which covers the vast majority of
	  systems out there.)

	  If you enable this option then you'll be able to select support
	  for the following (non-PC) 64 bit x86 platforms:
		Numascale NumaChip
		ScaleMP vSMP
		SGI Ultraviolet

	  If you have one of these systems, or if you want to build a
	  generic distribution kernel, say Y here - otherwise say N.
endif
# This is an alphabetically sorted list of 64 bit extended platforms
# Please maintain the alphabetic order if and when there are additions
config X86_NUMACHIP
	bool "Numascale NumaChip"
	depends on X86_64
	depends on X86_EXTENDED_PLATFORM
	depends on NUMA
	depends on SMP
	depends on X86_X2APIC
	depends on PCI_MMCONFIG
	---help---
	  Adds support for Numascale NumaChip large-SMP systems. Needed to
	  enable more than ~168 cores.
	  If you don't have one of these, you should say N here.

config X86_VSMP
	bool "ScaleMP vSMP"
	select HYPERVISOR_GUEST
	select PARAVIRT
	depends on X86_64 && PCI
	depends on X86_EXTENDED_PLATFORM
	depends on SMP
	---help---
	  Support for ScaleMP vSMP systems.  Say 'Y' here if this kernel is
	  supposed to run on these EM64T-based machines.  Only choose this option
	  if you have one of these machines.

config X86_UV
	bool "SGI Ultraviolet"
	depends on X86_64
	depends on X86_EXTENDED_PLATFORM
	depends on NUMA
	depends on X86_X2APIC
	---help---
	  This option is needed in order to support SGI Ultraviolet systems.
	  If you don't have one of these, you should say N here.

# Following is an alphabetically sorted list of 32 bit extended platforms
# Please maintain the alphabetic order if and when there are additions

config X86_GOLDFISH
       bool "Goldfish (Virtual Platform)"
       depends on X86_32
       depends on X86_EXTENDED_PLATFORM
       ---help---
	 Enable support for the Goldfish virtual platform used primarily
	 for Android development. Unless you are building for the Android
	 Goldfish emulator say N here.

config X86_INTEL_CE
	bool "CE4100 TV platform"
	depends on PCI
	depends on PCI_GODIRECT
	depends on X86_32
	depends on X86_EXTENDED_PLATFORM
	select X86_REBOOTFIXUPS
	select OF
	select OF_EARLY_FLATTREE
	select IRQ_DOMAIN
	---help---
	  Select for the Intel CE media processor (CE4100) SOC.
	  This option compiles in support for the CE4100 SOC for settop
	  boxes and media devices.

config X86_INTEL_MID
	bool "Intel MID platform support"
	depends on X86_32
	depends on X86_EXTENDED_PLATFORM
	depends on X86_PLATFORM_DEVICES
	depends on PCI
	depends on PCI_GOANY
	depends on X86_IO_APIC
	select SFI
	select I2C
	select DW_APB_TIMER
	select APB_TIMER
	select INTEL_SCU_IPC
	select MFD_INTEL_MSIC
	---help---
	  Select to build a kernel capable of supporting Intel MID (Mobile
	  Internet Device) platform systems which do not have the PCI legacy
	  interfaces. If you are building for a PC class system say N here.

	  Intel MID platforms are based on an Intel processor and chipset which
	  consume less power than most of the x86 derivatives.

config X86_INTEL_LPSS
	bool "Intel Low Power Subsystem Support"
	depends on ACPI
	select COMMON_CLK
	select PINCTRL
	---help---
	  Select to build support for Intel Low Power Subsystem such as
	  found on Intel Lynxpoint PCH. Selecting this option enables
	  things like clock tree (common clock framework) and pincontrol
	  which are needed by the LPSS peripheral drivers.

config X86_RDC321X
	bool "RDC R-321x SoC"
	depends on X86_32
	depends on X86_EXTENDED_PLATFORM
	select M486
	select X86_REBOOTFIXUPS
	---help---
	  This option is needed for RDC R-321x system-on-chip, also known
	  as R-8610-(G).
	  If you don't have one of these chips, you should say N here.

config X86_32_NON_STANDARD
	bool "Support non-standard 32-bit SMP architectures"
	depends on X86_32 && SMP
	depends on X86_EXTENDED_PLATFORM
	---help---
	  This option compiles in the NUMAQ, Summit, bigsmp, ES7000,
	  STA2X11, default subarchitectures.  It is intended for a generic
	  binary kernel. If you select them all, kernel will probe it
	  one by one and will fallback to default.

# Alphabetically sorted list of Non standard 32 bit platforms

config X86_NUMAQ
	bool "NUMAQ (IBM/Sequent)"
	depends on X86_32_NON_STANDARD
	depends on PCI
	select NUMA
	select X86_MPPARSE
	---help---
	  This option is used for getting Linux to run on a NUMAQ (IBM/Sequent)
	  NUMA multiquad box. This changes the way that processors are
	  bootstrapped, and uses Clustered Logical APIC addressing mode instead
	  of Flat Logical.  You will need a new lynxer.elf file to flash your
	  firmware with - send email to <Martin.Bligh@us.ibm.com>.

config X86_SUPPORTS_MEMORY_FAILURE
	def_bool y
	# MCE code calls memory_failure():
	depends on X86_MCE
	# On 32-bit this adds too big of NODES_SHIFT and we run out of page flags:
	depends on !X86_NUMAQ
	# On 32-bit SPARSEMEM adds too big of SECTIONS_WIDTH:
	depends on X86_64 || !SPARSEMEM
	select ARCH_SUPPORTS_MEMORY_FAILURE

config X86_VISWS
	bool "SGI 320/540 (Visual Workstation)"
	depends on X86_32 && PCI && X86_MPPARSE && PCI_GODIRECT
	depends on X86_32_NON_STANDARD
	---help---
	  The SGI Visual Workstation series is an IA32-based workstation
	  based on SGI systems chips with some legacy PC hardware attached.

	  Say Y here to create a kernel to run on the SGI 320 or 540.

	  A kernel compiled for the Visual Workstation will run on general
	  PCs as well. See <file:Documentation/sgi-visws.txt> for details.

config STA2X11
	bool "STA2X11 Companion Chip Support"
	depends on X86_32_NON_STANDARD && PCI
	select X86_DEV_DMA_OPS
	select X86_DMA_REMAP
	select SWIOTLB
	select MFD_STA2X11
	select ARCH_REQUIRE_GPIOLIB
	default n
	---help---
	  This adds support for boards based on the STA2X11 IO-Hub,
	  a.k.a. "ConneXt". The chip is used in place of the standard
	  PC chipset, so all "standard" peripherals are missing. If this
	  option is selected the kernel will still be able to boot on
	  standard PC machines.

config X86_SUMMIT
	bool "Summit/EXA (IBM x440)"
	depends on X86_32_NON_STANDARD
	---help---
	  This option is needed for IBM systems that use the Summit/EXA chipset.
	  In particular, it is needed for the x440.

config X86_ES7000
	bool "Unisys ES7000 IA32 series"
	depends on X86_32_NON_STANDARD && X86_BIGSMP
	---help---
	  Support for Unisys ES7000 systems.  Say 'Y' here if this kernel is
	  supposed to run on an IA32-based Unisys ES7000 system.

config X86_32_IRIS
	tristate "Eurobraille/Iris poweroff module"
	depends on X86_32
	---help---
	  The Iris machines from EuroBraille do not have APM or ACPI support
	  to shut themselves down properly.  A special I/O sequence is
	  needed to do so, which is what this module does at
	  kernel shutdown.

	  This is only for Iris machines from EuroBraille.

	  If unused, say N.

config SCHED_OMIT_FRAME_POINTER
	def_bool y
	prompt "Single-depth WCHAN output"
	depends on X86
	---help---
	  Calculate simpler /proc/<PID>/wchan values. If this option
	  is disabled then wchan values will recurse back to the
	  caller function. This provides more accurate wchan values,
	  at the expense of slightly more scheduling overhead.

	  If in doubt, say "Y".

menuconfig HYPERVISOR_GUEST
	bool "Linux guest support"
	---help---
	  Say Y here to enable options for running Linux under various hyper-
	  visors. This option enables basic hypervisor detection and platform
	  setup.

	  If you say N, all options in this submenu will be skipped and
	  disabled, and Linux guest support won't be built in.

if HYPERVISOR_GUEST

config PARAVIRT
	bool "Enable paravirtualization code"
	---help---
	  This changes the kernel so it can modify itself when it is run
	  under a hypervisor, potentially improving performance significantly
	  over full virtualization.  However, when run without a hypervisor
	  the kernel is theoretically slower and slightly larger.

config PARAVIRT_DEBUG
	bool "paravirt-ops debugging"
	depends on PARAVIRT && DEBUG_KERNEL
	---help---
	  Enable to debug paravirt_ops internals.  Specifically, BUG if
	  a paravirt_op is missing when it is called.

config PARAVIRT_SPINLOCKS
	bool "Paravirtualization layer for spinlocks"
	depends on PARAVIRT && SMP
	select UNINLINE_SPIN_UNLOCK
	---help---
	  Paravirtualized spinlocks allow a pvops backend to replace the
	  spinlock implementation with something virtualization-friendly
	  (for example, block the virtual CPU rather than spinning).

	  It has a minimal impact on native kernels and gives a nice performance
	  benefit on paravirtualized KVM / Xen kernels.

	  If you are unsure how to answer this question, answer Y.

source "arch/x86/xen/Kconfig"

config KVM_GUEST
	bool "KVM Guest support (including kvmclock)"
	depends on PARAVIRT
	select PARAVIRT_CLOCK
	default y
	---help---
	  This option enables various optimizations for running under the KVM
	  hypervisor. It includes a paravirtualized clock, so that instead
	  of relying on a PIT (or probably other) emulation by the
	  underlying device model, the host provides the guest with
	  timing infrastructure such as time of day, and system time

config KVM_DEBUG_FS
	bool "Enable debug information for KVM Guests in debugfs"
	depends on KVM_GUEST && DEBUG_FS
	default n
	---help---
	  This option enables collection of various statistics for KVM guest.
	  Statistics are displayed in debugfs filesystem. Enabling this option
	  may incur significant overhead.

source "arch/x86/lguest/Kconfig"

config PARAVIRT_TIME_ACCOUNTING
	bool "Paravirtual steal time accounting"
	depends on PARAVIRT
	default n
	---help---
	  Select this option to enable fine granularity task steal time
	  accounting. Time spent executing other tasks in parallel with
	  the current vCPU is discounted from the vCPU power. To account for
	  that, there can be a small performance impact.

	  If in doubt, say N here.

config PARAVIRT_CLOCK
	bool

endif #HYPERVISOR_GUEST

config NO_BOOTMEM
	def_bool y

config MEMTEST
	bool "Memtest"
	---help---
	  This option adds a kernel parameter 'memtest', which allows memtest
	  to be set.
	        memtest=0, mean disabled; -- default
	        memtest=1, mean do 1 test pattern;
	        ...
	        memtest=4, mean do 4 test patterns.
	  If you are unsure how to answer this question, answer N.

config X86_SUMMIT_NUMA
	def_bool y
	depends on X86_32 && NUMA && X86_32_NON_STANDARD

config X86_CYCLONE_TIMER
	def_bool y
	depends on X86_SUMMIT

source "arch/x86/Kconfig.cpu"

config HPET_TIMER
	def_bool X86_64
	prompt "HPET Timer Support" if X86_32
	---help---
	  Use the IA-PC HPET (High Precision Event Timer) to manage
	  time in preference to the PIT and RTC, if a HPET is
	  present.
	  HPET is the next generation timer replacing legacy 8254s.
	  The HPET provides a stable time base on SMP
	  systems, unlike the TSC, but it is more expensive to access,
	  as it is off-chip.  You can find the HPET spec at
	  <http://www.intel.com/hardwaredesign/hpetspec_1.pdf>.

	  You can safely choose Y here.  However, HPET will only be
	  activated if the platform and the BIOS support this feature.
	  Otherwise the 8254 will be used for timing services.

	  Choose N to continue using the legacy 8254 timer.

config HPET_EMULATE_RTC
	def_bool y
	depends on HPET_TIMER && (RTC=y || RTC=m || RTC_DRV_CMOS=m || RTC_DRV_CMOS=y)

config APB_TIMER
       def_bool y if X86_INTEL_MID
       prompt "Intel MID APB Timer Support" if X86_INTEL_MID
       select DW_APB_TIMER
       depends on X86_INTEL_MID && SFI
       help
         APB timer is the replacement for 8254, HPET on X86 MID platforms.
         The APBT provides a stable time base on SMP
         systems, unlike the TSC, but it is more expensive to access,
         as it is off-chip. APB timers are always running regardless of CPU
         C states, they are used as per CPU clockevent device when possible.

# Mark as expert because too many people got it wrong.
# The code disables itself when not needed.
config DMI
	default y
	select DMI_SCAN_MACHINE_NON_EFI_FALLBACK
	bool "Enable DMI scanning" if EXPERT
	---help---
	  Enabled scanning of DMI to identify machine quirks. Say Y
	  here unless you have verified that your setup is not
	  affected by entries in the DMI blacklist. Required by PNP
	  BIOS code.

config GART_IOMMU
	bool "Old AMD GART IOMMU support"
	select SWIOTLB
	depends on X86_64 && PCI && AMD_NB
	---help---
	  Provides a driver for older AMD Athlon64/Opteron/Turion/Sempron
	  GART based hardware IOMMUs.

	  The GART supports full DMA access for devices with 32-bit access
	  limitations, on systems with more than 3 GB. This is usually needed
	  for USB, sound, many IDE/SATA chipsets and some other devices.

	  Newer systems typically have a modern AMD IOMMU, supported via
	  the CONFIG_AMD_IOMMU=y config option.

	  In normal configurations this driver is only active when needed:
	  there's more than 3 GB of memory and the system contains a
	  32-bit limited device.

	  If unsure, say Y.

config CALGARY_IOMMU
	bool "IBM Calgary IOMMU support"
	select SWIOTLB
	depends on X86_64 && PCI
	---help---
	  Support for hardware IOMMUs in IBM's xSeries x366 and x460
	  systems. Needed to run systems with more than 3GB of memory
	  properly with 32-bit PCI devices that do not support DAC
	  (Double Address Cycle). Calgary also supports bus level
	  isolation, where all DMAs pass through the IOMMU.  This
	  prevents them from going anywhere except their intended
	  destination. This catches hard-to-find kernel bugs and
	  mis-behaving drivers and devices that do not use the DMA-API
	  properly to set up their DMA buffers.  The IOMMU can be
	  turned off at boot time with the iommu=off parameter.
	  Normally the kernel will make the right choice by itself.
	  If unsure, say Y.

config CALGARY_IOMMU_ENABLED_BY_DEFAULT
	def_bool y
	prompt "Should Calgary be enabled by default?"
	depends on CALGARY_IOMMU
	---help---
	  Should Calgary be enabled by default? if you choose 'y', Calgary
	  will be used (if it exists). If you choose 'n', Calgary will not be
	  used even if it exists. If you choose 'n' and would like to use
	  Calgary anyway, pass 'iommu=calgary' on the kernel command line.
	  If unsure, say Y.

# need this always selected by IOMMU for the VIA workaround
config SWIOTLB
	def_bool y if X86_64
	---help---
	  Support for software bounce buffers used on x86-64 systems
	  which don't have a hardware IOMMU. Using this PCI devices
	  which can only access 32-bits of memory can be used on systems
	  with more than 3 GB of memory.
	  If unsure, say Y.

config IOMMU_HELPER
	def_bool y
	depends on CALGARY_IOMMU || GART_IOMMU || SWIOTLB || AMD_IOMMU

config MAXSMP
	bool "Enable Maximum number of SMP Processors and NUMA Nodes"
	depends on X86_64 && SMP && DEBUG_KERNEL
	select CPUMASK_OFFSTACK if !PREEMPT_RT_FULL
	---help---
	  Enable maximum number of CPUS and NUMA Nodes for this architecture.
	  If unsure, say N.

config NR_CPUS
	int "Maximum number of CPUs" if SMP && !MAXSMP
	range 2 8 if SMP && X86_32 && !X86_BIGSMP
	range 2 512 if SMP && !MAXSMP && !CPUMASK_OFFSTACK
	range 2 8192 if SMP && !MAXSMP && CPUMASK_OFFSTACK && X86_64
	default "1" if !SMP
	default "8192" if MAXSMP
	default "32" if SMP && (X86_NUMAQ || X86_SUMMIT || X86_BIGSMP || X86_ES7000)
	default "8" if SMP
	---help---
	  This allows you to specify the maximum number of CPUs which this
	  kernel will support.  If CPUMASK_OFFSTACK is enabled, the maximum
	  supported value is 4096, otherwise the maximum value is 512.  The
	  minimum value which makes sense is 2.

	  This is purely to save memory - each supported CPU adds
	  approximately eight kilobytes to the kernel image.

config SCHED_SMT
	bool "SMT (Hyperthreading) scheduler support"
	depends on X86_HT
	---help---
	  SMT scheduler support improves the CPU scheduler's decision making
	  when dealing with Intel Pentium 4 chips with HyperThreading at a
	  cost of slightly increased overhead in some places. If unsure say
	  N here.

config SCHED_MC
	def_bool y
	prompt "Multi-core scheduler support"
	depends on X86_HT
	---help---
	  Multi-core scheduler support improves the CPU scheduler's decision
	  making when dealing with multi-core CPU chips at a cost of slightly
	  increased overhead in some places. If unsure say N here.

source "kernel/Kconfig.preempt"

config X86_UP_APIC
	bool "Local APIC support on uniprocessors"
	depends on X86_32 && !SMP && !X86_32_NON_STANDARD && !PCI_MSI
	---help---
	  A local APIC (Advanced Programmable Interrupt Controller) is an
	  integrated interrupt controller in the CPU. If you have a single-CPU
	  system which has a processor with a local APIC, you can say Y here to
	  enable and use it. If you say Y here even though your machine doesn't
	  have a local APIC, then the kernel will still run with no slowdown at
	  all. The local APIC supports CPU-generated self-interrupts (timer,
	  performance counters), and the NMI watchdog which detects hard
	  lockups.

config X86_UP_IOAPIC
	bool "IO-APIC support on uniprocessors"
	depends on X86_UP_APIC
	---help---
	  An IO-APIC (I/O Advanced Programmable Interrupt Controller) is an
	  SMP-capable replacement for PC-style interrupt controllers. Most
	  SMP systems and many recent uniprocessor systems have one.

	  If you have a single-CPU system with an IO-APIC, you can say Y here
	  to use it. If you say Y here even though your machine doesn't have
	  an IO-APIC, then the kernel will still run with no slowdown at all.

config X86_LOCAL_APIC
	def_bool y
	depends on X86_64 || SMP || X86_32_NON_STANDARD || X86_UP_APIC || PCI_MSI

config X86_IO_APIC
	def_bool y
	depends on X86_64 || SMP || X86_32_NON_STANDARD || X86_UP_IOAPIC || PCI_MSI

config X86_VISWS_APIC
	def_bool y
	depends on X86_32 && X86_VISWS

config X86_REROUTE_FOR_BROKEN_BOOT_IRQS
	bool "Reroute for broken boot IRQs"
	depends on X86_IO_APIC
	---help---
	  This option enables a workaround that fixes a source of
	  spurious interrupts. This is recommended when threaded
	  interrupt handling is used on systems where the generation of
	  superfluous "boot interrupts" cannot be disabled.

	  Some chipsets generate a legacy INTx "boot IRQ" when the IRQ
	  entry in the chipset's IO-APIC is masked (as, e.g. the RT
	  kernel does during interrupt handling). On chipsets where this
	  boot IRQ generation cannot be disabled, this workaround keeps
	  the original IRQ line masked so that only the equivalent "boot
	  IRQ" is delivered to the CPUs. The workaround also tells the
	  kernel to set up the IRQ handler on the boot IRQ line. In this
	  way only one interrupt is delivered to the kernel. Otherwise
	  the spurious second interrupt may cause the kernel to bring
	  down (vital) interrupt lines.

	  Only affects "broken" chipsets. Interrupt sharing may be
	  increased on these systems.

config X86_MCE
	bool "Machine Check / overheating reporting"
	default y
	---help---
	  Machine Check support allows the processor to notify the
	  kernel if it detects a problem (e.g. overheating, data corruption).
	  The action the kernel takes depends on the severity of the problem,
	  ranging from warning messages to halting the machine.

config X86_MCE_INTEL
	def_bool y
	prompt "Intel MCE features"
	depends on X86_MCE && X86_LOCAL_APIC
	---help---
	   Additional support for intel specific MCE features such as
	   the thermal monitor.

config X86_MCE_AMD
	def_bool y
	prompt "AMD MCE features"
	depends on X86_MCE && X86_LOCAL_APIC
	---help---
	   Additional support for AMD specific MCE features such as
	   the DRAM Error Threshold.

config X86_ANCIENT_MCE
	bool "Support for old Pentium 5 / WinChip machine checks"
	depends on X86_32 && X86_MCE
	---help---
	  Include support for machine check handling on old Pentium 5 or WinChip
	  systems. These typically need to be enabled explicitly on the command
	  line.

config X86_MCE_THRESHOLD
	depends on X86_MCE_AMD || X86_MCE_INTEL
	def_bool y

config X86_MCE_INJECT
	depends on X86_MCE
	tristate "Machine check injector support"
	---help---
	  Provide support for injecting machine checks for testing purposes.
	  If you don't know what a machine check is and you don't do kernel
	  QA it is safe to say n.

config X86_THERMAL_VECTOR
	def_bool y
	depends on X86_MCE_INTEL

config VM86
	bool "Enable VM86 support" if EXPERT
	default y
	depends on X86_32
	---help---
	  This option is required by programs like DOSEMU to run
	  16-bit real mode legacy code on x86 processors. It also may
	  be needed by software like XFree86 to initialize some video
	  cards via BIOS. Disabling this option saves about 6K.

config X86_16BIT
	bool "Enable support for 16-bit segments" if EXPERT
	default y
	---help---
	  This option is required by programs like Wine to run 16-bit
	  protected mode legacy code on x86 processors.  Disabling
	  this option saves about 300 bytes on i386, or around 6K text
	  plus 16K runtime memory on x86-64,

config X86_ESPFIX32
	def_bool y
	depends on X86_16BIT && X86_32

config X86_ESPFIX64
	def_bool y
	depends on X86_16BIT && X86_64

config TOSHIBA
	tristate "Toshiba Laptop support"
	depends on X86_32
	---help---
	  This adds a driver to safely access the System Management Mode of
	  the CPU on Toshiba portables with a genuine Toshiba BIOS. It does
	  not work on models with a Phoenix BIOS. The System Management Mode
	  is used to set the BIOS and power saving options on Toshiba portables.

	  For information on utilities to make use of this driver see the
	  Toshiba Linux utilities web site at:
	  <http://www.buzzard.org.uk/toshiba/>.

	  Say Y if you intend to run this kernel on a Toshiba portable.
	  Say N otherwise.

config I8K
	tristate "Dell laptop support"
	select HWMON
	---help---
	  This adds a driver to safely access the System Management Mode
	  of the CPU on the Dell Inspiron 8000. The System Management Mode
	  is used to read cpu temperature and cooling fan status and to
	  control the fans on the I8K portables.

	  This driver has been tested only on the Inspiron 8000 but it may
	  also work with other Dell laptops. You can force loading on other
	  models by passing the parameter `force=1' to the module. Use at
	  your own risk.

	  For information on utilities to make use of this driver see the
	  I8K Linux utilities web site at:
	  <http://people.debian.org/~dz/i8k/>

	  Say Y if you intend to run this kernel on a Dell Inspiron 8000.
	  Say N otherwise.

config X86_REBOOTFIXUPS
	bool "Enable X86 board specific fixups for reboot"
	depends on X86_32
	---help---
	  This enables chipset and/or board specific fixups to be done
	  in order to get reboot to work correctly. This is only needed on
	  some combinations of hardware and BIOS. The symptom, for which
	  this config is intended, is when reboot ends with a stalled/hung
	  system.

	  Currently, the only fixup is for the Geode machines using
	  CS5530A and CS5536 chipsets and the RDC R-321x SoC.

	  Say Y if you want to enable the fixup. Currently, it's safe to
	  enable this option even if you don't need it.
	  Say N otherwise.

config MICROCODE
	tristate "CPU microcode loading support"
	depends on CPU_SUP_AMD || CPU_SUP_INTEL
	select FW_LOADER
	---help---

	  If you say Y here, you will be able to update the microcode on
	  certain Intel and AMD processors. The Intel support is for the
	  IA32 family, e.g. Pentium Pro, Pentium II, Pentium III, Pentium 4,
	  Xeon etc. The AMD support is for families 0x10 and later. You will
	  obviously need the actual microcode binary data itself which is not
	  shipped with the Linux kernel.

	  This option selects the general module only, you need to select
	  at least one vendor specific module as well.

	  To compile this driver as a module, choose M here: the module
	  will be called microcode.

config MICROCODE_INTEL
	bool "Intel microcode loading support"
	depends on MICROCODE
	default MICROCODE
	select FW_LOADER
	---help---
	  This options enables microcode patch loading support for Intel
	  processors.

	  For the current Intel microcode data package go to
	  <https://downloadcenter.intel.com> and search for
	  'Linux Processor Microcode Data File'.

config MICROCODE_AMD
	bool "AMD microcode loading support"
	depends on MICROCODE
	select FW_LOADER
	---help---
	  If you select this option, microcode patch loading support for AMD
	  processors will be enabled.

config MICROCODE_OLD_INTERFACE
	def_bool y
	depends on MICROCODE

config MICROCODE_INTEL_EARLY
	def_bool n

config MICROCODE_AMD_EARLY
	def_bool n

config MICROCODE_EARLY
	bool "Early load microcode"
	depends on MICROCODE=y && BLK_DEV_INITRD
	select MICROCODE_INTEL_EARLY if MICROCODE_INTEL
	select MICROCODE_AMD_EARLY if MICROCODE_AMD
	default y
	help
	  This option provides functionality to read additional microcode data
	  at the beginning of initrd image. The data tells kernel to load
	  microcode to CPU's as early as possible. No functional change if no
	  microcode data is glued to the initrd, therefore it's safe to say Y.

config X86_MSR
	tristate "/dev/cpu/*/msr - Model-specific register support"
	---help---
	  This device gives privileged processes access to the x86
	  Model-Specific Registers (MSRs).  It is a character device with
	  major 202 and minors 0 to 31 for /dev/cpu/0/msr to /dev/cpu/31/msr.
	  MSR accesses are directed to a specific CPU on multi-processor
	  systems.

config X86_CPUID
	tristate "/dev/cpu/*/cpuid - CPU information support"
	---help---
	  This device gives processes access to the x86 CPUID instruction to
	  be executed on a specific processor.  It is a character device
	  with major 203 and minors 0 to 31 for /dev/cpu/0/cpuid to
	  /dev/cpu/31/cpuid.

choice
	prompt "High Memory Support"
	default HIGHMEM64G if X86_NUMAQ
	default HIGHMEM4G
	depends on X86_32

config NOHIGHMEM
	bool "off"
	depends on !X86_NUMAQ
	---help---
	  Linux can use up to 64 Gigabytes of physical memory on x86 systems.
	  However, the address space of 32-bit x86 processors is only 4
	  Gigabytes large. That means that, if you have a large amount of
	  physical memory, not all of it can be "permanently mapped" by the
	  kernel. The physical memory that's not permanently mapped is called
	  "high memory".

	  If you are compiling a kernel which will never run on a machine with
	  more than 1 Gigabyte total physical RAM, answer "off" here (default
	  choice and suitable for most users). This will result in a "3GB/1GB"
	  split: 3GB are mapped so that each process sees a 3GB virtual memory
	  space and the remaining part of the 4GB virtual memory space is used
	  by the kernel to permanently map as much physical memory as
	  possible.

	  If the machine has between 1 and 4 Gigabytes physical RAM, then
	  answer "4GB" here.

	  If more than 4 Gigabytes is used then answer "64GB" here. This
	  selection turns Intel PAE (Physical Address Extension) mode on.
	  PAE implements 3-level paging on IA32 processors. PAE is fully
	  supported by Linux, PAE mode is implemented on all recent Intel
	  processors (Pentium Pro and better). NOTE: If you say "64GB" here,
	  then the kernel will not boot on CPUs that don't support PAE!

	  The actual amount of total physical memory will either be
	  auto detected or can be forced by using a kernel command line option
	  such as "mem=256M". (Try "man bootparam" or see the documentation of
	  your boot loader (lilo or loadlin) about how to pass options to the
	  kernel at boot time.)

	  If unsure, say "off".

config HIGHMEM4G
	bool "4GB"
	depends on !X86_NUMAQ
	---help---
	  Select this if you have a 32-bit processor and between 1 and 4
	  gigabytes of physical RAM.

config HIGHMEM64G
	bool "64GB"
	depends on !M486
	select X86_PAE
	---help---
	  Select this if you have a 32-bit processor and more than 4
	  gigabytes of physical RAM.

endchoice

choice
	prompt "Memory split" if EXPERT
	default VMSPLIT_3G
	depends on X86_32
	---help---
	  Select the desired split between kernel and user memory.

	  If the address range available to the kernel is less than the
	  physical memory installed, the remaining memory will be available
	  as "high memory". Accessing high memory is a little more costly
	  than low memory, as it needs to be mapped into the kernel first.
	  Note that increasing the kernel address space limits the range
	  available to user programs, making the address space there
	  tighter.  Selecting anything other than the default 3G/1G split
	  will also likely make your kernel incompatible with binary-only
	  kernel modules.

	  If you are not absolutely sure what you are doing, leave this
	  option alone!

	config VMSPLIT_3G
		bool "3G/1G user/kernel split"
	config VMSPLIT_3G_OPT
		depends on !X86_PAE
		bool "3G/1G user/kernel split (for full 1G low memory)"
	config VMSPLIT_2G
		bool "2G/2G user/kernel split"
	config VMSPLIT_2G_OPT
		depends on !X86_PAE
		bool "2G/2G user/kernel split (for full 2G low memory)"
	config VMSPLIT_1G
		bool "1G/3G user/kernel split"
endchoice

config PAGE_OFFSET
	hex
	default 0xB0000000 if VMSPLIT_3G_OPT
	default 0x80000000 if VMSPLIT_2G
	default 0x78000000 if VMSPLIT_2G_OPT
	default 0x40000000 if VMSPLIT_1G
	default 0xC0000000
	depends on X86_32

config HIGHMEM
	def_bool y
	depends on X86_32 && (HIGHMEM64G || HIGHMEM4G)

config X86_PAE
	bool "PAE (Physical Address Extension) Support"
	depends on X86_32 && !HIGHMEM4G
	---help---
	  PAE is required for NX support, and furthermore enables
	  larger swapspace support for non-overcommit purposes. It
	  has the cost of more pagetable lookup overhead, and also
	  consumes more pagetable space per process.

config ARCH_PHYS_ADDR_T_64BIT
	def_bool y
	depends on X86_64 || X86_PAE

config ARCH_DMA_ADDR_T_64BIT
	def_bool y
	depends on X86_64 || HIGHMEM64G

config DIRECT_GBPAGES
	bool "Enable 1GB pages for kernel pagetables" if EXPERT
	default y
	depends on X86_64
	---help---
	  Allow the kernel linear mapping to use 1GB pages on CPUs that
	  support it. This can improve the kernel's performance a tiny bit by
	  reducing TLB pressure. If in doubt, say "Y".

# Common NUMA Features
config NUMA
	bool "Numa Memory Allocation and Scheduler Support"
	depends on SMP
	depends on X86_64 || (X86_32 && HIGHMEM64G && (X86_NUMAQ || X86_BIGSMP || X86_SUMMIT && ACPI))
	default y if (X86_NUMAQ || X86_SUMMIT || X86_BIGSMP)
	---help---
	  Enable NUMA (Non Uniform Memory Access) support.

	  The kernel will try to allocate memory used by a CPU on the
	  local memory controller of the CPU and add some more
	  NUMA awareness to the kernel.

	  For 64-bit this is recommended if the system is Intel Core i7
	  (or later), AMD Opteron, or EM64T NUMA.

	  For 32-bit this is only needed on (rare) 32-bit-only platforms
	  that support NUMA topologies, such as NUMAQ / Summit, or if you
	  boot a 32-bit kernel on a 64-bit NUMA platform.

	  Otherwise, you should say N.

comment "NUMA (Summit) requires SMP, 64GB highmem support, ACPI"
	depends on X86_32 && X86_SUMMIT && (!HIGHMEM64G || !ACPI)

config AMD_NUMA
	def_bool y
	prompt "Old style AMD Opteron NUMA detection"
	depends on X86_64 && NUMA && PCI
	---help---
	  Enable AMD NUMA node topology detection.  You should say Y here if
	  you have a multi processor AMD system. This uses an old method to
	  read the NUMA configuration directly from the builtin Northbridge
	  of Opteron. It is recommended to use X86_64_ACPI_NUMA instead,
	  which also takes priority if both are compiled in.

config X86_64_ACPI_NUMA
	def_bool y
	prompt "ACPI NUMA detection"
	depends on X86_64 && NUMA && ACPI && PCI
	select ACPI_NUMA
	---help---
	  Enable ACPI SRAT based node topology detection.

# Some NUMA nodes have memory ranges that span
# other nodes.  Even though a pfn is valid and
# between a node's start and end pfns, it may not
# reside on that node.  See memmap_init_zone()
# for details.
config NODES_SPAN_OTHER_NODES
	def_bool y
	depends on X86_64_ACPI_NUMA

config NUMA_EMU
	bool "NUMA emulation"
	depends on NUMA
	---help---
	  Enable NUMA emulation. A flat machine will be split
	  into virtual nodes when booted with "numa=fake=N", where N is the
	  number of nodes. This is only useful for debugging.

config NODES_SHIFT
	int "Maximum NUMA Nodes (as a power of 2)" if !MAXSMP
	range 1 10
	default "10" if MAXSMP
	default "6" if X86_64
	default "4" if X86_NUMAQ
	default "3"
	depends on NEED_MULTIPLE_NODES
	---help---
	  Specify the maximum number of NUMA Nodes available on the target
	  system.  Increases memory reserved to accommodate various tables.

config ARCH_HAVE_MEMORY_PRESENT
	def_bool y
	depends on X86_32 && DISCONTIGMEM

config NEED_NODE_MEMMAP_SIZE
	def_bool y
	depends on X86_32 && (DISCONTIGMEM || SPARSEMEM)

config ARCH_FLATMEM_ENABLE
	def_bool y
	depends on X86_32 && !NUMA

config ARCH_DISCONTIGMEM_ENABLE
	def_bool y
	depends on NUMA && X86_32

config ARCH_DISCONTIGMEM_DEFAULT
	def_bool y
	depends on NUMA && X86_32

config ARCH_SPARSEMEM_ENABLE
	def_bool y
	depends on X86_64 || NUMA || X86_32 || X86_32_NON_STANDARD
	select SPARSEMEM_STATIC if X86_32
	select SPARSEMEM_VMEMMAP_ENABLE if X86_64

config ARCH_SPARSEMEM_DEFAULT
	def_bool y
	depends on X86_64

config ARCH_SELECT_MEMORY_MODEL
	def_bool y
	depends on ARCH_SPARSEMEM_ENABLE

config ARCH_MEMORY_PROBE
	bool "Enable sysfs memory/probe interface"
	depends on X86_64 && MEMORY_HOTPLUG
	help
	  This option enables a sysfs memory/probe interface for testing.
	  See Documentation/memory-hotplug.txt for more information.
	  If you are unsure how to answer this question, answer N.

config ARCH_PROC_KCORE_TEXT
	def_bool y
	depends on X86_64 && PROC_KCORE

config ILLEGAL_POINTER_VALUE
       hex
       default 0 if X86_32
       default 0xdead000000000000 if X86_64

source "mm/Kconfig"

config HIGHPTE
	bool "Allocate 3rd-level pagetables from highmem"
	depends on HIGHMEM
	---help---
	  The VM uses one page table entry for each page of physical memory.
	  For systems with a lot of RAM, this can be wasteful of precious
	  low memory.  Setting this option will put user-space page table
	  entries in high memory.

config X86_CHECK_BIOS_CORRUPTION
	bool "Check for low memory corruption"
	---help---
	  Periodically check for memory corruption in low memory, which
	  is suspected to be caused by BIOS.  Even when enabled in the
	  configuration, it is disabled at runtime.  Enable it by
	  setting "memory_corruption_check=1" on the kernel command
	  line.  By default it scans the low 64k of memory every 60
	  seconds; see the memory_corruption_check_size and
	  memory_corruption_check_period parameters in
	  Documentation/kernel-parameters.txt to adjust this.

	  When enabled with the default parameters, this option has
	  almost no overhead, as it reserves a relatively small amount
	  of memory and scans it infrequently.  It both detects corruption
	  and prevents it from affecting the running system.

	  It is, however, intended as a diagnostic tool; if repeatable
	  BIOS-originated corruption always affects the same memory,
	  you can use memmap= to prevent the kernel from using that
	  memory.

config X86_BOOTPARAM_MEMORY_CORRUPTION_CHECK
	bool "Set the default setting of memory_corruption_check"
	depends on X86_CHECK_BIOS_CORRUPTION
	default y
	---help---
	  Set whether the default state of memory_corruption_check is
	  on or off.

config X86_RESERVE_LOW
	int "Amount of low memory, in kilobytes, to reserve for the BIOS"
	default 64
	range 4 640
	---help---
	  Specify the amount of low memory to reserve for the BIOS.

	  The first page contains BIOS data structures that the kernel
	  must not use, so that page must always be reserved.

	  By default we reserve the first 64K of physical RAM, as a
	  number of BIOSes are known to corrupt that memory range
	  during events such as suspend/resume or monitor cable
	  insertion, so it must not be used by the kernel.

	  You can set this to 4 if you are absolutely sure that you
	  trust the BIOS to get all its memory reservations and usages
	  right.  If you know your BIOS have problems beyond the
	  default 64K area, you can set this to 640 to avoid using the
	  entire low memory range.

	  If you have doubts about the BIOS (e.g. suspend/resume does
	  not work or there's kernel crashes after certain hardware
	  hotplug events) then you might want to enable
	  X86_CHECK_BIOS_CORRUPTION=y to allow the kernel to check
	  typical corruption patterns.

	  Leave this to the default value of 64 if you are unsure.

config MATH_EMULATION
	bool
	prompt "Math emulation" if X86_32
	---help---
	  Linux can emulate a math coprocessor (used for floating point
	  operations) if you don't have one. 486DX and Pentium processors have
	  a math coprocessor built in, 486SX and 386 do not, unless you added
	  a 487DX or 387, respectively. (The messages during boot time can
	  give you some hints here ["man dmesg"].) Everyone needs either a
	  coprocessor or this emulation.

	  If you don't have a math coprocessor, you need to say Y here; if you
	  say Y here even though you have a coprocessor, the coprocessor will
	  be used nevertheless. (This behavior can be changed with the kernel
	  command line option "no387", which comes handy if your coprocessor
	  is broken. Try "man bootparam" or see the documentation of your boot
	  loader (lilo or loadlin) about how to pass options to the kernel at
	  boot time.) This means that it is a good idea to say Y here if you
	  intend to use this kernel on different machines.

	  More information about the internals of the Linux math coprocessor
	  emulation can be found in <file:arch/x86/math-emu/README>.

	  If you are not sure, say Y; apart from resulting in a 66 KB bigger
	  kernel, it won't hurt.

config MTRR
	def_bool y
	prompt "MTRR (Memory Type Range Register) support" if EXPERT
	---help---
	  On Intel P6 family processors (Pentium Pro, Pentium II and later)
	  the Memory Type Range Registers (MTRRs) may be used to control
	  processor access to memory ranges. This is most useful if you have
	  a video (VGA) card on a PCI or AGP bus. Enabling write-combining
	  allows bus write transfers to be combined into a larger transfer
	  before bursting over the PCI/AGP bus. This can increase performance
	  of image write operations 2.5 times or more. Saying Y here creates a
	  /proc/mtrr file which may be used to manipulate your processor's
	  MTRRs. Typically the X server should use this.

	  This code has a reasonably generic interface so that similar
	  control registers on other processors can be easily supported
	  as well:

	  The Cyrix 6x86, 6x86MX and M II processors have Address Range
	  Registers (ARRs) which provide a similar functionality to MTRRs. For
	  these, the ARRs are used to emulate the MTRRs.
	  The AMD K6-2 (stepping 8 and above) and K6-3 processors have two
	  MTRRs. The Centaur C6 (WinChip) has 8 MCRs, allowing
	  write-combining. All of these processors are supported by this code
	  and it makes sense to say Y here if you have one of them.

	  Saying Y here also fixes a problem with buggy SMP BIOSes which only
	  set the MTRRs for the boot CPU and not for the secondary CPUs. This
	  can lead to all sorts of problems, so it's good to say Y here.

	  You can safely say Y even if your machine doesn't have MTRRs, you'll
	  just add about 9 KB to your kernel.

	  See <file:Documentation/x86/mtrr.txt> for more information.

config MTRR_SANITIZER
	def_bool y
	prompt "MTRR cleanup support"
	depends on MTRR
	---help---
	  Convert MTRR layout from continuous to discrete, so X drivers can
	  add writeback entries.

	  Can be disabled with disable_mtrr_cleanup on the kernel command line.
	  The largest mtrr entry size for a continuous block can be set with
	  mtrr_chunk_size.

	  If unsure, say Y.

config MTRR_SANITIZER_ENABLE_DEFAULT
	int "MTRR cleanup enable value (0-1)"
	range 0 1
	default "0"
	depends on MTRR_SANITIZER
	---help---
	  Enable mtrr cleanup default value

config MTRR_SANITIZER_SPARE_REG_NR_DEFAULT
	int "MTRR cleanup spare reg num (0-7)"
	range 0 7
	default "1"
	depends on MTRR_SANITIZER
	---help---
	  mtrr cleanup spare entries default, it can be changed via
	  mtrr_spare_reg_nr=N on the kernel command line.

config X86_PAT
	def_bool y
	prompt "x86 PAT support" if EXPERT
	depends on MTRR
	---help---
	  Use PAT attributes to setup page level cache control.

	  PATs are the modern equivalents of MTRRs and are much more
	  flexible than MTRRs.

	  Say N here if you see bootup problems (boot crash, boot hang,
	  spontaneous reboots) or a non-working video driver.

	  If unsure, say Y.

config ARCH_USES_PG_UNCACHED
	def_bool y
	depends on X86_PAT

config ARCH_RANDOM
	def_bool y
	prompt "x86 architectural random number generator" if EXPERT
	---help---
	  Enable the x86 architectural RDRAND instruction
	  (Intel Bull Mountain technology) to generate random numbers.
	  If supported, this is a high bandwidth, cryptographically
	  secure hardware random number generator.

config X86_SMAP
	def_bool y
	prompt "Supervisor Mode Access Prevention" if EXPERT
	---help---
	  Supervisor Mode Access Prevention (SMAP) is a security
	  feature in newer Intel processors.  There is a small
	  performance cost if this enabled and turned on; there is
	  also a small increase in the kernel size if this is enabled.

	  If unsure, say Y.

config EFI
	bool "EFI runtime service support"
	depends on ACPI
	select UCS2_STRING
	---help---
	  This enables the kernel to use EFI runtime services that are
	  available (such as the EFI variable services).

	  This option is only useful on systems that have EFI firmware.
	  In addition, you should use the latest ELILO loader available
	  at <http://elilo.sourceforge.net> in order to take advantage
	  of EFI runtime services. However, even with this option, the
	  resultant kernel should continue to boot on existing non-EFI
	  platforms.

config EFI_STUB
       bool "EFI stub support"
       depends on EFI
       select RELOCATABLE
       ---help---
          This kernel feature allows a bzImage to be loaded directly
	  by EFI firmware without the use of a bootloader.

	  See Documentation/efi-stub.txt for more information.

config SECCOMP
	def_bool y
	prompt "Enable seccomp to safely compute untrusted bytecode"
	---help---
	  This kernel feature is useful for number crunching applications
	  that may need to compute untrusted bytecode during their
	  execution. By using pipes or other transports made available to
	  the process as file descriptors supporting the read/write
	  syscalls, it's possible to isolate those applications in
	  their own address space using seccomp. Once seccomp is
	  enabled via prctl(PR_SET_SECCOMP), it cannot be disabled
	  and the task is only allowed to execute a few safe syscalls
	  defined by each seccomp mode.

	  If unsure, say Y. Only embedded should say N here.

source kernel/Kconfig.hz

config KEXEC
	bool "kexec system call"
	---help---
	  kexec is a system call that implements the ability to shutdown your
	  current kernel, and to start another kernel.  It is like a reboot
	  but it is independent of the system firmware.   And like a reboot
	  you can start any kernel with it, not just Linux.

	  The name comes from the similarity to the exec system call.

	  It is an ongoing process to be certain the hardware in a machine
	  is properly shutdown, so do not be surprised if this code does not
	  initially work for you.  As of this writing the exact hardware
	  interface is strongly in flux, so no good recommendation can be
	  made.

config CRASH_DUMP
	bool "kernel crash dumps"
	depends on X86_64 || (X86_32 && HIGHMEM)
	---help---
	  Generate crash dump after being started by kexec.
	  This should be normally only set in special crash dump kernels
	  which are loaded in the main kernel with kexec-tools into
	  a specially reserved region and then later executed after
	  a crash by kdump/kexec. The crash dump kernel must be compiled
	  to a memory address not used by the main kernel or BIOS using
	  PHYSICAL_START, or it must be built as a relocatable image
	  (CONFIG_RELOCATABLE=y).
	  For more details see Documentation/kdump/kdump.txt

config KEXEC_JUMP
	bool "kexec jump"
	depends on KEXEC && HIBERNATION
	---help---
	  Jump between original kernel and kexeced kernel and invoke
	  code in physical address mode via KEXEC

config PHYSICAL_START
	hex "Physical address where the kernel is loaded" if (EXPERT || CRASH_DUMP)
	default "0x1000000"
	---help---
	  This gives the physical address where the kernel is loaded.

	  If kernel is a not relocatable (CONFIG_RELOCATABLE=n) then
	  bzImage will decompress itself to above physical address and
	  run from there. Otherwise, bzImage will run from the address where
	  it has been loaded by the boot loader and will ignore above physical
	  address.

	  In normal kdump cases one does not have to set/change this option
	  as now bzImage can be compiled as a completely relocatable image
	  (CONFIG_RELOCATABLE=y) and be used to load and run from a different
	  address. This option is mainly useful for the folks who don't want
	  to use a bzImage for capturing the crash dump and want to use a
	  vmlinux instead. vmlinux is not relocatable hence a kernel needs
	  to be specifically compiled to run from a specific memory area
	  (normally a reserved region) and this option comes handy.

	  So if you are using bzImage for capturing the crash dump,
	  leave the value here unchanged to 0x1000000 and set
	  CONFIG_RELOCATABLE=y.  Otherwise if you plan to use vmlinux
	  for capturing the crash dump change this value to start of
	  the reserved region.  In other words, it can be set based on
	  the "X" value as specified in the "crashkernel=YM@XM"
	  command line boot parameter passed to the panic-ed
	  kernel. Please take a look at Documentation/kdump/kdump.txt
	  for more details about crash dumps.

	  Usage of bzImage for capturing the crash dump is recommended as
	  one does not have to build two kernels. Same kernel can be used
	  as production kernel and capture kernel. Above option should have
	  gone away after relocatable bzImage support is introduced. But it
	  is present because there are users out there who continue to use
	  vmlinux for dump capture. This option should go away down the
	  line.

	  Don't change this unless you know what you are doing.

config RELOCATABLE
	bool "Build a relocatable kernel"
	default y
	---help---
	  This builds a kernel image that retains relocation information
	  so it can be loaded someplace besides the default 1MB.
	  The relocations tend to make the kernel binary about 10% larger,
	  but are discarded at runtime.

	  One use is for the kexec on panic case where the recovery kernel
	  must live at a different physical address than the primary
	  kernel.

	  Note: If CONFIG_RELOCATABLE=y, then the kernel runs from the address
	  it has been loaded at and the compile time physical address
	  (CONFIG_PHYSICAL_START) is used as the minimum location.

config RANDOMIZE_BASE
	bool "Randomize the address of the kernel image"
	depends on RELOCATABLE
	depends on !HIBERNATION
	default n
	---help---
	   Randomizes the physical and virtual address at which the
	   kernel image is decompressed, as a security feature that
	   deters exploit attempts relying on knowledge of the location
	   of kernel internals.

	   Entropy is generated using the RDRAND instruction if it is
	   supported. If RDTSC is supported, it is used as well. If
	   neither RDRAND nor RDTSC are supported, then randomness is
	   read from the i8254 timer.

	   The kernel will be offset by up to RANDOMIZE_BASE_MAX_OFFSET,
	   and aligned according to PHYSICAL_ALIGN. Since the kernel is
	   built using 2GiB addressing, and PHYSICAL_ALGIN must be at a
	   minimum of 2MiB, only 10 bits of entropy is theoretically
	   possible. At best, due to page table layouts, 64-bit can use
	   9 bits of entropy and 32-bit uses 8 bits.

	   If unsure, say N.

config RANDOMIZE_BASE_MAX_OFFSET
	hex "Maximum kASLR offset allowed" if EXPERT
	depends on RANDOMIZE_BASE
	range 0x0 0x20000000 if X86_32
	default "0x20000000" if X86_32
	range 0x0 0x40000000 if X86_64
	default "0x40000000" if X86_64
	---help---
	  The lesser of RANDOMIZE_BASE_MAX_OFFSET and available physical
	  memory is used to determine the maximal offset in bytes that will
	  be applied to the kernel when kernel Address Space Layout
	  Randomization (kASLR) is active. This must be a multiple of
	  PHYSICAL_ALIGN.

	  On 32-bit this is limited to 512MiB by page table layouts. The
	  default is 512MiB.

	  On 64-bit this is limited by how the kernel fixmap page table is
	  positioned, so this cannot be larger than 1GiB currently. Without
	  RANDOMIZE_BASE, there is a 512MiB to 1.5GiB split between kernel
	  and modules. When RANDOMIZE_BASE_MAX_OFFSET is above 512MiB, the
	  modules area will shrink to compensate, up to the current maximum
	  1GiB to 1GiB split. The default is 1GiB.

	  If unsure, leave at the default value.

# Relocation on x86 needs some additional build support
config X86_NEED_RELOCS
	def_bool y
	depends on RANDOMIZE_BASE || (X86_32 && RELOCATABLE)

config PHYSICAL_ALIGN
	hex "Alignment value to which kernel should be aligned"
	default "0x200000"
	range 0x2000 0x1000000 if X86_32
	range 0x200000 0x1000000 if X86_64
	---help---
	  This value puts the alignment restrictions on physical address
	  where kernel is loaded and run from. Kernel is compiled for an
	  address which meets above alignment restriction.

	  If bootloader loads the kernel at a non-aligned address and
	  CONFIG_RELOCATABLE is set, kernel will move itself to nearest
	  address aligned to above value and run from there.

	  If bootloader loads the kernel at a non-aligned address and
	  CONFIG_RELOCATABLE is not set, kernel will ignore the run time
	  load address and decompress itself to the address it has been
	  compiled for and run from there. The address for which kernel is
	  compiled already meets above alignment restrictions. Hence the
	  end result is that kernel runs from a physical address meeting
	  above alignment restrictions.

	  On 32-bit this value must be a multiple of 0x2000. On 64-bit
	  this value must be a multiple of 0x200000.

	  Don't change this unless you know what you are doing.

config HOTPLUG_CPU
	bool "Support for hot-pluggable CPUs"
	depends on SMP
	---help---
	  Say Y here to allow turning CPUs off and on. CPUs can be
	  controlled through /sys/devices/system/cpu.
	  ( Note: power management support will enable this option
	    automatically on SMP systems. )
	  Say N if you want to disable CPU hotplug.

config BOOTPARAM_HOTPLUG_CPU0
	bool "Set default setting of cpu0_hotpluggable"
	default n
	depends on HOTPLUG_CPU
	---help---
	  Set whether default state of cpu0_hotpluggable is on or off.

	  Say Y here to enable CPU0 hotplug by default. If this switch
	  is turned on, there is no need to give cpu0_hotplug kernel
	  parameter and the CPU0 hotplug feature is enabled by default.

	  Please note: there are two known CPU0 dependencies if you want
	  to enable the CPU0 hotplug feature either by this switch or by
	  cpu0_hotplug kernel parameter.

	  First, resume from hibernate or suspend always starts from CPU0.
	  So hibernate and suspend are prevented if CPU0 is offline.

	  Second dependency is PIC interrupts always go to CPU0. CPU0 can not
	  offline if any interrupt can not migrate out of CPU0. There may
	  be other CPU0 dependencies.

	  Please make sure the dependencies are under your control before
	  you enable this feature.

	  Say N if you don't want to enable CPU0 hotplug feature by default.
	  You still can enable the CPU0 hotplug feature at boot by kernel
	  parameter cpu0_hotplug.

config DEBUG_HOTPLUG_CPU0
	def_bool n
	prompt "Debug CPU0 hotplug"
	depends on HOTPLUG_CPU
	---help---
	  Enabling this option offlines CPU0 (if CPU0 can be offlined) as
	  soon as possible and boots up userspace with CPU0 offlined. User
	  can online CPU0 back after boot time.

	  To debug CPU0 hotplug, you need to enable CPU0 offline/online
	  feature by either turning on CONFIG_BOOTPARAM_HOTPLUG_CPU0 during
	  compilation or giving cpu0_hotplug kernel parameter at boot.

	  If unsure, say N.

config COMPAT_VDSO
	def_bool y
	prompt "Compat VDSO support"
	depends on X86_32 || IA32_EMULATION
	---help---
	  Map the 32-bit VDSO to the predictable old-style address too.

	  Say N here if you are running a sufficiently recent glibc
	  version (2.3.3 or later), to remove the high-mapped
	  VDSO mapping and to exclusively use the randomized VDSO.

	  If unsure, say Y.

config CMDLINE_BOOL
	bool "Built-in kernel command line"
	---help---
	  Allow for specifying boot arguments to the kernel at
	  build time.  On some systems (e.g. embedded ones), it is
	  necessary or convenient to provide some or all of the
	  kernel boot arguments with the kernel itself (that is,
	  to not rely on the boot loader to provide them.)

	  To compile command line arguments into the kernel,
	  set this option to 'Y', then fill in the
	  the boot arguments in CONFIG_CMDLINE.

	  Systems with fully functional boot loaders (i.e. non-embedded)
	  should leave this option set to 'N'.

config CMDLINE
	string "Built-in kernel command string"
	depends on CMDLINE_BOOL
	default ""
	---help---
	  Enter arguments here that should be compiled into the kernel
	  image and used at boot time.  If the boot loader provides a
	  command line at boot time, it is appended to this string to
	  form the full kernel command line, when the system boots.

	  However, you can use the CONFIG_CMDLINE_OVERRIDE option to
	  change this behavior.

	  In most cases, the command line (whether built-in or provided
	  by the boot loader) should specify the device for the root
	  file system.

config CMDLINE_OVERRIDE
	bool "Built-in command line overrides boot loader arguments"
	depends on CMDLINE_BOOL
	---help---
	  Set this option to 'Y' to have the kernel ignore the boot loader
	  command line, and use ONLY the built-in command line.

	  This is used to work around broken boot loaders.  This should
	  be set to 'N' under normal conditions.

endmenu

config ARCH_ENABLE_MEMORY_HOTPLUG
	def_bool y
	depends on X86_64 || (X86_32 && HIGHMEM)

config ARCH_ENABLE_MEMORY_HOTREMOVE
	def_bool y
	depends on MEMORY_HOTPLUG

config USE_PERCPU_NUMA_NODE_ID
	def_bool y
	depends on NUMA

config ARCH_ENABLE_SPLIT_PMD_PTLOCK
	def_bool y
	depends on X86_64 || X86_PAE

config ARCH_ENABLE_HUGEPAGE_MIGRATION
	def_bool y
	depends on X86_64 && HUGETLB_PAGE && MIGRATION

menu "Power management and ACPI options"

config ARCH_HIBERNATION_HEADER
	def_bool y
	depends on X86_64 && HIBERNATION

source "kernel/power/Kconfig"

source "drivers/acpi/Kconfig"

source "drivers/sfi/Kconfig"

config X86_APM_BOOT
	def_bool y
	depends on APM

menuconfig APM
	tristate "APM (Advanced Power Management) BIOS support"
	depends on X86_32 && PM_SLEEP
	---help---
	  APM is a BIOS specification for saving power using several different
	  techniques. This is mostly useful for battery powered laptops with
	  APM compliant BIOSes. If you say Y here, the system time will be
	  reset after a RESUME operation, the /proc/apm device will provide
	  battery status information, and user-space programs will receive
	  notification of APM "events" (e.g. battery status change).

	  If you select "Y" here, you can disable actual use of the APM
	  BIOS by passing the "apm=off" option to the kernel at boot time.

	  Note that the APM support is almost completely disabled for
	  machines with more than one CPU.

	  In order to use APM, you will need supporting software. For location
	  and more information, read <file:Documentation/power/apm-acpi.txt>
	  and the Battery Powered Linux mini-HOWTO, available from
	  <http://www.tldp.org/docs.html#howto>.

	  This driver does not spin down disk drives (see the hdparm(8)
	  manpage ("man 8 hdparm") for that), and it doesn't turn off
	  VESA-compliant "green" monitors.

	  This driver does not support the TI 4000M TravelMate and the ACER
	  486/DX4/75 because they don't have compliant BIOSes. Many "green"
	  desktop machines also don't have compliant BIOSes, and this driver
	  may cause those machines to panic during the boot phase.

	  Generally, if you don't have a battery in your machine, there isn't
	  much point in using this driver and you should say N. If you get
	  random kernel OOPSes or reboots that don't seem to be related to
	  anything, try disabling/enabling this option (or disabling/enabling
	  APM in your BIOS).

	  Some other things you should try when experiencing seemingly random,
	  "weird" problems:

	  1) make sure that you have enough swap space and that it is
	  enabled.
	  2) pass the "no-hlt" option to the kernel
	  3) switch on floating point emulation in the kernel and pass
	  the "no387" option to the kernel
	  4) pass the "floppy=nodma" option to the kernel
	  5) pass the "mem=4M" option to the kernel (thereby disabling
	  all but the first 4 MB of RAM)
	  6) make sure that the CPU is not over clocked.
	  7) read the sig11 FAQ at <http://www.bitwizard.nl/sig11/>
	  8) disable the cache from your BIOS settings
	  9) install a fan for the video card or exchange video RAM
	  10) install a better fan for the CPU
	  11) exchange RAM chips
	  12) exchange the motherboard.

	  To compile this driver as a module, choose M here: the
	  module will be called apm.

if APM

config APM_IGNORE_USER_SUSPEND
	bool "Ignore USER SUSPEND"
	---help---
	  This option will ignore USER SUSPEND requests. On machines with a
	  compliant APM BIOS, you want to say N. However, on the NEC Versa M
	  series notebooks, it is necessary to say Y because of a BIOS bug.

config APM_DO_ENABLE
	bool "Enable PM at boot time"
	---help---
	  Enable APM features at boot time. From page 36 of the APM BIOS
	  specification: "When disabled, the APM BIOS does not automatically
	  power manage devices, enter the Standby State, enter the Suspend
	  State, or take power saving steps in response to CPU Idle calls."
	  This driver will make CPU Idle calls when Linux is idle (unless this
	  feature is turned off -- see "Do CPU IDLE calls", below). This
	  should always save battery power, but more complicated APM features
	  will be dependent on your BIOS implementation. You may need to turn
	  this option off if your computer hangs at boot time when using APM
	  support, or if it beeps continuously instead of suspending. Turn
	  this off if you have a NEC UltraLite Versa 33/C or a Toshiba
	  T400CDT. This is off by default since most machines do fine without
	  this feature.

config APM_CPU_IDLE
	depends on CPU_IDLE
	bool "Make CPU Idle calls when idle"
	---help---
	  Enable calls to APM CPU Idle/CPU Busy inside the kernel's idle loop.
	  On some machines, this can activate improved power savings, such as
	  a slowed CPU clock rate, when the machine is idle. These idle calls
	  are made after the idle loop has run for some length of time (e.g.,
	  333 mS). On some machines, this will cause a hang at boot time or
	  whenever the CPU becomes idle. (On machines with more than one CPU,
	  this option does nothing.)

config APM_DISPLAY_BLANK
	bool "Enable console blanking using APM"
	---help---
	  Enable console blanking using the APM. Some laptops can use this to
	  turn off the LCD backlight when the screen blanker of the Linux
	  virtual console blanks the screen. Note that this is only used by
	  the virtual console screen blanker, and won't turn off the backlight
	  when using the X Window system. This also doesn't have anything to
	  do with your VESA-compliant power-saving monitor. Further, this
	  option doesn't work for all laptops -- it might not turn off your
	  backlight at all, or it might print a lot of errors to the console,
	  especially if you are using gpm.

config APM_ALLOW_INTS
	bool "Allow interrupts during APM BIOS calls"
	---help---
	  Normally we disable external interrupts while we are making calls to
	  the APM BIOS as a measure to lessen the effects of a badly behaving
	  BIOS implementation.  The BIOS should reenable interrupts if it
	  needs to.  Unfortunately, some BIOSes do not -- especially those in
	  many of the newer IBM Thinkpads.  If you experience hangs when you
	  suspend, try setting this to Y.  Otherwise, say N.

endif # APM

source "drivers/cpufreq/Kconfig"

source "drivers/cpuidle/Kconfig"

source "drivers/idle/Kconfig"

endmenu


menu "Bus options (PCI etc.)"

config PCI
	bool "PCI support"
	default y
	---help---
	  Find out whether you have a PCI motherboard. PCI is the name of a
	  bus system, i.e. the way the CPU talks to the other stuff inside
	  your box. Other bus systems are ISA, EISA, MicroChannel (MCA) or
	  VESA. If you have PCI, say Y, otherwise N.

choice
	prompt "PCI access mode"
	depends on X86_32 && PCI
	default PCI_GOANY
	---help---
	  On PCI systems, the BIOS can be used to detect the PCI devices and
	  determine their configuration. However, some old PCI motherboards
	  have BIOS bugs and may crash if this is done. Also, some embedded
	  PCI-based systems don't have any BIOS at all. Linux can also try to
	  detect the PCI hardware directly without using the BIOS.

	  With this option, you can specify how Linux should detect the
	  PCI devices. If you choose "BIOS", the BIOS will be used,
	  if you choose "Direct", the BIOS won't be used, and if you
	  choose "MMConfig", then PCI Express MMCONFIG will be used.
	  If you choose "Any", the kernel will try MMCONFIG, then the
	  direct access method and falls back to the BIOS if that doesn't
	  work. If unsure, go with the default, which is "Any".

config PCI_GOBIOS
	bool "BIOS"

config PCI_GOMMCONFIG
	bool "MMConfig"

config PCI_GODIRECT
	bool "Direct"

config PCI_GOOLPC
	bool "OLPC XO-1"
	depends on OLPC

config PCI_GOANY
	bool "Any"

endchoice

config PCI_BIOS
	def_bool y
	depends on X86_32 && PCI && (PCI_GOBIOS || PCI_GOANY)

# x86-64 doesn't support PCI BIOS access from long mode so always go direct.
config PCI_DIRECT
	def_bool y
	depends on PCI && (X86_64 || (PCI_GODIRECT || PCI_GOANY || PCI_GOOLPC || PCI_GOMMCONFIG))

config PCI_MMCONFIG
	def_bool y
	depends on X86_32 && PCI && (ACPI || SFI) && (PCI_GOMMCONFIG || PCI_GOANY)

config PCI_OLPC
	def_bool y
	depends on PCI && OLPC && (PCI_GOOLPC || PCI_GOANY)

config PCI_XEN
	def_bool y
	depends on PCI && XEN
	select SWIOTLB_XEN

config PCI_DOMAINS
	def_bool y
	depends on PCI

config PCI_MMCONFIG
	bool "Support mmconfig PCI config space access"
	depends on X86_64 && PCI && ACPI

config PCI_CNB20LE_QUIRK
	bool "Read CNB20LE Host Bridge Windows" if EXPERT
	depends on PCI
	help
	  Read the PCI windows out of the CNB20LE host bridge. This allows
	  PCI hotplug to work on systems with the CNB20LE chipset which do
	  not have ACPI.

	  There's no public spec for this chipset, and this functionality
	  is known to be incomplete.

	  You should say N unless you know you need this.

source "drivers/pci/pcie/Kconfig"

source "drivers/pci/Kconfig"

# x86_64 have no ISA slots, but can have ISA-style DMA.
config ISA_DMA_API
	bool "ISA-style DMA support" if (X86_64 && EXPERT)
	default y
	help
	  Enables ISA-style DMA support for devices requiring such controllers.
	  If unsure, say Y.

if X86_32

config ISA
	bool "ISA support"
	---help---
	  Find out whether you have ISA slots on your motherboard.  ISA is the
	  name of a bus system, i.e. the way the CPU talks to the other stuff
	  inside your box.  Other bus systems are PCI, EISA, MicroChannel
	  (MCA) or VESA.  ISA is an older system, now being displaced by PCI;
	  newer boards don't support it.  If you have ISA, say Y, otherwise N.

config EISA
	bool "EISA support"
	depends on ISA
	---help---
	  The Extended Industry Standard Architecture (EISA) bus was
	  developed as an open alternative to the IBM MicroChannel bus.

	  The EISA bus provided some of the features of the IBM MicroChannel
	  bus while maintaining backward compatibility with cards made for
	  the older ISA bus.  The EISA bus saw limited use between 1988 and
	  1995 when it was made obsolete by the PCI bus.

	  Say Y here if you are building a kernel for an EISA-based machine.

	  Otherwise, say N.

source "drivers/eisa/Kconfig"

config SCx200
	tristate "NatSemi SCx200 support"
	---help---
	  This provides basic support for National Semiconductor's
	  (now AMD's) Geode processors.  The driver probes for the
	  PCI-IDs of several on-chip devices, so its a good dependency
	  for other scx200_* drivers.

	  If compiled as a module, the driver is named scx200.

config SCx200HR_TIMER
	tristate "NatSemi SCx200 27MHz High-Resolution Timer Support"
	depends on SCx200
	default y
	---help---
	  This driver provides a clocksource built upon the on-chip
	  27MHz high-resolution timer.  Its also a workaround for
	  NSC Geode SC-1100's buggy TSC, which loses time when the
	  processor goes idle (as is done by the scheduler).  The
	  other workaround is idle=poll boot option.

config OLPC
	bool "One Laptop Per Child support"
	depends on !X86_PAE
	select GPIOLIB
	select OF
	select OF_PROMTREE
	select IRQ_DOMAIN
	---help---
	  Add support for detecting the unique features of the OLPC
	  XO hardware.

config OLPC_XO1_PM
	bool "OLPC XO-1 Power Management"
	depends on OLPC && MFD_CS5535 && PM_SLEEP
	select MFD_CORE
	---help---
	  Add support for poweroff and suspend of the OLPC XO-1 laptop.

config OLPC_XO1_RTC
	bool "OLPC XO-1 Real Time Clock"
	depends on OLPC_XO1_PM && RTC_DRV_CMOS
	---help---
	  Add support for the XO-1 real time clock, which can be used as a
	  programmable wakeup source.

config OLPC_XO1_SCI
	bool "OLPC XO-1 SCI extras"
	depends on OLPC && OLPC_XO1_PM
	depends on INPUT=y
	select POWER_SUPPLY
	select GPIO_CS5535
	select MFD_CORE
	---help---
	  Add support for SCI-based features of the OLPC XO-1 laptop:
	   - EC-driven system wakeups
	   - Power button
	   - Ebook switch
	   - Lid switch
	   - AC adapter status updates
	   - Battery status updates

config OLPC_XO15_SCI
	bool "OLPC XO-1.5 SCI extras"
	depends on OLPC && ACPI
	select POWER_SUPPLY
	---help---
	  Add support for SCI-based features of the OLPC XO-1.5 laptop:
	   - EC-driven system wakeups
	   - AC adapter status updates
	   - Battery status updates

config ALIX
	bool "PCEngines ALIX System Support (LED setup)"
	select GPIOLIB
	---help---
	  This option enables system support for the PCEngines ALIX.
	  At present this just sets up LEDs for GPIO control on
	  ALIX2/3/6 boards.  However, other system specific setup should
	  get added here.

	  Note: You must still enable the drivers for GPIO and LED support
	  (GPIO_CS5535 & LEDS_GPIO) to actually use the LEDs

	  Note: You have to set alix.force=1 for boards with Award BIOS.

config NET5501
	bool "Soekris Engineering net5501 System Support (LEDS, GPIO, etc)"
	select GPIOLIB
	---help---
	  This option enables system support for the Soekris Engineering net5501.

config GEOS
	bool "Traverse Technologies GEOS System Support (LEDS, GPIO, etc)"
	select GPIOLIB
	depends on DMI
	---help---
	  This option enables system support for the Traverse Technologies GEOS.

config TS5500
	bool "Technologic Systems TS-5500 platform support"
	depends on MELAN
	select CHECK_SIGNATURE
	select NEW_LEDS
	select LEDS_CLASS
	---help---
	  This option enables system support for the Technologic Systems TS-5500.

endif # X86_32

config AMD_NB
	def_bool y
	depends on CPU_SUP_AMD && PCI

source "drivers/pcmcia/Kconfig"

source "drivers/pci/hotplug/Kconfig"

config RAPIDIO
	tristate "RapidIO support"
	depends on PCI
	default n
	help
	  If enabled this option will include drivers and the core
	  infrastructure code to support RapidIO interconnect devices.

source "drivers/rapidio/Kconfig"

config X86_SYSFB
	bool "Mark VGA/VBE/EFI FB as generic system framebuffer"
	help
	  Firmwares often provide initial graphics framebuffers so the BIOS,
	  bootloader or kernel can show basic video-output during boot for
	  user-guidance and debugging. Historically, x86 used the VESA BIOS
	  Extensions and EFI-framebuffers for this, which are mostly limited
	  to x86.
	  This option, if enabled, marks VGA/VBE/EFI framebuffers as generic
	  framebuffers so the new generic system-framebuffer drivers can be
	  used on x86. If the framebuffer is not compatible with the generic
	  modes, it is adverticed as fallback platform framebuffer so legacy
	  drivers like efifb, vesafb and uvesafb can pick it up.
	  If this option is not selected, all system framebuffers are always
	  marked as fallback platform framebuffers as usual.

	  Note: Legacy fbdev drivers, including vesafb, efifb, uvesafb, will
	  not be able to pick up generic system framebuffers if this option
	  is selected. You are highly encouraged to enable simplefb as
	  replacement if you select this option. simplefb can correctly deal
	  with generic system framebuffers. But you should still keep vesafb
	  and others enabled as fallback if a system framebuffer is
	  incompatible with simplefb.

	  If unsure, say Y.

endmenu


menu "Executable file formats / Emulations"

source "fs/Kconfig.binfmt"

config IA32_EMULATION
	bool "IA32 Emulation"
	depends on X86_64
	select BINFMT_ELF
	select COMPAT_BINFMT_ELF
	select HAVE_UID16
	---help---
	  Include code to run legacy 32-bit programs under a
	  64-bit kernel. You should likely turn this on, unless you're
	  100% sure that you don't have any 32-bit programs left.

config IA32_AOUT
	tristate "IA32 a.out support"
	depends on IA32_EMULATION
	---help---
	  Support old a.out binaries in the 32bit emulation.

config X86_X32
	bool "x32 ABI for 64-bit mode"
	depends on X86_64 && IA32_EMULATION
	---help---
	  Include code to run binaries for the x32 native 32-bit ABI
	  for 64-bit processors.  An x32 process gets access to the
	  full 64-bit register file and wide data path while leaving
	  pointers at 32 bits for smaller memory footprint.

	  You will need a recent binutils (2.22 or later) with
	  elf32_x86_64 support enabled to compile a kernel with this
	  option set.

config COMPAT
	def_bool y
	depends on IA32_EMULATION || X86_X32
	select ARCH_WANT_OLD_COMPAT_IPC

if COMPAT
config COMPAT_FOR_U64_ALIGNMENT
	def_bool y

config SYSVIPC_COMPAT
	def_bool y
	depends on SYSVIPC

config KEYS_COMPAT
	def_bool y
	depends on KEYS
endif

endmenu


config HAVE_ATOMIC_IOMAP
	def_bool y
	depends on X86_32

config X86_DEV_DMA_OPS
	bool
	depends on X86_64 || STA2X11

config X86_DMA_REMAP
	bool
	depends on STA2X11

config IOSF_MBI
	bool
	depends on PCI
	---help---
	  To be selected by modules requiring access to the Intel OnChip System
	  Fabric (IOSF) Sideband MailBox Interface (MBI). For MBI platforms
	  enumerable by PCI.

source "net/Kconfig"

source "drivers/Kconfig"

source "drivers/firmware/Kconfig"

source "fs/Kconfig"

source "arch/x86/Kconfig.debug"

source "security/Kconfig"

source "crypto/Kconfig"

source "arch/x86/kvm/Kconfig"

source "lib/Kconfig"<|MERGE_RESOLUTION|>--- conflicted
+++ resolved
@@ -128,11 +128,8 @@
 	select HAVE_DEBUG_STACKOVERFLOW
 	select HAVE_IRQ_EXIT_ON_IRQ_STACK if X86_64
 	select HAVE_CC_STACKPROTECTOR
-<<<<<<< HEAD
+	select ARCH_SUPPORTS_ATOMIC_RMW
 	select NI_COLD_BOOT_SUPPORT
-=======
-	select ARCH_SUPPORTS_ATOMIC_RMW
->>>>>>> af92ba8f
 
 config INSTRUCTION_DECODER
 	def_bool y
