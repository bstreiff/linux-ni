--- conflicted
+++ resolved
@@ -10673,17 +10673,10 @@
 	kvm_arch_start_assignment(irqfd->kvm);
 	ret = kvm_x86_ops.update_pi_irte(irqfd->kvm,
 					 prod->irq, irqfd->gsi, 1);
-<<<<<<< HEAD
 
 	if (ret)
 		kvm_arch_end_assignment(irqfd->kvm);
 
-=======
-
-	if (ret)
-		kvm_arch_end_assignment(irqfd->kvm);
-
->>>>>>> 976bc5e2
 	return ret;
 }
 
