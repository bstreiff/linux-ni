--- conflicted
+++ resolved
@@ -495,77 +495,6 @@
 		efi_print_memmap();
 }
 
-<<<<<<< HEAD
-#if defined(CONFIG_X86_32)
-
-void __init efi_set_executable(efi_memory_desc_t *md, bool executable)
-{
-	u64 addr, npages;
-
-	addr = md->virt_addr;
-	npages = md->num_pages;
-
-	memrange_efi_to_native(&addr, &npages);
-
-	if (executable)
-		set_memory_x(addr, npages);
-	else
-		set_memory_nx(addr, npages);
-}
-
-void __init runtime_code_page_mkexec(void)
-{
-	efi_memory_desc_t *md;
-
-	/* Make EFI runtime service code area executable */
-	for_each_efi_memory_desc(md) {
-		if (md->type != EFI_RUNTIME_SERVICES_CODE)
-			continue;
-
-		efi_set_executable(md, true);
-	}
-}
-
-void __init efi_memory_uc(u64 addr, unsigned long size)
-{
-	unsigned long page_shift = 1UL << EFI_PAGE_SHIFT;
-	u64 npages;
-
-	npages = round_up(size, page_shift) / page_shift;
-	memrange_efi_to_native(&addr, &npages);
-	set_memory_uc(addr, npages);
-}
-
-void __init old_map_region(efi_memory_desc_t *md)
-{
-	u64 start_pfn, end_pfn, end;
-	unsigned long size;
-	void *va;
-
-	start_pfn = PFN_DOWN(md->phys_addr);
-	size	  = md->num_pages << PAGE_SHIFT;
-	end	  = md->phys_addr + size;
-	end_pfn   = PFN_UP(end);
-
-	if (pfn_range_is_mapped(start_pfn, end_pfn)) {
-		va = __va(md->phys_addr);
-
-		if (!(md->attribute & EFI_MEMORY_WB))
-			efi_memory_uc((u64)(unsigned long)va, size);
-	} else
-		va = efi_ioremap(md->phys_addr, size,
-				 md->type, md->attribute);
-
-	md->virt_addr = (u64) (unsigned long) va;
-	if (!va)
-		pr_err("ioremap of 0x%llX failed!\n",
-		       (unsigned long long)md->phys_addr);
-}
-
-#endif
-
-=======
->>>>>>> d012a719
 /* Merge contiguous regions of the same type and attribute */
 static void __init efi_merge_regions(void)
 {
