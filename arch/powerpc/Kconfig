--- conflicted
+++ resolved
@@ -150,12 +150,8 @@
 	select ARCH_OPTIONAL_KERNEL_RWX		if ARCH_HAS_STRICT_KERNEL_RWX
 	select ARCH_STACKWALK
 	select ARCH_SUPPORTS_ATOMIC_RMW
-<<<<<<< HEAD
-	select ARCH_SUPPORTS_DEBUG_PAGEALLOC	if PPC32 || PPC_BOOK3S_64
+	select ARCH_SUPPORTS_DEBUG_PAGEALLOC	if PPC_BOOK3S || PPC_8xx || 40x
 	select ARCH_SUPPORTS_RT			if HAVE_POSIX_CPU_TIMERS_TASK_WORK
-=======
-	select ARCH_SUPPORTS_DEBUG_PAGEALLOC	if PPC_BOOK3S || PPC_8xx || 40x
->>>>>>> 3b17187f
 	select ARCH_USE_BUILTIN_BSWAP
 	select ARCH_USE_CMPXCHG_LOCKREF		if PPC64
 	select ARCH_USE_MEMTEST
