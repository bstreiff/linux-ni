/* sys_sparc32.c: Conversion between 32bit and 64bit native syscalls.
 *
 * Copyright (C) 1997,1998 Jakub Jelinek (jj@sunsite.mff.cuni.cz)
 * Copyright (C) 1997, 2007 David S. Miller (davem@davemloft.net)
 *
 * These routines maintain argument size conversion between 32bit and 64bit
 * environment.
 */

#include <linux/kernel.h>
#include <linux/sched.h>
#include <linux/capability.h>
#include <linux/fs.h> 
#include <linux/mm.h> 
#include <linux/file.h> 
#include <linux/signal.h>
#include <linux/resource.h>
#include <linux/times.h>
#include <linux/smp.h>
#include <linux/smp_lock.h>
#include <linux/sem.h>
#include <linux/msg.h>
#include <linux/shm.h>
#include <linux/slab.h>
#include <linux/uio.h>
#include <linux/nfs_fs.h>
#include <linux/quota.h>
#include <linux/module.h>
#include <linux/poll.h>
#include <linux/personality.h>
#include <linux/stat.h>
#include <linux/filter.h>
#include <linux/highmem.h>
#include <linux/highuid.h>
#include <linux/mman.h>
#include <linux/ipv6.h>
#include <linux/in.h>
#include <linux/icmpv6.h>
#include <linux/syscalls.h>
#include <linux/sysctl.h>
#include <linux/binfmts.h>
#include <linux/dnotify.h>
#include <linux/security.h>
#include <linux/compat.h>
#include <linux/vfs.h>
#include <linux/netfilter_ipv4/ip_tables.h>
#include <linux/ptrace.h>

#include <asm/types.h>
#include <asm/uaccess.h>
#include <asm/fpumacro.h>
#include <asm/mmu_context.h>
#include <asm/compat_signal.h>

#ifdef CONFIG_SYSVIPC                                                        
asmlinkage long compat_sys_ipc(u32 call, u32 first, u32 second, u32 third, compat_uptr_t ptr, u32 fifth)
{
	int version;

	version = call >> 16; /* hack for backward compatibility */
	call &= 0xffff;

	switch (call) {
	case SEMTIMEDOP:
		if (fifth)
			/* sign extend semid */
			return compat_sys_semtimedop((int)first,
						     compat_ptr(ptr), second,
						     compat_ptr(fifth));
		/* else fall through for normal semop() */
	case SEMOP:
		/* struct sembuf is the same on 32 and 64bit :)) */
		/* sign extend semid */
		return sys_semtimedop((int)first, compat_ptr(ptr), second,
				      NULL);
	case SEMGET:
		/* sign extend key, nsems */
		return sys_semget((int)first, (int)second, third);
	case SEMCTL:
		/* sign extend semid, semnum */
		return compat_sys_semctl((int)first, (int)second, third,
					 compat_ptr(ptr));

	case MSGSND:
		/* sign extend msqid */
		return compat_sys_msgsnd((int)first, (int)second, third,
					 compat_ptr(ptr));
	case MSGRCV:
		/* sign extend msqid, msgtyp */
		return compat_sys_msgrcv((int)first, second, (int)fifth,
					 third, version, compat_ptr(ptr));
	case MSGGET:
		/* sign extend key */
		return sys_msgget((int)first, second);
	case MSGCTL:
		/* sign extend msqid */
		return compat_sys_msgctl((int)first, second, compat_ptr(ptr));

	case SHMAT:
		/* sign extend shmid */
		return compat_sys_shmat((int)first, second, third, version,
					compat_ptr(ptr));
	case SHMDT:
		return sys_shmdt(compat_ptr(ptr));
	case SHMGET:
		/* sign extend key_t */
		return sys_shmget((int)first, second, third);
	case SHMCTL:
		/* sign extend shmid */
		return compat_sys_shmctl((int)first, second, compat_ptr(ptr));

	default:
		return -ENOSYS;
	};

	return -ENOSYS;
}
#endif

asmlinkage long sys32_truncate64(const char __user * path, unsigned long high, unsigned long low)
{
	if ((int)high < 0)
		return -EINVAL;
	else
		return sys_truncate(path, (high << 32) | low);
}

asmlinkage long sys32_ftruncate64(unsigned int fd, unsigned long high, unsigned long low)
{
	if ((int)high < 0)
		return -EINVAL;
	else
		return sys_ftruncate(fd, (high << 32) | low);
}

static int cp_compat_stat64(struct kstat *stat,
			    struct compat_stat64 __user *statbuf)
{
	int err;

	err  = put_user(huge_encode_dev(stat->dev), &statbuf->st_dev);
	err |= put_user(stat->ino, &statbuf->st_ino);
	err |= put_user(stat->mode, &statbuf->st_mode);
	err |= put_user(stat->nlink, &statbuf->st_nlink);
	err |= put_user(stat->uid, &statbuf->st_uid);
	err |= put_user(stat->gid, &statbuf->st_gid);
	err |= put_user(huge_encode_dev(stat->rdev), &statbuf->st_rdev);
	err |= put_user(0, (unsigned long __user *) &statbuf->__pad3[0]);
	err |= put_user(stat->size, &statbuf->st_size);
	err |= put_user(stat->blksize, &statbuf->st_blksize);
	err |= put_user(0, (unsigned int __user *) &statbuf->__pad4[0]);
	err |= put_user(0, (unsigned int __user *) &statbuf->__pad4[4]);
	err |= put_user(stat->blocks, &statbuf->st_blocks);
	err |= put_user(stat->atime.tv_sec, &statbuf->st_atime);
	err |= put_user(stat->atime.tv_nsec, &statbuf->st_atime_nsec);
	err |= put_user(stat->mtime.tv_sec, &statbuf->st_mtime);
	err |= put_user(stat->mtime.tv_nsec, &statbuf->st_mtime_nsec);
	err |= put_user(stat->ctime.tv_sec, &statbuf->st_ctime);
	err |= put_user(stat->ctime.tv_nsec, &statbuf->st_ctime_nsec);
	err |= put_user(0, &statbuf->__unused4);
	err |= put_user(0, &statbuf->__unused5);

	return err;
}

asmlinkage long compat_sys_stat64(char __user * filename,
		struct compat_stat64 __user *statbuf)
{
	struct kstat stat;
	int error = vfs_stat(filename, &stat);

	if (!error)
		error = cp_compat_stat64(&stat, statbuf);
	return error;
}

asmlinkage long compat_sys_lstat64(char __user * filename,
		struct compat_stat64 __user *statbuf)
{
	struct kstat stat;
	int error = vfs_lstat(filename, &stat);

	if (!error)
		error = cp_compat_stat64(&stat, statbuf);
	return error;
}

asmlinkage long compat_sys_fstat64(unsigned int fd,
		struct compat_stat64 __user * statbuf)
{
	struct kstat stat;
	int error = vfs_fstat(fd, &stat);

	if (!error)
		error = cp_compat_stat64(&stat, statbuf);
	return error;
}

asmlinkage long compat_sys_fstatat64(unsigned int dfd, char __user *filename,
		struct compat_stat64 __user * statbuf, int flag)
{
	struct kstat stat;
	int error;

	error = vfs_fstatat(dfd, filename, &stat, flag);
	if (error)
		return error;
	return cp_compat_stat64(&stat, statbuf);
}

asmlinkage long compat_sys_sysfs(int option, u32 arg1, u32 arg2)
{
	return sys_sysfs(option, arg1, arg2);
}

asmlinkage long compat_sys_sched_rr_get_interval(compat_pid_t pid, struct compat_timespec __user *interval)
{
	struct timespec t;
	int ret;
	mm_segment_t old_fs = get_fs ();
	
	set_fs (KERNEL_DS);
	ret = sys_sched_rr_get_interval(pid, (struct timespec __user *) &t);
	set_fs (old_fs);
	if (put_compat_timespec(&t, interval))
		return -EFAULT;
	return ret;
}

asmlinkage long compat_sys_rt_sigprocmask(int how,
					  compat_sigset_t __user *set,
					  compat_sigset_t __user *oset,
					  compat_size_t sigsetsize)
{
	sigset_t s;
	compat_sigset_t s32;
	int ret;
	mm_segment_t old_fs = get_fs();
	
	if (set) {
		if (copy_from_user (&s32, set, sizeof(compat_sigset_t)))
			return -EFAULT;
		switch (_NSIG_WORDS) {
		case 4: s.sig[3] = s32.sig[6] | (((long)s32.sig[7]) << 32);
		case 3: s.sig[2] = s32.sig[4] | (((long)s32.sig[5]) << 32);
		case 2: s.sig[1] = s32.sig[2] | (((long)s32.sig[3]) << 32);
		case 1: s.sig[0] = s32.sig[0] | (((long)s32.sig[1]) << 32);
		}
	}
	set_fs (KERNEL_DS);
	ret = sys_rt_sigprocmask(how,
				 set ? (sigset_t __user *) &s : NULL,
				 oset ? (sigset_t __user *) &s : NULL,
				 sigsetsize);
	set_fs (old_fs);
	if (ret) return ret;
	if (oset) {
		switch (_NSIG_WORDS) {
		case 4: s32.sig[7] = (s.sig[3] >> 32); s32.sig[6] = s.sig[3];
		case 3: s32.sig[5] = (s.sig[2] >> 32); s32.sig[4] = s.sig[2];
		case 2: s32.sig[3] = (s.sig[1] >> 32); s32.sig[2] = s.sig[1];
		case 1: s32.sig[1] = (s.sig[0] >> 32); s32.sig[0] = s.sig[0];
		}
		if (copy_to_user (oset, &s32, sizeof(compat_sigset_t)))
			return -EFAULT;
	}
	return 0;
}

asmlinkage long sys32_rt_sigpending(compat_sigset_t __user *set,
				    compat_size_t sigsetsize)
{
	sigset_t s;
	compat_sigset_t s32;
	int ret;
	mm_segment_t old_fs = get_fs();
		
	set_fs (KERNEL_DS);
	ret = sys_rt_sigpending((sigset_t __user *) &s, sigsetsize);
	set_fs (old_fs);
	if (!ret) {
		switch (_NSIG_WORDS) {
		case 4: s32.sig[7] = (s.sig[3] >> 32); s32.sig[6] = s.sig[3];
		case 3: s32.sig[5] = (s.sig[2] >> 32); s32.sig[4] = s.sig[2];
		case 2: s32.sig[3] = (s.sig[1] >> 32); s32.sig[2] = s.sig[1];
		case 1: s32.sig[1] = (s.sig[0] >> 32); s32.sig[0] = s.sig[0];
		}
		if (copy_to_user (set, &s32, sizeof(compat_sigset_t)))
			return -EFAULT;
	}
	return ret;
}

asmlinkage long compat_sys_rt_sigqueueinfo(int pid, int sig,
					   struct compat_siginfo __user *uinfo)
{
	siginfo_t info;
	int ret;
	mm_segment_t old_fs = get_fs();
	
	if (copy_siginfo_from_user32(&info, uinfo))
		return -EFAULT;

	set_fs (KERNEL_DS);
	ret = sys_rt_sigqueueinfo(pid, sig, (siginfo_t __user *) &info);
	set_fs (old_fs);
	return ret;
}

asmlinkage long compat_sys_sigaction(int sig, struct old_sigaction32 __user *act,
				     struct old_sigaction32 __user *oact)
{
        struct k_sigaction new_ka, old_ka;
        int ret;

	WARN_ON_ONCE(sig >= 0);
	sig = -sig;

        if (act) {
		compat_old_sigset_t mask;
		u32 u_handler, u_restorer;
		
		ret = get_user(u_handler, &act->sa_handler);
		new_ka.sa.sa_handler =  compat_ptr(u_handler);
		ret |= __get_user(u_restorer, &act->sa_restorer);
		new_ka.sa.sa_restorer = compat_ptr(u_restorer);
		ret |= __get_user(new_ka.sa.sa_flags, &act->sa_flags);
		ret |= __get_user(mask, &act->sa_mask);
		if (ret)
			return ret;
		new_ka.ka_restorer = NULL;
		siginitset(&new_ka.sa.sa_mask, mask);
        }

        ret = do_sigaction(sig, act ? &new_ka : NULL, oact ? &old_ka : NULL);

	if (!ret && oact) {
		ret = put_user(ptr_to_compat(old_ka.sa.sa_handler), &oact->sa_handler);
		ret |= __put_user(ptr_to_compat(old_ka.sa.sa_restorer), &oact->sa_restorer);
		ret |= __put_user(old_ka.sa.sa_flags, &oact->sa_flags);
		ret |= __put_user(old_ka.sa.sa_mask.sig[0], &oact->sa_mask);
        }

	return ret;
}

asmlinkage long compat_sys_rt_sigaction(int sig,
					struct sigaction32 __user *act,
					struct sigaction32 __user *oact,
					void __user *restorer,
					compat_size_t sigsetsize)
{
        struct k_sigaction new_ka, old_ka;
        int ret;
	compat_sigset_t set32;

        /* XXX: Don't preclude handling different sized sigset_t's.  */
        if (sigsetsize != sizeof(compat_sigset_t))
                return -EINVAL;

        if (act) {
		u32 u_handler, u_restorer;

		new_ka.ka_restorer = restorer;
		ret = get_user(u_handler, &act->sa_handler);
		new_ka.sa.sa_handler =  compat_ptr(u_handler);
		ret |= __copy_from_user(&set32, &act->sa_mask, sizeof(compat_sigset_t));
		switch (_NSIG_WORDS) {
		case 4: new_ka.sa.sa_mask.sig[3] = set32.sig[6] | (((long)set32.sig[7]) << 32);
		case 3: new_ka.sa.sa_mask.sig[2] = set32.sig[4] | (((long)set32.sig[5]) << 32);
		case 2: new_ka.sa.sa_mask.sig[1] = set32.sig[2] | (((long)set32.sig[3]) << 32);
		case 1: new_ka.sa.sa_mask.sig[0] = set32.sig[0] | (((long)set32.sig[1]) << 32);
		}
		ret |= __get_user(new_ka.sa.sa_flags, &act->sa_flags);
		ret |= __get_user(u_restorer, &act->sa_restorer);
		new_ka.sa.sa_restorer = compat_ptr(u_restorer);
                if (ret)
                	return -EFAULT;
	}

	ret = do_sigaction(sig, act ? &new_ka : NULL, oact ? &old_ka : NULL);

	if (!ret && oact) {
		switch (_NSIG_WORDS) {
		case 4: set32.sig[7] = (old_ka.sa.sa_mask.sig[3] >> 32); set32.sig[6] = old_ka.sa.sa_mask.sig[3];
		case 3: set32.sig[5] = (old_ka.sa.sa_mask.sig[2] >> 32); set32.sig[4] = old_ka.sa.sa_mask.sig[2];
		case 2: set32.sig[3] = (old_ka.sa.sa_mask.sig[1] >> 32); set32.sig[2] = old_ka.sa.sa_mask.sig[1];
		case 1: set32.sig[1] = (old_ka.sa.sa_mask.sig[0] >> 32); set32.sig[0] = old_ka.sa.sa_mask.sig[0];
		}
		ret = put_user(ptr_to_compat(old_ka.sa.sa_handler), &oact->sa_handler);
		ret |= __copy_to_user(&oact->sa_mask, &set32, sizeof(compat_sigset_t));
		ret |= __put_user(old_ka.sa.sa_flags, &oact->sa_flags);
		ret |= __put_user(ptr_to_compat(old_ka.sa.sa_restorer), &oact->sa_restorer);
		if (ret)
			ret = -EFAULT;
        }

        return ret;
}

/*
 * sparc32_execve() executes a new program after the asm stub has set
 * things up for us.  This should basically do what I want it to.
 */
asmlinkage long sparc32_execve(struct pt_regs *regs)
{
	int error, base = 0;
	char *filename;

	/* User register window flush is done by entry.S */

	/* Check for indirect call. */
	if ((u32)regs->u_regs[UREG_G1] == 0)
		base = 1;

	filename = getname(compat_ptr(regs->u_regs[base + UREG_I0]));
	error = PTR_ERR(filename);
	if (IS_ERR(filename))
		goto out;

	error = compat_do_execve(filename,
				 compat_ptr(regs->u_regs[base + UREG_I1]),
				 compat_ptr(regs->u_regs[base + UREG_I2]), regs);

	putname(filename);

	if (!error) {
		fprs_write(0);
		current_thread_info()->xfsr[0] = 0;
		current_thread_info()->fpsaved[0] = 0;
		regs->tstate &= ~TSTATE_PEF;
	}
out:
	return error;
}

#ifdef CONFIG_MODULES

asmlinkage long sys32_init_module(void __user *umod, u32 len,
				  const char __user *uargs)
{
	return sys_init_module(umod, len, uargs);
}

asmlinkage long sys32_delete_module(const char __user *name_user,
				    unsigned int flags)
{
	return sys_delete_module(name_user, flags);
}

#else /* CONFIG_MODULES */

asmlinkage long sys32_init_module(const char __user *name_user,
				  struct module __user *mod_user)
{
	return -ENOSYS;
}

asmlinkage long sys32_delete_module(const char __user *name_user)
{
	return -ENOSYS;
}

#endif  /* CONFIG_MODULES */

asmlinkage compat_ssize_t sys32_pread64(unsigned int fd,
					char __user *ubuf,
					compat_size_t count,
					unsigned long poshi,
					unsigned long poslo)
{
	return sys_pread64(fd, ubuf, count, (poshi << 32) | poslo);
}

asmlinkage compat_ssize_t sys32_pwrite64(unsigned int fd,
					 char __user *ubuf,
					 compat_size_t count,
					 unsigned long poshi,
					 unsigned long poslo)
{
	return sys_pwrite64(fd, ubuf, count, (poshi << 32) | poslo);
}

asmlinkage long compat_sys_readahead(int fd,
				     unsigned long offhi,
				     unsigned long offlo,
				     compat_size_t count)
{
	return sys_readahead(fd, (offhi << 32) | offlo, count);
}

long compat_sys_fadvise64(int fd,
			  unsigned long offhi,
			  unsigned long offlo,
			  compat_size_t len, int advice)
{
	return sys_fadvise64_64(fd, (offhi << 32) | offlo, len, advice);
}

long compat_sys_fadvise64_64(int fd,
			     unsigned long offhi, unsigned long offlo,
			     unsigned long lenhi, unsigned long lenlo,
			     int advice)
{
	return sys_fadvise64_64(fd,
				(offhi << 32) | offlo,
				(lenhi << 32) | lenlo,
				advice);
}

asmlinkage long compat_sys_sendfile(int out_fd, int in_fd,
				    compat_off_t __user *offset,
				    compat_size_t count)
{
	mm_segment_t old_fs = get_fs();
	int ret;
	off_t of;
	
	if (offset && get_user(of, offset))
		return -EFAULT;
		
	set_fs(KERNEL_DS);
	ret = sys_sendfile(out_fd, in_fd,
			   offset ? (off_t __user *) &of : NULL,
			   count);
	set_fs(old_fs);
	
	if (offset && put_user(of, offset))
		return -EFAULT;
		
	return ret;
}

asmlinkage long compat_sys_sendfile64(int out_fd, int in_fd,
				      compat_loff_t __user *offset,
				      compat_size_t count)
{
	mm_segment_t old_fs = get_fs();
	int ret;
	loff_t lof;
	
	if (offset && get_user(lof, offset))
		return -EFAULT;
		
	set_fs(KERNEL_DS);
	ret = sys_sendfile64(out_fd, in_fd,
			     offset ? (loff_t __user *) &lof : NULL,
			     count);
	set_fs(old_fs);
	
	if (offset && put_user(lof, offset))
		return -EFAULT;
		
	return ret;
}

/* This is just a version for 32-bit applications which does
 * not force O_LARGEFILE on.
 */

asmlinkage long sparc32_open(const char __user *filename,
			     int flags, int mode)
{
	return do_sys_open(AT_FDCWD, filename, flags, mode);
}

<<<<<<< HEAD
extern unsigned long do_mremap(unsigned long addr,
	unsigned long old_len, unsigned long new_len,
	unsigned long flags, unsigned long new_addr);
                
asmlinkage unsigned long sys32_mremap(unsigned long addr,
	unsigned long old_len, unsigned long new_len,
	unsigned long flags, u32 __new_addr)
{
	unsigned long ret = -EINVAL;
	unsigned long new_addr = __new_addr;

	if (unlikely(sparc_mmap_check(addr, old_len)))
		goto out;
	if (unlikely(sparc_mmap_check(new_addr, new_len)))
		goto out;
	down_write(&current->mm->mmap_sem);
	ret = do_mremap(addr, old_len, new_len, flags, new_addr);
	up_write(&current->mm->mmap_sem);
out:
	return ret;       
}

=======
>>>>>>> 2fbe74b9
long sys32_lookup_dcookie(unsigned long cookie_high,
			  unsigned long cookie_low,
			  char __user *buf, size_t len)
{
	return sys_lookup_dcookie((cookie_high << 32) | cookie_low,
				  buf, len);
}

long compat_sync_file_range(int fd, unsigned long off_high, unsigned long off_low, unsigned long nb_high, unsigned long nb_low, int flags)
{
	return sys_sync_file_range(fd,
				   (off_high << 32) | off_low,
				   (nb_high << 32) | nb_low,
				   flags);
}

asmlinkage long compat_sys_fallocate(int fd, int mode, u32 offhi, u32 offlo,
				     u32 lenhi, u32 lenlo)
{
	return sys_fallocate(fd, mode, ((loff_t)offhi << 32) | offlo,
			     ((loff_t)lenhi << 32) | lenlo);
}<|MERGE_RESOLUTION|>--- conflicted
+++ resolved
@@ -564,31 +564,6 @@
 	return do_sys_open(AT_FDCWD, filename, flags, mode);
 }
 
-<<<<<<< HEAD
-extern unsigned long do_mremap(unsigned long addr,
-	unsigned long old_len, unsigned long new_len,
-	unsigned long flags, unsigned long new_addr);
-                
-asmlinkage unsigned long sys32_mremap(unsigned long addr,
-	unsigned long old_len, unsigned long new_len,
-	unsigned long flags, u32 __new_addr)
-{
-	unsigned long ret = -EINVAL;
-	unsigned long new_addr = __new_addr;
-
-	if (unlikely(sparc_mmap_check(addr, old_len)))
-		goto out;
-	if (unlikely(sparc_mmap_check(new_addr, new_len)))
-		goto out;
-	down_write(&current->mm->mmap_sem);
-	ret = do_mremap(addr, old_len, new_len, flags, new_addr);
-	up_write(&current->mm->mmap_sem);
-out:
-	return ret;       
-}
-
-=======
->>>>>>> 2fbe74b9
 long sys32_lookup_dcookie(unsigned long cookie_high,
 			  unsigned long cookie_low,
 			  char __user *buf, size_t len)
