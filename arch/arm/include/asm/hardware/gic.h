/*
 *  arch/arm/include/asm/hardware/gic.h
 *
 *  Copyright (C) 2002 ARM Limited, All Rights Reserved.
 *
 * This program is free software; you can redistribute it and/or modify
 * it under the terms of the GNU General Public License version 2 as
 * published by the Free Software Foundation.
 */
#ifndef __ASM_ARM_HARDWARE_GIC_H
#define __ASM_ARM_HARDWARE_GIC_H

#include <linux/compiler.h>

#define GIC_CPU_CTRL			0x00
#define GIC_CPU_PRIMASK			0x04
#define GIC_CPU_BINPOINT		0x08
#define GIC_CPU_INTACK			0x0c
#define GIC_CPU_EOI			0x10
#define GIC_CPU_RUNNINGPRI		0x14
#define GIC_CPU_HIGHPRI			0x18

#define GIC_DIST_CTRL			0x000
#define GIC_DIST_CTR			0x004
#define GIC_DIST_ENABLE_SET		0x100
#define GIC_DIST_ENABLE_CLEAR		0x180
#define GIC_DIST_PENDING_SET		0x200
#define GIC_DIST_PENDING_CLEAR		0x280
#define GIC_DIST_ACTIVE_BIT		0x300
#define GIC_DIST_PRI			0x400
#define GIC_DIST_TARGET			0x800
#define GIC_DIST_CONFIG			0xc00
#define GIC_DIST_SOFTINT		0xf00

#ifndef __ASSEMBLY__
#include <linux/irqdomain.h>
struct device_node;

extern void __iomem *gic_cpu_base_addr;
extern struct irq_chip gic_arch_extn;

void gic_init(unsigned int, int, void __iomem *, void __iomem *);
int gic_of_init(struct device_node *node, struct device_node *parent);
void gic_secondary_init(unsigned int);
void gic_cascade_irq(unsigned int gic_nr, unsigned int irq);
void gic_raise_softirq(const struct cpumask *mask, unsigned int irq);
<<<<<<< HEAD
void gic_enable_ppi(unsigned int);

void gic_set_cpu(unsigned int cpu, unsigned int irq);

=======

struct gic_chip_data {
	void __iomem *dist_base;
	void __iomem *cpu_base;
#ifdef CONFIG_CPU_PM
	u32 saved_spi_enable[DIV_ROUND_UP(1020, 32)];
	u32 saved_spi_conf[DIV_ROUND_UP(1020, 16)];
	u32 saved_spi_target[DIV_ROUND_UP(1020, 4)];
	u32 __percpu *saved_ppi_enable;
	u32 __percpu *saved_ppi_conf;
#endif
#ifdef CONFIG_IRQ_DOMAIN
	struct irq_domain domain;
#endif
	unsigned int gic_irqs;
};
>>>>>>> 805a6af8
#endif

#endif<|MERGE_RESOLUTION|>--- conflicted
+++ resolved
@@ -44,12 +44,8 @@
 void gic_secondary_init(unsigned int);
 void gic_cascade_irq(unsigned int gic_nr, unsigned int irq);
 void gic_raise_softirq(const struct cpumask *mask, unsigned int irq);
-<<<<<<< HEAD
 void gic_enable_ppi(unsigned int);
-
 void gic_set_cpu(unsigned int cpu, unsigned int irq);
-
-=======
 
 struct gic_chip_data {
 	void __iomem *dist_base;
@@ -66,7 +62,6 @@
 #endif
 	unsigned int gic_irqs;
 };
->>>>>>> 805a6af8
 #endif
 
 #endif