comment "Processor Type"

# Select CPU types depending on the architecture selected.  This selects
# which CPUs we support in the kernel image, and the compiler instruction
# optimiser behaviour.

# ARM610
config CPU_ARM610
	bool "Support ARM610 processor" if ARCH_RPC
	select CPU_32v3
	select CPU_CACHE_V3
	select CPU_CACHE_VIVT
	select CPU_CP15_MMU
	select CPU_COPY_V3 if MMU
	select CPU_TLB_V3 if MMU
	select CPU_PABRT_LEGACY
	help
	  The ARM610 is the successor to the ARM3 processor
	  and was produced by VLSI Technology Inc.

	  Say Y if you want support for the ARM610 processor.
	  Otherwise, say N.

# ARM7TDMI
config CPU_ARM7TDMI
	bool "Support ARM7TDMI processor"
	depends on !MMU
	select CPU_32v4T
	select CPU_ABRT_LV4T
	select CPU_PABRT_LEGACY
	select CPU_CACHE_V4
	help
	  A 32-bit RISC microprocessor based on the ARM7 processor core
	  which has no memory control unit and cache.

	  Say Y if you want support for the ARM7TDMI processor.
	  Otherwise, say N.

# ARM710
config CPU_ARM710
	bool "Support ARM710 processor" if ARCH_RPC
	select CPU_32v3
	select CPU_CACHE_V3
	select CPU_CACHE_VIVT
	select CPU_CP15_MMU
	select CPU_COPY_V3 if MMU
	select CPU_TLB_V3 if MMU
	select CPU_PABRT_LEGACY
	help
	  A 32-bit RISC microprocessor based on the ARM7 processor core
	  designed by Advanced RISC Machines Ltd. The ARM710 is the
	  successor to the ARM610 processor. It was released in
	  July 1994 by VLSI Technology Inc.

	  Say Y if you want support for the ARM710 processor.
	  Otherwise, say N.

# ARM720T
config CPU_ARM720T
	bool "Support ARM720T processor" if ARCH_INTEGRATOR
	select CPU_32v4T
	select CPU_ABRT_LV4T
	select CPU_PABRT_LEGACY
	select CPU_CACHE_V4
	select CPU_CACHE_VIVT
	select CPU_CP15_MMU
	select CPU_COPY_V4WT if MMU
	select CPU_TLB_V4WT if MMU
	help
	  A 32-bit RISC processor with 8kByte Cache, Write Buffer and
	  MMU built around an ARM7TDMI core.

	  Say Y if you want support for the ARM720T processor.
	  Otherwise, say N.

# ARM740T
config CPU_ARM740T
	bool "Support ARM740T processor" if ARCH_INTEGRATOR
	depends on !MMU
	select CPU_32v4T
	select CPU_ABRT_LV4T
	select CPU_PABRT_LEGACY
	select CPU_CACHE_V3	# although the core is v4t
	select CPU_CP15_MPU
	help
	  A 32-bit RISC processor with 8KB cache or 4KB variants,
	  write buffer and MPU(Protection Unit) built around
	  an ARM7TDMI core.

	  Say Y if you want support for the ARM740T processor.
	  Otherwise, say N.

# ARM9TDMI
config CPU_ARM9TDMI
	bool "Support ARM9TDMI processor"
	depends on !MMU
	select CPU_32v4T
	select CPU_ABRT_NOMMU
	select CPU_PABRT_LEGACY
	select CPU_CACHE_V4
	help
	  A 32-bit RISC microprocessor based on the ARM9 processor core
	  which has no memory control unit and cache.

	  Say Y if you want support for the ARM9TDMI processor.
	  Otherwise, say N.

# ARM920T
config CPU_ARM920T
	bool "Support ARM920T processor" if ARCH_INTEGRATOR
	select CPU_32v4T
	select CPU_ABRT_EV4T
	select CPU_PABRT_LEGACY
	select CPU_CACHE_V4WT
	select CPU_CACHE_VIVT
	select CPU_CP15_MMU
	select CPU_COPY_V4WB if MMU
	select CPU_TLB_V4WBI if MMU
	help
	  The ARM920T is licensed to be produced by numerous vendors,
	  and is used in the Cirrus EP93xx and the Samsung S3C2410.

	  Say Y if you want support for the ARM920T processor.
	  Otherwise, say N.

# ARM922T
config CPU_ARM922T
	bool "Support ARM922T processor" if ARCH_INTEGRATOR
	select CPU_32v4T
	select CPU_ABRT_EV4T
	select CPU_PABRT_LEGACY
	select CPU_CACHE_V4WT
	select CPU_CACHE_VIVT
	select CPU_CP15_MMU
	select CPU_COPY_V4WB if MMU
	select CPU_TLB_V4WBI if MMU
	help
	  The ARM922T is a version of the ARM920T, but with smaller
	  instruction and data caches. It is used in Altera's
	  Excalibur XA device family and Micrel's KS8695 Centaur.

	  Say Y if you want support for the ARM922T processor.
	  Otherwise, say N.

# ARM925T
config CPU_ARM925T
 	bool "Support ARM925T processor" if ARCH_OMAP1
	select CPU_32v4T
	select CPU_ABRT_EV4T
	select CPU_PABRT_LEGACY
	select CPU_CACHE_V4WT
	select CPU_CACHE_VIVT
	select CPU_CP15_MMU
	select CPU_COPY_V4WB if MMU
	select CPU_TLB_V4WBI if MMU
 	help
 	  The ARM925T is a mix between the ARM920T and ARM926T, but with
	  different instruction and data caches. It is used in TI's OMAP
 	  device family.

 	  Say Y if you want support for the ARM925T processor.
 	  Otherwise, say N.

# ARM926T
config CPU_ARM926T
	bool "Support ARM926T processor" if ARCH_INTEGRATOR || MACH_REALVIEW_EB
	select CPU_32v5
	select CPU_ABRT_EV5TJ
	select CPU_PABRT_LEGACY
	select CPU_CACHE_VIVT
	select CPU_CP15_MMU
	select CPU_COPY_V4WB if MMU
	select CPU_TLB_V4WBI if MMU
	help
	  This is a variant of the ARM920.  It has slightly different
	  instruction sequences for cache and TLB operations.  Curiously,
	  there is no documentation on it at the ARM corporate website.

	  Say Y if you want support for the ARM926T processor.
	  Otherwise, say N.

# FA526
config CPU_FA526
	bool
	select CPU_32v4
	select CPU_ABRT_EV4
	select CPU_PABRT_LEGACY
	select CPU_CACHE_VIVT
	select CPU_CP15_MMU
	select CPU_CACHE_FA
	select CPU_COPY_FA if MMU
	select CPU_TLB_FA if MMU
	help
	  The FA526 is a version of the ARMv4 compatible processor with
	  Branch Target Buffer, Unified TLB and cache line size 16.

	  Say Y if you want support for the FA526 processor.
	  Otherwise, say N.

# ARM940T
config CPU_ARM940T
	bool "Support ARM940T processor" if ARCH_INTEGRATOR
	depends on !MMU
	select CPU_32v4T
	select CPU_ABRT_NOMMU
	select CPU_PABRT_LEGACY
	select CPU_CACHE_VIVT
	select CPU_CP15_MPU
	help
	  ARM940T is a member of the ARM9TDMI family of general-
	  purpose microprocessors with MPU and separate 4KB
	  instruction and 4KB data cases, each with a 4-word line
	  length.

	  Say Y if you want support for the ARM940T processor.
	  Otherwise, say N.

# ARM946E-S
config CPU_ARM946E
	bool "Support ARM946E-S processor" if ARCH_INTEGRATOR
	depends on !MMU
	select CPU_32v5
	select CPU_ABRT_NOMMU
	select CPU_PABRT_LEGACY
	select CPU_CACHE_VIVT
	select CPU_CP15_MPU
	help
	  ARM946E-S is a member of the ARM9E-S family of high-
	  performance, 32-bit system-on-chip processor solutions.
	  The TCM and ARMv5TE 32-bit instruction set is supported.

	  Say Y if you want support for the ARM946E-S processor.
	  Otherwise, say N.

# ARM1020 - needs validating
config CPU_ARM1020
	bool "Support ARM1020T (rev 0) processor" if ARCH_INTEGRATOR
	select CPU_32v5
	select CPU_ABRT_EV4T
	select CPU_PABRT_LEGACY
	select CPU_CACHE_V4WT
	select CPU_CACHE_VIVT
	select CPU_CP15_MMU
	select CPU_COPY_V4WB if MMU
	select CPU_TLB_V4WBI if MMU
	help
	  The ARM1020 is the 32K cached version of the ARM10 processor,
	  with an addition of a floating-point unit.

	  Say Y if you want support for the ARM1020 processor.
	  Otherwise, say N.

# ARM1020E - needs validating
config CPU_ARM1020E
	bool "Support ARM1020E processor" if ARCH_INTEGRATOR
	select CPU_32v5
	select CPU_ABRT_EV4T
	select CPU_PABRT_LEGACY
	select CPU_CACHE_V4WT
	select CPU_CACHE_VIVT
	select CPU_CP15_MMU
	select CPU_COPY_V4WB if MMU
	select CPU_TLB_V4WBI if MMU
	depends on n

# ARM1022E
config CPU_ARM1022
	bool "Support ARM1022E processor" if ARCH_INTEGRATOR
	select CPU_32v5
	select CPU_ABRT_EV4T
	select CPU_PABRT_LEGACY
	select CPU_CACHE_VIVT
	select CPU_CP15_MMU
	select CPU_COPY_V4WB if MMU # can probably do better
	select CPU_TLB_V4WBI if MMU
	help
	  The ARM1022E is an implementation of the ARMv5TE architecture
	  based upon the ARM10 integer core with a 16KiB L1 Harvard cache,
	  embedded trace macrocell, and a floating-point unit.

	  Say Y if you want support for the ARM1022E processor.
	  Otherwise, say N.

# ARM1026EJ-S
config CPU_ARM1026
	bool "Support ARM1026EJ-S processor" if ARCH_INTEGRATOR
	select CPU_32v5
	select CPU_ABRT_EV5T # But need Jazelle, but EV5TJ ignores bit 10
	select CPU_PABRT_LEGACY
	select CPU_CACHE_VIVT
	select CPU_CP15_MMU
	select CPU_COPY_V4WB if MMU # can probably do better
	select CPU_TLB_V4WBI if MMU
	help
	  The ARM1026EJ-S is an implementation of the ARMv5TEJ architecture
	  based upon the ARM10 integer core.

	  Say Y if you want support for the ARM1026EJ-S processor.
	  Otherwise, say N.

# SA110
config CPU_SA110
	bool "Support StrongARM(R) SA-110 processor" if ARCH_RPC
	select CPU_32v3 if ARCH_RPC
	select CPU_32v4 if !ARCH_RPC
	select CPU_ABRT_EV4
	select CPU_PABRT_LEGACY
	select CPU_CACHE_V4WB
	select CPU_CACHE_VIVT
	select CPU_CP15_MMU
	select CPU_COPY_V4WB if MMU
	select CPU_TLB_V4WB if MMU
	help
	  The Intel StrongARM(R) SA-110 is a 32-bit microprocessor and
	  is available at five speeds ranging from 100 MHz to 233 MHz.
	  More information is available at
	  <http://developer.intel.com/design/strong/sa110.htm>.

	  Say Y if you want support for the SA-110 processor.
	  Otherwise, say N.

# SA1100
config CPU_SA1100
	bool
	select CPU_32v4
	select CPU_ABRT_EV4
	select CPU_PABRT_LEGACY
	select CPU_CACHE_V4WB
	select CPU_CACHE_VIVT
	select CPU_CP15_MMU
	select CPU_TLB_V4WB if MMU

# XScale
config CPU_XSCALE
	bool
	select CPU_32v5
	select CPU_ABRT_EV5T
	select CPU_PABRT_LEGACY
	select CPU_CACHE_VIVT
	select CPU_CP15_MMU
	select CPU_TLB_V4WBI if MMU

# XScale Core Version 3
config CPU_XSC3
	bool
	select CPU_32v5
	select CPU_ABRT_EV5T
	select CPU_PABRT_LEGACY
	select CPU_CACHE_VIVT
	select CPU_CP15_MMU
	select CPU_TLB_V4WBI if MMU
	select IO_36

# Marvell PJ1 (Mohawk)
config CPU_MOHAWK
	bool
	select CPU_32v5
	select CPU_ABRT_EV5T
	select CPU_PABRT_LEGACY
	select CPU_CACHE_VIVT
	select CPU_CP15_MMU
	select CPU_TLB_V4WBI if MMU
	select CPU_COPY_V4WB if MMU

# Feroceon
config CPU_FEROCEON
	bool
	select CPU_32v5
	select CPU_ABRT_EV5T
	select CPU_PABRT_LEGACY
	select CPU_CACHE_VIVT
	select CPU_CP15_MMU
	select CPU_COPY_FEROCEON if MMU
	select CPU_TLB_FEROCEON if MMU

config CPU_FEROCEON_OLD_ID
	bool "Accept early Feroceon cores with an ARM926 ID"
	depends on CPU_FEROCEON && !CPU_ARM926T
	default y
	help
	  This enables the usage of some old Feroceon cores
	  for which the CPU ID is equal to the ARM926 ID.
	  Relevant for Feroceon-1850 and early Feroceon-2850.

# Marvell PJ4
config CPU_PJ4
	bool
	select CPU_V7
	select ARM_THUMBEE

# ARMv6
config CPU_V6
	bool "Support ARM V6 processor" if ARCH_INTEGRATOR || MACH_REALVIEW_EB || MACH_REALVIEW_PBX
	select CPU_32v6
	select CPU_ABRT_EV6
	select CPU_PABRT_V6
	select CPU_CACHE_V6
	select CPU_CACHE_VIPT
	select CPU_CP15_MMU
	select CPU_HAS_ASID if MMU
	select CPU_COPY_V6 if MMU
	select CPU_TLB_V6 if MMU

# ARMv6k
config CPU_V6K
	bool "Support ARM V6K processor" if ARCH_INTEGRATOR || MACH_REALVIEW_EB || MACH_REALVIEW_PBX
	select CPU_32v6
	select CPU_32v6K
	select CPU_ABRT_EV6
	select CPU_PABRT_V6
	select CPU_CACHE_V6
	select CPU_CACHE_VIPT
	select CPU_CP15_MMU
	select CPU_HAS_ASID if MMU
	select CPU_COPY_V6 if MMU
	select CPU_TLB_V6 if MMU

# ARMv7
config CPU_V7
	bool "Support ARM V7 processor" if ARCH_INTEGRATOR || MACH_REALVIEW_EB || MACH_REALVIEW_PBX  || ARCH_XILINX
	select CPU_32v6K
	select CPU_32v7
	select CPU_ABRT_EV7
	select CPU_PABRT_V7
	select CPU_CACHE_V7
	select CPU_CACHE_VIPT
	select CPU_CP15_MMU
	select CPU_HAS_ASID if MMU
	select CPU_COPY_V6 if MMU
	select CPU_TLB_V7 if MMU

# Figure out what processor architecture version we should be using.
# This defines the compiler instruction set which depends on the machine type.
config CPU_32v3
	bool
	select TLS_REG_EMUL if SMP || !MMU
	select NEEDS_SYSCALL_FOR_CMPXCHG if SMP
	select CPU_USE_DOMAINS if MMU

config CPU_32v4
	bool
	select TLS_REG_EMUL if SMP || !MMU
	select NEEDS_SYSCALL_FOR_CMPXCHG if SMP
	select CPU_USE_DOMAINS if MMU

config CPU_32v4T
	bool
	select TLS_REG_EMUL if SMP || !MMU
	select NEEDS_SYSCALL_FOR_CMPXCHG if SMP
	select CPU_USE_DOMAINS if MMU

config CPU_32v5
	bool
	select TLS_REG_EMUL if SMP || !MMU
	select NEEDS_SYSCALL_FOR_CMPXCHG if SMP
	select CPU_USE_DOMAINS if MMU

config CPU_32v6
	bool
	select TLS_REG_EMUL if !CPU_32v6K && !MMU
	select CPU_USE_DOMAINS if CPU_V6 && MMU

config CPU_32v6K
	bool

config CPU_32v7
	bool

# The abort model
config CPU_ABRT_NOMMU
	bool

config CPU_ABRT_EV4
	bool

config CPU_ABRT_EV4T
	bool

config CPU_ABRT_LV4T
	bool

config CPU_ABRT_EV5T
	bool

config CPU_ABRT_EV5TJ
	bool

config CPU_ABRT_EV6
	bool

config CPU_ABRT_EV7
	bool

config CPU_PABRT_LEGACY
	bool

config CPU_PABRT_V6
	bool

config CPU_PABRT_V7
	bool

# The cache model
config CPU_CACHE_V3
	bool

config CPU_CACHE_V4
	bool

config CPU_CACHE_V4WT
	bool

config CPU_CACHE_V4WB
	bool

config CPU_CACHE_V6
	bool

config CPU_CACHE_V7
	bool

config CPU_CACHE_VIVT
	bool

config CPU_CACHE_VIPT
	bool

config CPU_CACHE_FA
	bool

if MMU
# The copy-page model
config CPU_COPY_V3
	bool

config CPU_COPY_V4WT
	bool

config CPU_COPY_V4WB
	bool

config CPU_COPY_FEROCEON
	bool

config CPU_COPY_FA
	bool

config CPU_COPY_V6
	bool

# This selects the TLB model
config CPU_TLB_V3
	bool
	help
	  ARM Architecture Version 3 TLB.

config CPU_TLB_V4WT
	bool
	help
	  ARM Architecture Version 4 TLB with writethrough cache.

config CPU_TLB_V4WB
	bool
	help
	  ARM Architecture Version 4 TLB with writeback cache.

config CPU_TLB_V4WBI
	bool
	help
	  ARM Architecture Version 4 TLB with writeback cache and invalidate
	  instruction cache entry.

config CPU_TLB_FEROCEON
	bool
	help
	  Feroceon TLB (v4wbi with non-outer-cachable page table walks).

config CPU_TLB_FA
	bool
	help
	  Faraday ARM FA526 architecture, unified TLB with writeback cache
	  and invalidate instruction cache entry. Branch target buffer is
	  also supported.

config CPU_TLB_V6
	bool

config CPU_TLB_V7
	bool

config VERIFY_PERMISSION_FAULT
	bool
endif

config CPU_HAS_ASID
	bool
	help
	  This indicates whether the CPU has the ASID register; used to
	  tag TLB and possibly cache entries.

config CPU_CP15
	bool
	help
	  Processor has the CP15 register.

config CPU_CP15_MMU
	bool
	select CPU_CP15
	help
	  Processor has the CP15 register, which has MMU related registers.

config CPU_CP15_MPU
	bool
	select CPU_CP15
	help
	  Processor has the CP15 register, which has MPU related registers.

config CPU_USE_DOMAINS
	bool
	help
	  This option enables or disables the use of domain switching
	  via the set_fs() function.

#
# CPU supports 36-bit I/O
#
config IO_36
	bool

comment "Processor Features"

config ARM_THUMB
	bool "Support Thumb user binaries"
	depends on CPU_ARM720T || CPU_ARM740T || CPU_ARM920T || CPU_ARM922T || CPU_ARM925T || CPU_ARM926T || CPU_ARM940T || CPU_ARM946E || CPU_ARM1020 || CPU_ARM1020E || CPU_ARM1022 || CPU_ARM1026 || CPU_XSCALE || CPU_XSC3 || CPU_MOHAWK || CPU_V6 || CPU_V6K || CPU_V7 || CPU_FEROCEON
	default y
	help
	  Say Y if you want to include kernel support for running user space
	  Thumb binaries.

	  The Thumb instruction set is a compressed form of the standard ARM
	  instruction set resulting in smaller binaries at the expense of
	  slightly less efficient code.

	  If you don't know what this all is, saying Y is a safe choice.

config ARM_THUMBEE
	bool "Enable ThumbEE CPU extension"
	depends on CPU_V7
	help
	  Say Y here if you have a CPU with the ThumbEE extension and code to
	  make use of it. Say N for code that can run on CPUs without ThumbEE.

config SWP_EMULATE
	bool "Emulate SWP/SWPB instructions"
	depends on !CPU_USE_DOMAINS && CPU_V7
	select HAVE_PROC_CPU if PROC_FS
	default y if SMP
	help
	  ARMv6 architecture deprecates use of the SWP/SWPB instructions.
	  ARMv7 multiprocessing extensions introduce the ability to disable
	  these instructions, triggering an undefined instruction exception
	  when executed. Say Y here to enable software emulation of these
	  instructions for userspace (not kernel) using LDREX/STREX.
	  Also creates /proc/cpu/swp_emulation for statistics.

	  In some older versions of glibc [<=2.8] SWP is used during futex
	  trylock() operations with the assumption that the code will not
	  be preempted. This invalid assumption may be more likely to fail
	  with SWP emulation enabled, leading to deadlock of the user
	  application.

	  NOTE: when accessing uncached shared regions, LDREX/STREX rely
	  on an external transaction monitoring block called a global
	  monitor to maintain update atomicity. If your system does not
	  implement a global monitor, this option can cause programs that
	  perform SWP operations to uncached memory to deadlock.

	  If unsure, say Y.

config CPU_BIG_ENDIAN
	bool "Build big-endian kernel"
	depends on ARCH_SUPPORTS_BIG_ENDIAN
	help
	  Say Y if you plan on running a kernel in big-endian mode.
	  Note that your board must be properly built and your board
	  port must properly enable any big-endian related features
	  of your chipset/board/processor.

config CPU_ENDIAN_BE8
	bool
	depends on CPU_BIG_ENDIAN
	default CPU_V6 || CPU_V6K || CPU_V7
	help
	  Support for the BE-8 (big-endian) mode on ARMv6 and ARMv7 processors.

config CPU_ENDIAN_BE32
	bool
	depends on CPU_BIG_ENDIAN
	default !CPU_ENDIAN_BE8
	help
	  Support for the BE-32 (big-endian) mode on pre-ARMv6 processors.

config CPU_HIGH_VECTOR
	depends on !MMU && CPU_CP15 && !CPU_ARM740T
	bool "Select the High exception vector"
	help
	  Say Y here to select high exception vector(0xFFFF0000~).
	  The exception vector can be vary depending on the platform
	  design in nommu mode. If your platform needs to select
	  high exception vector, say Y.
	  Otherwise or if you are unsure, say N, and the low exception
	  vector (0x00000000~) will be used.

config CPU_ICACHE_DISABLE
	bool "Disable I-Cache (I-bit)"
	depends on CPU_CP15 && !(CPU_ARM610 || CPU_ARM710 || CPU_ARM720T || CPU_ARM740T || CPU_XSCALE || CPU_XSC3)
	help
	  Say Y here to disable the processor instruction cache. Unless
	  you have a reason not to or are unsure, say N.

config CPU_DCACHE_DISABLE
	bool "Disable D-Cache (C-bit)"
	depends on CPU_CP15
	help
	  Say Y here to disable the processor data cache. Unless
	  you have a reason not to or are unsure, say N.

config CPU_DCACHE_SIZE
	hex
	depends on CPU_ARM740T || CPU_ARM946E
	default 0x00001000 if CPU_ARM740T
	default 0x00002000 # default size for ARM946E-S
	help
	  Some cores are synthesizable to have various sized cache. For
	  ARM946E-S case, it can vary from 0KB to 1MB.
	  To support such cache operations, it is efficient to know the size
	  before compile time.
	  If your SoC is configured to have a different size, define the value
	  here with proper conditions.

config CPU_DCACHE_WRITETHROUGH
	bool "Force write through D-cache"
	depends on (CPU_ARM740T || CPU_ARM920T || CPU_ARM922T || CPU_ARM925T || CPU_ARM926T || CPU_ARM940T || CPU_ARM946E || CPU_ARM1020 || CPU_FA526) && !CPU_DCACHE_DISABLE
	default y if CPU_ARM925T
	help
	  Say Y here to use the data cache in writethrough mode. Unless you
	  specifically require this or are unsure, say N.

config CPU_CACHE_ROUND_ROBIN
	bool "Round robin I and D cache replacement algorithm"
	depends on (CPU_ARM926T || CPU_ARM946E || CPU_ARM1020) && (!CPU_ICACHE_DISABLE || !CPU_DCACHE_DISABLE)
	help
	  Say Y here to use the predictable round-robin cache replacement
	  policy.  Unless you specifically require this or are unsure, say N.

config CPU_BPREDICT_DISABLE
	bool "Disable branch prediction"
	depends on CPU_ARM1020 || CPU_V6 || CPU_V6K || CPU_MOHAWK || CPU_XSC3 || CPU_V7 || CPU_FA526
	help
	  Say Y here to disable branch prediction.  If unsure, say N.

config TLS_REG_EMUL
	bool
	help
	  An SMP system using a pre-ARMv6 processor (there are apparently
	  a few prototypes like that in existence) and therefore access to
	  that required register must be emulated.

config NEEDS_SYSCALL_FOR_CMPXCHG
	bool
	help
	  SMP on a pre-ARMv6 processor?  Well OK then.
	  Forget about fast user space cmpxchg support.
	  It is just not possible.

config DMA_CACHE_RWFO
	bool "Enable read/write for ownership DMA cache maintenance"
	depends on CPU_V6K && SMP
	default y
	help
	  The Snoop Control Unit on ARM11MPCore does not detect the
	  cache maintenance operations and the dma_{map,unmap}_area()
	  functions may leave stale cache entries on other CPUs. By
	  enabling this option, Read or Write For Ownership in the ARMv6
	  DMA cache maintenance functions is performed. These LDR/STR
	  instructions change the cache line state to shared or modified
	  so that the cache operation has the desired effect.

	  Note that the workaround is only valid on processors that do
	  not perform speculative loads into the D-cache. For such
	  processors, if cache maintenance operations are not broadcast
	  in hardware, other workarounds are needed (e.g. cache
	  maintenance broadcasting in software via FIQ).

config OUTER_CACHE
	bool

config OUTER_CACHE_SYNC
	bool
	help
	  The outer cache has a outer_cache_fns.sync function pointer
	  that can be used to drain the write buffer of the outer cache.

config CACHE_FEROCEON_L2
	bool "Enable the Feroceon L2 cache controller"
	depends on ARCH_KIRKWOOD || ARCH_MV78XX0
	default y
	select OUTER_CACHE
	help
	  This option enables the Feroceon L2 cache controller.

config CACHE_FEROCEON_L2_WRITETHROUGH
	bool "Force Feroceon L2 cache write through"
	depends on CACHE_FEROCEON_L2
	help
	  Say Y here to use the Feroceon L2 cache in writethrough mode.
	  Unless you specifically require this, say N for writeback mode.

config CACHE_L2X0
	bool "Enable the L2x0 outer cache controller"
	depends on REALVIEW_EB_ARM11MP || MACH_REALVIEW_PB11MP || MACH_REALVIEW_PB1176 || \
		   REALVIEW_EB_A9MP || ARCH_IMX_V6_V7 || MACH_REALVIEW_PBX || \
		   ARCH_NOMADIK || ARCH_OMAP4 || ARCH_EXYNOS4 || ARCH_TEGRA || \
<<<<<<< HEAD
		   ARCH_U8500 || ARCH_VEXPRESS_CA9X4 || ARCH_SHMOBILE || ARCH_ZYNQ || ARCH_XILINX
=======
		   ARCH_U8500 || ARCH_VEXPRESS_CA9X4 || ARCH_SHMOBILE || \
		   ARCH_PRIMA2 || ARCH_ZYNQ || ARCH_CNS3XXX || ARCH_HIGHBANK
>>>>>>> 805a6af8
	default y
	select OUTER_CACHE
	select OUTER_CACHE_SYNC
	help
	  This option enables the L2x0 PrimeCell.

config CACHE_PL310
	bool
	depends on CACHE_L2X0
	default y if CPU_V7 && !(CPU_V6 || CPU_V6K)
	help
	  This option enables optimisations for the PL310 cache
	  controller.

config CACHE_TAUROS2
	bool "Enable the Tauros2 L2 cache controller"
	depends on (ARCH_DOVE || ARCH_MMP || CPU_PJ4)
	default y
	select OUTER_CACHE
	help
	  This option enables the Tauros2 L2 cache controller (as
	  found on PJ1/PJ4).

config CACHE_XSC3L2
	bool "Enable the L2 cache on XScale3"
	depends on CPU_XSC3
	default y
	select OUTER_CACHE
	help
	  This option enables the L2 cache on XScale3.

config ARM_L1_CACHE_SHIFT_6
	bool
	help
	  Setting ARM L1 cache line size to 64 Bytes.

config ARM_L1_CACHE_SHIFT
	int
	default 6 if ARM_L1_CACHE_SHIFT_6
	default 5

config ARM_DMA_MEM_BUFFERABLE
	bool "Use non-cacheable memory for DMA" if (CPU_V6 || CPU_V6K) && !CPU_V7
	depends on !(MACH_REALVIEW_PB1176 || REALVIEW_EB_ARM11MP || \
		     MACH_REALVIEW_PB11MP)
	default y if CPU_V6 || CPU_V6K || CPU_V7
	help
	  Historically, the kernel has used strongly ordered mappings to
	  provide DMA coherent memory.  With the advent of ARMv7, mapping
	  memory with differing types results in unpredictable behaviour,
	  so on these CPUs, this option is forced on.

	  Multiple mappings with differing attributes is also unpredictable
	  on ARMv6 CPUs, but since they do not have aggressive speculative
	  prefetch, no harm appears to occur.

	  However, drivers may be missing the necessary barriers for ARMv6,
	  and therefore turning this on may result in unpredictable driver
	  behaviour.  Therefore, we offer this as an option.

	  You are recommended say 'Y' here and debug any affected drivers.

config ARCH_HAS_BARRIERS
	bool
	help
	  This option allows the use of custom mandatory barriers
	  included via the mach/barriers.h file.<|MERGE_RESOLUTION|>--- conflicted
+++ resolved
@@ -821,12 +821,8 @@
 	depends on REALVIEW_EB_ARM11MP || MACH_REALVIEW_PB11MP || MACH_REALVIEW_PB1176 || \
 		   REALVIEW_EB_A9MP || ARCH_IMX_V6_V7 || MACH_REALVIEW_PBX || \
 		   ARCH_NOMADIK || ARCH_OMAP4 || ARCH_EXYNOS4 || ARCH_TEGRA || \
-<<<<<<< HEAD
-		   ARCH_U8500 || ARCH_VEXPRESS_CA9X4 || ARCH_SHMOBILE || ARCH_ZYNQ || ARCH_XILINX
-=======
 		   ARCH_U8500 || ARCH_VEXPRESS_CA9X4 || ARCH_SHMOBILE || \
-		   ARCH_PRIMA2 || ARCH_ZYNQ || ARCH_CNS3XXX || ARCH_HIGHBANK
->>>>>>> 805a6af8
+		   ARCH_PRIMA2 || ARCH_ZYNQ || ARCH_CNS3XXX || ARCH_HIGHBANK || ARCH_XILINX
 	default y
 	select OUTER_CACHE
 	select OUTER_CACHE_SYNC
