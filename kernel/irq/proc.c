--- conflicted
+++ resolved
@@ -421,13 +421,10 @@
 	proc_create_data("spurious", 0444, desc->dir,
 			 &irq_spurious_proc_fops, (void *)(long)irq);
 
-<<<<<<< HEAD
 	proc_create_data("priority", 0600, desc->dir,
 			 &irq_priority_proc_fops, (void *)(long)irq);
-=======
 out_unlock:
 	mutex_unlock(&register_lock);
->>>>>>> 419f2e2c
 }
 
 void unregister_irq_proc(unsigned int irq, struct irq_desc *desc)
