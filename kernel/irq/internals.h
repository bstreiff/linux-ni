--- conflicted
+++ resolved
@@ -36,11 +36,8 @@
 	IRQTF_WARNED,
 	IRQTF_AFFINITY,
 	IRQTF_FORCED_THREAD,
-<<<<<<< HEAD
+	IRQTF_READY,
 	IRQTF_PRIORITY,
-=======
-	IRQTF_READY,
->>>>>>> 257a02c9
 };
 
 /*
