--- conflicted
+++ resolved
@@ -2744,13 +2744,8 @@
 	    (entry = this_cpu_read(trace_buffered_event))) {
 		/* Try to use the per cpu buffer first */
 		val = this_cpu_inc_return(trace_buffered_event_cnt);
-<<<<<<< HEAD
-		if ((len < (PAGE_SIZE - sizeof(*entry))) && val == 1) {
+		if ((len < (PAGE_SIZE - sizeof(*entry) - sizeof(entry->array[0]))) && val == 1) {
 			trace_event_setup(entry, type, trace_ctx);
-=======
-		if ((len < (PAGE_SIZE - sizeof(*entry) - sizeof(entry->array[0]))) && val == 1) {
-			trace_event_setup(entry, type, flags, pc);
->>>>>>> f2b1fc36
 			entry->array[0] = len;
 			return entry;
 		}
