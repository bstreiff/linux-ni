/*
 * Read-Copy Update mechanism for mutual exclusion
 *
 * This program is free software; you can redistribute it and/or modify
 * it under the terms of the GNU General Public License as published by
 * the Free Software Foundation; either version 2 of the License, or
 * (at your option) any later version.
 *
 * This program is distributed in the hope that it will be useful,
 * but WITHOUT ANY WARRANTY; without even the implied warranty of
 * MERCHANTABILITY or FITNESS FOR A PARTICULAR PURPOSE.  See the
 * GNU General Public License for more details.
 *
 * You should have received a copy of the GNU General Public License
 * along with this program; if not, write to the Free Software
 * Foundation, Inc., 59 Temple Place - Suite 330, Boston, MA 02111-1307, USA.
 *
 * Copyright IBM Corporation, 2008
 *
 * Authors: Dipankar Sarma <dipankar@in.ibm.com>
 *	    Manfred Spraul <manfred@colorfullife.com>
 *	    Paul E. McKenney <paulmck@linux.vnet.ibm.com> Hierarchical version
 *
 * Based on the original work by Paul McKenney <paulmck@us.ibm.com>
 * and inputs from Rusty Russell, Andrea Arcangeli and Andi Kleen.
 *
 * For detailed explanation of Read-Copy Update mechanism see -
 *	Documentation/RCU
 */
#include <linux/types.h>
#include <linux/kernel.h>
#include <linux/init.h>
#include <linux/spinlock.h>
#include <linux/smp.h>
#include <linux/rcupdate.h>
#include <linux/interrupt.h>
#include <linux/sched.h>
#include <linux/nmi.h>
#include <linux/atomic.h>
#include <linux/bitops.h>
#include <linux/export.h>
#include <linux/completion.h>
#include <linux/moduleparam.h>
#include <linux/module.h>
#include <linux/percpu.h>
#include <linux/notifier.h>
#include <linux/cpu.h>
#include <linux/mutex.h>
#include <linux/time.h>
#include <linux/kernel_stat.h>
#include <linux/wait.h>
#include <linux/kthread.h>
#include <linux/prefetch.h>
#include <linux/delay.h>
#include <linux/stop_machine.h>
#include <linux/random.h>
#include <linux/ftrace_event.h>
#include <linux/suspend.h>
#include <linux/delay.h>
#include <linux/gfp.h>
#include <linux/oom.h>
#include <linux/smpboot.h>
#include "../time/tick-internal.h"

#include "tree.h"
#include <trace/events/rcu.h>

#include "rcu.h"

MODULE_ALIAS("rcutree");
#ifdef MODULE_PARAM_PREFIX
#undef MODULE_PARAM_PREFIX
#endif
#define MODULE_PARAM_PREFIX "rcutree."

/* Data structures. */

static struct lock_class_key rcu_node_class[RCU_NUM_LVLS];
static struct lock_class_key rcu_fqs_class[RCU_NUM_LVLS];

/*
 * In order to export the rcu_state name to the tracing tools, it
 * needs to be added in the __tracepoint_string section.
 * This requires defining a separate variable tp_<sname>_varname
 * that points to the string being used, and this will allow
 * the tracing userspace tools to be able to decipher the string
 * address to the matching string.
 */
#define RCU_STATE_INITIALIZER(sname, sabbr, cr) \
static char sname##_varname[] = #sname; \
static const char *tp_##sname##_varname __used __tracepoint_string = sname##_varname; \
struct rcu_state sname##_state = { \
	.level = { &sname##_state.node[0] }, \
	.call = cr, \
	.fqs_state = RCU_GP_IDLE, \
	.gpnum = 0UL - 300UL, \
	.completed = 0UL - 300UL, \
	.orphan_lock = __RAW_SPIN_LOCK_UNLOCKED(&sname##_state.orphan_lock), \
	.orphan_nxttail = &sname##_state.orphan_nxtlist, \
	.orphan_donetail = &sname##_state.orphan_donelist, \
	.barrier_mutex = __MUTEX_INITIALIZER(sname##_state.barrier_mutex), \
	.onoff_mutex = __MUTEX_INITIALIZER(sname##_state.onoff_mutex), \
	.name = sname##_varname, \
	.abbr = sabbr, \
}; \
DEFINE_PER_CPU(struct rcu_data, sname##_data)

RCU_STATE_INITIALIZER(rcu_sched, 's', call_rcu_sched);
RCU_STATE_INITIALIZER(rcu_bh, 'b', call_rcu_bh);

static struct rcu_state *rcu_state;
LIST_HEAD(rcu_struct_flavors);

/* Increase (but not decrease) the CONFIG_RCU_FANOUT_LEAF at boot time. */
static int rcu_fanout_leaf = CONFIG_RCU_FANOUT_LEAF;
module_param(rcu_fanout_leaf, int, 0444);
int rcu_num_lvls __read_mostly = RCU_NUM_LVLS;
static int num_rcu_lvl[] = {  /* Number of rcu_nodes at specified level. */
	NUM_RCU_LVL_0,
	NUM_RCU_LVL_1,
	NUM_RCU_LVL_2,
	NUM_RCU_LVL_3,
	NUM_RCU_LVL_4,
};
int rcu_num_nodes __read_mostly = NUM_RCU_NODES; /* Total # rcu_nodes in use. */

/*
 * The rcu_scheduler_active variable transitions from zero to one just
 * before the first task is spawned.  So when this variable is zero, RCU
 * can assume that there is but one task, allowing RCU to (for example)
 * optimize synchronize_sched() to a simple barrier().  When this variable
 * is one, RCU must actually do all the hard work required to detect real
 * grace periods.  This variable is also used to suppress boot-time false
 * positives from lockdep-RCU error checking.
 */
int rcu_scheduler_active __read_mostly;
EXPORT_SYMBOL_GPL(rcu_scheduler_active);

/*
 * The rcu_scheduler_fully_active variable transitions from zero to one
 * during the early_initcall() processing, which is after the scheduler
 * is capable of creating new tasks.  So RCU processing (for example,
 * creating tasks for RCU priority boosting) must be delayed until after
 * rcu_scheduler_fully_active transitions from zero to one.  We also
 * currently delay invocation of any RCU callbacks until after this point.
 *
 * It might later prove better for people registering RCU callbacks during
 * early boot to take responsibility for these callbacks, but one step at
 * a time.
 */
static int rcu_scheduler_fully_active __read_mostly;

/*
 * Control variables for per-CPU and per-rcu_node kthreads.  These
 * handle all flavors of RCU.
 */
static DEFINE_PER_CPU(struct task_struct *, rcu_cpu_kthread_task);
DEFINE_PER_CPU(unsigned int, rcu_cpu_kthread_status);
DEFINE_PER_CPU(unsigned int, rcu_cpu_kthread_loops);
DEFINE_PER_CPU(char, rcu_cpu_has_work);

static void rcu_boost_kthread_setaffinity(struct rcu_node *rnp, int outgoingcpu);
static void invoke_rcu_core(void);
static void invoke_rcu_callbacks(struct rcu_state *rsp, struct rcu_data *rdp);

/*
 * Track the rcutorture test sequence number and the update version
 * number within a given test.  The rcutorture_testseq is incremented
 * on every rcutorture module load and unload, so has an odd value
 * when a test is running.  The rcutorture_vernum is set to zero
 * when rcutorture starts and is incremented on each rcutorture update.
 * These variables enable correlating rcutorture output with the
 * RCU tracing information.
 */
unsigned long rcutorture_testseq;
unsigned long rcutorture_vernum;

/*
 * Return true if an RCU grace period is in progress.  The ACCESS_ONCE()s
 * permit this function to be invoked without holding the root rcu_node
 * structure's ->lock, but of course results can be subject to change.
 */
static int rcu_gp_in_progress(struct rcu_state *rsp)
{
	return ACCESS_ONCE(rsp->completed) != ACCESS_ONCE(rsp->gpnum);
}

/*
 * Note a quiescent state.  Because we do not need to know
 * how many quiescent states passed, just if there was at least
 * one since the start of the grace period, this just sets a flag.
 * The caller must have disabled preemption.
 */
void rcu_sched_qs(int cpu)
{
	struct rcu_data *rdp = &per_cpu(rcu_sched_data, cpu);

	if (rdp->passed_quiesce == 0)
		trace_rcu_grace_period(TPS("rcu_sched"), rdp->gpnum, TPS("cpuqs"));
	rdp->passed_quiesce = 1;
}

#ifdef CONFIG_PREEMPT_RT_FULL
static void rcu_preempt_qs(int cpu);

void rcu_bh_qs(int cpu)
{
	unsigned long flags;

	/* Callers to this function, rcu_preempt_qs(), must disable irqs. */
	local_irq_save(flags);
	rcu_preempt_qs(cpu);
	local_irq_restore(flags);
}
#else
void rcu_bh_qs(int cpu)
{
	struct rcu_data *rdp = &per_cpu(rcu_bh_data, cpu);

	if (rdp->passed_quiesce == 0)
		trace_rcu_grace_period(TPS("rcu_bh"), rdp->gpnum, TPS("cpuqs"));
	rdp->passed_quiesce = 1;
}
#endif

/*
 * Note a context switch.  This is a quiescent state for RCU-sched,
 * and requires special handling for preemptible RCU.
 * The caller must have disabled preemption.
 */
void rcu_note_context_switch(int cpu)
{
	trace_rcu_utilization(TPS("Start context switch"));
	rcu_sched_qs(cpu);
	rcu_preempt_note_context_switch(cpu);
	trace_rcu_utilization(TPS("End context switch"));
}
EXPORT_SYMBOL_GPL(rcu_note_context_switch);

static DEFINE_PER_CPU(struct rcu_dynticks, rcu_dynticks) = {
	.dynticks_nesting = DYNTICK_TASK_EXIT_IDLE,
	.dynticks = ATOMIC_INIT(1),
#ifdef CONFIG_NO_HZ_FULL_SYSIDLE
	.dynticks_idle_nesting = DYNTICK_TASK_NEST_VALUE,
	.dynticks_idle = ATOMIC_INIT(1),
#endif /* #ifdef CONFIG_NO_HZ_FULL_SYSIDLE */
};

static long blimit = 10;	/* Maximum callbacks per rcu_do_batch. */
static long qhimark = 10000;	/* If this many pending, ignore blimit. */
static long qlowmark = 100;	/* Once only this many pending, use blimit. */

module_param(blimit, long, 0444);
module_param(qhimark, long, 0444);
module_param(qlowmark, long, 0444);

static ulong jiffies_till_first_fqs = ULONG_MAX;
static ulong jiffies_till_next_fqs = ULONG_MAX;

module_param(jiffies_till_first_fqs, ulong, 0644);
module_param(jiffies_till_next_fqs, ulong, 0644);

static void rcu_start_gp_advanced(struct rcu_state *rsp, struct rcu_node *rnp,
				  struct rcu_data *rdp);
static void force_qs_rnp(struct rcu_state *rsp,
			 int (*f)(struct rcu_data *rsp, bool *isidle,
				  unsigned long *maxj),
			 bool *isidle, unsigned long *maxj);
static void force_quiescent_state(struct rcu_state *rsp);
static int rcu_pending(int cpu);

/*
 * Return the number of RCU-sched batches processed thus far for debug & stats.
 */
long rcu_batches_completed_sched(void)
{
	return rcu_sched_state.completed;
}
EXPORT_SYMBOL_GPL(rcu_batches_completed_sched);

#ifndef CONFIG_PREEMPT_RT_FULL
/*
 * Return the number of RCU BH batches processed thus far for debug & stats.
 */
long rcu_batches_completed_bh(void)
{
	return rcu_bh_state.completed;
}
EXPORT_SYMBOL_GPL(rcu_batches_completed_bh);

/*
 * Force a quiescent state for RCU BH.
 */
void rcu_bh_force_quiescent_state(void)
{
	force_quiescent_state(&rcu_bh_state);
}
EXPORT_SYMBOL_GPL(rcu_bh_force_quiescent_state);
#endif

/*
 * Record the number of times rcutorture tests have been initiated and
 * terminated.  This information allows the debugfs tracing stats to be
 * correlated to the rcutorture messages, even when the rcutorture module
 * is being repeatedly loaded and unloaded.  In other words, we cannot
 * store this state in rcutorture itself.
 */
void rcutorture_record_test_transition(void)
{
	rcutorture_testseq++;
	rcutorture_vernum = 0;
}
EXPORT_SYMBOL_GPL(rcutorture_record_test_transition);

/*
 * Record the number of writer passes through the current rcutorture test.
 * This is also used to correlate debugfs tracing stats with the rcutorture
 * messages.
 */
void rcutorture_record_progress(unsigned long vernum)
{
	rcutorture_vernum++;
}
EXPORT_SYMBOL_GPL(rcutorture_record_progress);

/*
 * Force a quiescent state for RCU-sched.
 */
void rcu_sched_force_quiescent_state(void)
{
	force_quiescent_state(&rcu_sched_state);
}
EXPORT_SYMBOL_GPL(rcu_sched_force_quiescent_state);

/*
 * Does the CPU have callbacks ready to be invoked?
 */
static int
cpu_has_callbacks_ready_to_invoke(struct rcu_data *rdp)
{
	return &rdp->nxtlist != rdp->nxttail[RCU_DONE_TAIL] &&
	       rdp->nxttail[RCU_DONE_TAIL] != NULL;
}

/*
 * Does the current CPU require a not-yet-started grace period?
 * The caller must have disabled interrupts to prevent races with
 * normal callback registry.
 */
static int
cpu_needs_another_gp(struct rcu_state *rsp, struct rcu_data *rdp)
{
	int i;

	if (rcu_gp_in_progress(rsp))
		return 0;  /* No, a grace period is already in progress. */
	if (rcu_nocb_needs_gp(rsp))
		return 1;  /* Yes, a no-CBs CPU needs one. */
	if (!rdp->nxttail[RCU_NEXT_TAIL])
		return 0;  /* No, this is a no-CBs (or offline) CPU. */
	if (*rdp->nxttail[RCU_NEXT_READY_TAIL])
		return 1;  /* Yes, this CPU has newly registered callbacks. */
	for (i = RCU_WAIT_TAIL; i < RCU_NEXT_TAIL; i++)
		if (rdp->nxttail[i - 1] != rdp->nxttail[i] &&
		    ULONG_CMP_LT(ACCESS_ONCE(rsp->completed),
				 rdp->nxtcompleted[i]))
			return 1;  /* Yes, CBs for future grace period. */
	return 0; /* No grace period needed. */
}

/*
 * Return the root node of the specified rcu_state structure.
 */
static struct rcu_node *rcu_get_root(struct rcu_state *rsp)
{
	return &rsp->node[0];
}

/*
 * rcu_eqs_enter_common - current CPU is moving towards extended quiescent state
 *
 * If the new value of the ->dynticks_nesting counter now is zero,
 * we really have entered idle, and must do the appropriate accounting.
 * The caller must have disabled interrupts.
 */
static void rcu_eqs_enter_common(struct rcu_dynticks *rdtp, long long oldval,
				bool user)
{
	struct rcu_state *rsp;
	struct rcu_data *rdp;

	trace_rcu_dyntick(TPS("Start"), oldval, rdtp->dynticks_nesting);
	if (!user && !is_idle_task(current)) {
		struct task_struct *idle __maybe_unused =
			idle_task(smp_processor_id());

		trace_rcu_dyntick(TPS("Error on entry: not idle task"), oldval, 0);
		ftrace_dump(DUMP_ORIG);
		WARN_ONCE(1, "Current pid: %d comm: %s / Idle pid: %d comm: %s",
			  current->pid, current->comm,
			  idle->pid, idle->comm); /* must be idle task! */
	}
	for_each_rcu_flavor(rsp) {
		rdp = this_cpu_ptr(rsp->rda);
		do_nocb_deferred_wakeup(rdp);
	}
	rcu_prepare_for_idle(smp_processor_id());
	/* CPUs seeing atomic_inc() must see prior RCU read-side crit sects */
	smp_mb__before_atomic_inc();  /* See above. */
	atomic_inc(&rdtp->dynticks);
	smp_mb__after_atomic_inc();  /* Force ordering with next sojourn. */
	WARN_ON_ONCE(atomic_read(&rdtp->dynticks) & 0x1);

	/*
	 * It is illegal to enter an extended quiescent state while
	 * in an RCU read-side critical section.
	 */
	rcu_lockdep_assert(!lock_is_held(&rcu_lock_map),
			   "Illegal idle entry in RCU read-side critical section.");
	rcu_lockdep_assert(!lock_is_held(&rcu_bh_lock_map),
			   "Illegal idle entry in RCU-bh read-side critical section.");
	rcu_lockdep_assert(!lock_is_held(&rcu_sched_lock_map),
			   "Illegal idle entry in RCU-sched read-side critical section.");
}

/*
 * Enter an RCU extended quiescent state, which can be either the
 * idle loop or adaptive-tickless usermode execution.
 */
static void rcu_eqs_enter(bool user)
{
	long long oldval;
	struct rcu_dynticks *rdtp;

	rdtp = this_cpu_ptr(&rcu_dynticks);
	oldval = rdtp->dynticks_nesting;
	WARN_ON_ONCE((oldval & DYNTICK_TASK_NEST_MASK) == 0);
	if ((oldval & DYNTICK_TASK_NEST_MASK) == DYNTICK_TASK_NEST_VALUE) {
		rdtp->dynticks_nesting = 0;
		rcu_eqs_enter_common(rdtp, oldval, user);
	} else {
		rdtp->dynticks_nesting -= DYNTICK_TASK_NEST_VALUE;
	}
}

/**
 * rcu_idle_enter - inform RCU that current CPU is entering idle
 *
 * Enter idle mode, in other words, -leave- the mode in which RCU
 * read-side critical sections can occur.  (Though RCU read-side
 * critical sections can occur in irq handlers in idle, a possibility
 * handled by irq_enter() and irq_exit().)
 *
 * We crowbar the ->dynticks_nesting field to zero to allow for
 * the possibility of usermode upcalls having messed up our count
 * of interrupt nesting level during the prior busy period.
 */
void rcu_idle_enter(void)
{
	unsigned long flags;

	local_irq_save(flags);
	rcu_eqs_enter(false);
	rcu_sysidle_enter(this_cpu_ptr(&rcu_dynticks), 0);
	local_irq_restore(flags);
}
EXPORT_SYMBOL_GPL(rcu_idle_enter);

#ifdef CONFIG_RCU_USER_QS
/**
 * rcu_user_enter - inform RCU that we are resuming userspace.
 *
 * Enter RCU idle mode right before resuming userspace.  No use of RCU
 * is permitted between this call and rcu_user_exit(). This way the
 * CPU doesn't need to maintain the tick for RCU maintenance purposes
 * when the CPU runs in userspace.
 */
void rcu_user_enter(void)
{
	rcu_eqs_enter(1);
}
#endif /* CONFIG_RCU_USER_QS */

/**
 * rcu_irq_exit - inform RCU that current CPU is exiting irq towards idle
 *
 * Exit from an interrupt handler, which might possibly result in entering
 * idle mode, in other words, leaving the mode in which read-side critical
 * sections can occur.
 *
 * This code assumes that the idle loop never does anything that might
 * result in unbalanced calls to irq_enter() and irq_exit().  If your
 * architecture violates this assumption, RCU will give you what you
 * deserve, good and hard.  But very infrequently and irreproducibly.
 *
 * Use things like work queues to work around this limitation.
 *
 * You have been warned.
 */
void rcu_irq_exit(void)
{
	unsigned long flags;
	long long oldval;
	struct rcu_dynticks *rdtp;

	local_irq_save(flags);
	rdtp = this_cpu_ptr(&rcu_dynticks);
	oldval = rdtp->dynticks_nesting;
	rdtp->dynticks_nesting--;
	WARN_ON_ONCE(rdtp->dynticks_nesting < 0);
	if (rdtp->dynticks_nesting)
		trace_rcu_dyntick(TPS("--="), oldval, rdtp->dynticks_nesting);
	else
		rcu_eqs_enter_common(rdtp, oldval, true);
	rcu_sysidle_enter(rdtp, 1);
	local_irq_restore(flags);
}

/*
 * rcu_eqs_exit_common - current CPU moving away from extended quiescent state
 *
 * If the new value of the ->dynticks_nesting counter was previously zero,
 * we really have exited idle, and must do the appropriate accounting.
 * The caller must have disabled interrupts.
 */
static void rcu_eqs_exit_common(struct rcu_dynticks *rdtp, long long oldval,
			       int user)
{
	smp_mb__before_atomic_inc();  /* Force ordering w/previous sojourn. */
	atomic_inc(&rdtp->dynticks);
	/* CPUs seeing atomic_inc() must see later RCU read-side crit sects */
	smp_mb__after_atomic_inc();  /* See above. */
	WARN_ON_ONCE(!(atomic_read(&rdtp->dynticks) & 0x1));
	rcu_cleanup_after_idle(smp_processor_id());
	trace_rcu_dyntick(TPS("End"), oldval, rdtp->dynticks_nesting);
	if (!user && !is_idle_task(current)) {
		struct task_struct *idle __maybe_unused =
			idle_task(smp_processor_id());

		trace_rcu_dyntick(TPS("Error on exit: not idle task"),
				  oldval, rdtp->dynticks_nesting);
		ftrace_dump(DUMP_ORIG);
		WARN_ONCE(1, "Current pid: %d comm: %s / Idle pid: %d comm: %s",
			  current->pid, current->comm,
			  idle->pid, idle->comm); /* must be idle task! */
	}
}

/*
 * Exit an RCU extended quiescent state, which can be either the
 * idle loop or adaptive-tickless usermode execution.
 */
static void rcu_eqs_exit(bool user)
{
	struct rcu_dynticks *rdtp;
	long long oldval;

	rdtp = this_cpu_ptr(&rcu_dynticks);
	oldval = rdtp->dynticks_nesting;
	WARN_ON_ONCE(oldval < 0);
	if (oldval & DYNTICK_TASK_NEST_MASK) {
		rdtp->dynticks_nesting += DYNTICK_TASK_NEST_VALUE;
	} else {
		rdtp->dynticks_nesting = DYNTICK_TASK_EXIT_IDLE;
		rcu_eqs_exit_common(rdtp, oldval, user);
	}
}

/**
 * rcu_idle_exit - inform RCU that current CPU is leaving idle
 *
 * Exit idle mode, in other words, -enter- the mode in which RCU
 * read-side critical sections can occur.
 *
 * We crowbar the ->dynticks_nesting field to DYNTICK_TASK_NEST to
 * allow for the possibility of usermode upcalls messing up our count
 * of interrupt nesting level during the busy period that is just
 * now starting.
 */
void rcu_idle_exit(void)
{
	unsigned long flags;

	local_irq_save(flags);
	rcu_eqs_exit(false);
	rcu_sysidle_exit(this_cpu_ptr(&rcu_dynticks), 0);
	local_irq_restore(flags);
}
EXPORT_SYMBOL_GPL(rcu_idle_exit);

#ifdef CONFIG_RCU_USER_QS
/**
 * rcu_user_exit - inform RCU that we are exiting userspace.
 *
 * Exit RCU idle mode while entering the kernel because it can
 * run a RCU read side critical section anytime.
 */
void rcu_user_exit(void)
{
	rcu_eqs_exit(1);
}
#endif /* CONFIG_RCU_USER_QS */

/**
 * rcu_irq_enter - inform RCU that current CPU is entering irq away from idle
 *
 * Enter an interrupt handler, which might possibly result in exiting
 * idle mode, in other words, entering the mode in which read-side critical
 * sections can occur.
 *
 * Note that the Linux kernel is fully capable of entering an interrupt
 * handler that it never exits, for example when doing upcalls to
 * user mode!  This code assumes that the idle loop never does upcalls to
 * user mode.  If your architecture does do upcalls from the idle loop (or
 * does anything else that results in unbalanced calls to the irq_enter()
 * and irq_exit() functions), RCU will give you what you deserve, good
 * and hard.  But very infrequently and irreproducibly.
 *
 * Use things like work queues to work around this limitation.
 *
 * You have been warned.
 */
void rcu_irq_enter(void)
{
	unsigned long flags;
	struct rcu_dynticks *rdtp;
	long long oldval;

	local_irq_save(flags);
	rdtp = this_cpu_ptr(&rcu_dynticks);
	oldval = rdtp->dynticks_nesting;
	rdtp->dynticks_nesting++;
	WARN_ON_ONCE(rdtp->dynticks_nesting == 0);
	if (oldval)
		trace_rcu_dyntick(TPS("++="), oldval, rdtp->dynticks_nesting);
	else
		rcu_eqs_exit_common(rdtp, oldval, true);
	rcu_sysidle_exit(rdtp, 1);
	local_irq_restore(flags);
}

/**
 * rcu_nmi_enter - inform RCU of entry to NMI context
 *
 * If the CPU was idle with dynamic ticks active, and there is no
 * irq handler running, this updates rdtp->dynticks_nmi to let the
 * RCU grace-period handling know that the CPU is active.
 */
void rcu_nmi_enter(void)
{
	struct rcu_dynticks *rdtp = this_cpu_ptr(&rcu_dynticks);

	if (rdtp->dynticks_nmi_nesting == 0 &&
	    (atomic_read(&rdtp->dynticks) & 0x1))
		return;
	rdtp->dynticks_nmi_nesting++;
	smp_mb__before_atomic_inc();  /* Force delay from prior write. */
	atomic_inc(&rdtp->dynticks);
	/* CPUs seeing atomic_inc() must see later RCU read-side crit sects */
	smp_mb__after_atomic_inc();  /* See above. */
	WARN_ON_ONCE(!(atomic_read(&rdtp->dynticks) & 0x1));
}

/**
 * rcu_nmi_exit - inform RCU of exit from NMI context
 *
 * If the CPU was idle with dynamic ticks active, and there is no
 * irq handler running, this updates rdtp->dynticks_nmi to let the
 * RCU grace-period handling know that the CPU is no longer active.
 */
void rcu_nmi_exit(void)
{
	struct rcu_dynticks *rdtp = this_cpu_ptr(&rcu_dynticks);

	if (rdtp->dynticks_nmi_nesting == 0 ||
	    --rdtp->dynticks_nmi_nesting != 0)
		return;
	/* CPUs seeing atomic_inc() must see prior RCU read-side crit sects */
	smp_mb__before_atomic_inc();  /* See above. */
	atomic_inc(&rdtp->dynticks);
	smp_mb__after_atomic_inc();  /* Force delay to next write. */
	WARN_ON_ONCE(atomic_read(&rdtp->dynticks) & 0x1);
}

/**
 * __rcu_is_watching - are RCU read-side critical sections safe?
 *
 * Return true if RCU is watching the running CPU, which means that
 * this CPU can safely enter RCU read-side critical sections.  Unlike
 * rcu_is_watching(), the caller of __rcu_is_watching() must have at
 * least disabled preemption.
 */
bool notrace __rcu_is_watching(void)
{
	return atomic_read(this_cpu_ptr(&rcu_dynticks.dynticks)) & 0x1;
}

/**
 * rcu_is_watching - see if RCU thinks that the current CPU is idle
 *
 * If the current CPU is in its idle loop and is neither in an interrupt
 * or NMI handler, return true.
 */
bool notrace rcu_is_watching(void)
{
	int ret;

	preempt_disable();
	ret = __rcu_is_watching();
	preempt_enable();
	return ret;
}
EXPORT_SYMBOL_GPL(rcu_is_watching);

#if defined(CONFIG_PROVE_RCU) && defined(CONFIG_HOTPLUG_CPU)

/*
 * Is the current CPU online?  Disable preemption to avoid false positives
 * that could otherwise happen due to the current CPU number being sampled,
 * this task being preempted, its old CPU being taken offline, resuming
 * on some other CPU, then determining that its old CPU is now offline.
 * It is OK to use RCU on an offline processor during initial boot, hence
 * the check for rcu_scheduler_fully_active.  Note also that it is OK
 * for a CPU coming online to use RCU for one jiffy prior to marking itself
 * online in the cpu_online_mask.  Similarly, it is OK for a CPU going
 * offline to continue to use RCU for one jiffy after marking itself
 * offline in the cpu_online_mask.  This leniency is necessary given the
 * non-atomic nature of the online and offline processing, for example,
 * the fact that a CPU enters the scheduler after completing the CPU_DYING
 * notifiers.
 *
 * This is also why RCU internally marks CPUs online during the
 * CPU_UP_PREPARE phase and offline during the CPU_DEAD phase.
 *
 * Disable checking if in an NMI handler because we cannot safely report
 * errors from NMI handlers anyway.
 */
bool rcu_lockdep_current_cpu_online(void)
{
	struct rcu_data *rdp;
	struct rcu_node *rnp;
	bool ret;

	if (in_nmi())
		return true;
	preempt_disable();
	rdp = this_cpu_ptr(&rcu_sched_data);
	rnp = rdp->mynode;
	ret = (rdp->grpmask & rnp->qsmaskinit) ||
	      !rcu_scheduler_fully_active;
	preempt_enable();
	return ret;
}
EXPORT_SYMBOL_GPL(rcu_lockdep_current_cpu_online);

#endif /* #if defined(CONFIG_PROVE_RCU) && defined(CONFIG_HOTPLUG_CPU) */

/**
 * rcu_is_cpu_rrupt_from_idle - see if idle or immediately interrupted from idle
 *
 * If the current CPU is idle or running at a first-level (not nested)
 * interrupt from idle, return true.  The caller must have at least
 * disabled preemption.
 */
static int rcu_is_cpu_rrupt_from_idle(void)
{
	return __this_cpu_read(rcu_dynticks.dynticks_nesting) <= 1;
}

/*
 * Snapshot the specified CPU's dynticks counter so that we can later
 * credit them with an implicit quiescent state.  Return 1 if this CPU
 * is in dynticks idle mode, which is an extended quiescent state.
 */
static int dyntick_save_progress_counter(struct rcu_data *rdp,
					 bool *isidle, unsigned long *maxj)
{
	rdp->dynticks_snap = atomic_add_return(0, &rdp->dynticks->dynticks);
	rcu_sysidle_check_cpu(rdp, isidle, maxj);
	return (rdp->dynticks_snap & 0x1) == 0;
}

/*
 * This function really isn't for public consumption, but RCU is special in
 * that context switches can allow the state machine to make progress.
 */
extern void resched_cpu(int cpu);

/*
 * Return true if the specified CPU has passed through a quiescent
 * state by virtue of being in or having passed through an dynticks
 * idle state since the last call to dyntick_save_progress_counter()
 * for this same CPU, or by virtue of having been offline.
 */
static int rcu_implicit_dynticks_qs(struct rcu_data *rdp,
				    bool *isidle, unsigned long *maxj)
{
	unsigned int curr;
	unsigned int snap;

	curr = (unsigned int)atomic_add_return(0, &rdp->dynticks->dynticks);
	snap = (unsigned int)rdp->dynticks_snap;

	/*
	 * If the CPU passed through or entered a dynticks idle phase with
	 * no active irq/NMI handlers, then we can safely pretend that the CPU
	 * already acknowledged the request to pass through a quiescent
	 * state.  Either way, that CPU cannot possibly be in an RCU
	 * read-side critical section that started before the beginning
	 * of the current RCU grace period.
	 */
	if ((curr & 0x1) == 0 || UINT_CMP_GE(curr, snap + 2)) {
		trace_rcu_fqs(rdp->rsp->name, rdp->gpnum, rdp->cpu, TPS("dti"));
		rdp->dynticks_fqs++;
		return 1;
	}

	/*
	 * Check for the CPU being offline, but only if the grace period
	 * is old enough.  We don't need to worry about the CPU changing
	 * state: If we see it offline even once, it has been through a
	 * quiescent state.
	 *
	 * The reason for insisting that the grace period be at least
	 * one jiffy old is that CPUs that are not quite online and that
	 * have just gone offline can still execute RCU read-side critical
	 * sections.
	 */
	if (ULONG_CMP_GE(rdp->rsp->gp_start + 2, jiffies))
		return 0;  /* Grace period is not old enough. */
	barrier();
	if (cpu_is_offline(rdp->cpu)) {
		trace_rcu_fqs(rdp->rsp->name, rdp->gpnum, rdp->cpu, TPS("ofl"));
		rdp->offline_fqs++;
		return 1;
	}

	/*
	 * There is a possibility that a CPU in adaptive-ticks state
	 * might run in the kernel with the scheduling-clock tick disabled
	 * for an extended time period.  Invoke rcu_kick_nohz_cpu() to
	 * force the CPU to restart the scheduling-clock tick in this
	 * CPU is in this state.
	 */
	rcu_kick_nohz_cpu(rdp->cpu);

	/*
	 * Alternatively, the CPU might be running in the kernel
	 * for an extended period of time without a quiescent state.
	 * Attempt to force the CPU through the scheduler to gain the
	 * needed quiescent state, but only if the grace period has gone
	 * on for an uncommonly long time.  If there are many stuck CPUs,
	 * we will beat on the first one until it gets unstuck, then move
	 * to the next.  Only do this for the primary flavor of RCU.
	 */
	if (rdp->rsp == rcu_state &&
	    ULONG_CMP_GE(ACCESS_ONCE(jiffies), rdp->rsp->jiffies_resched)) {
		rdp->rsp->jiffies_resched += 5;
		resched_cpu(rdp->cpu);
	}

	return 0;
}

static void record_gp_stall_check_time(struct rcu_state *rsp)
{
	unsigned long j = ACCESS_ONCE(jiffies);
	unsigned long j1;

	rsp->gp_start = j;
	smp_wmb(); /* Record start time before stall time. */
	j1 = rcu_jiffies_till_stall_check();
	rsp->jiffies_stall = j + j1;
	rsp->jiffies_resched = j + j1 / 2;
}

/*
 * Dump stacks of all tasks running on stalled CPUs.  This is a fallback
 * for architectures that do not implement trigger_all_cpu_backtrace().
 * The NMI-triggered stack traces are more accurate because they are
 * printed by the target CPU.
 */
static void rcu_dump_cpu_stacks(struct rcu_state *rsp)
{
	int cpu;
	unsigned long flags;
	struct rcu_node *rnp;

	rcu_for_each_leaf_node(rsp, rnp) {
		raw_spin_lock_irqsave(&rnp->lock, flags);
		if (rnp->qsmask != 0) {
			for (cpu = 0; cpu <= rnp->grphi - rnp->grplo; cpu++)
				if (rnp->qsmask & (1UL << cpu))
					dump_cpu_task(rnp->grplo + cpu);
		}
		raw_spin_unlock_irqrestore(&rnp->lock, flags);
	}
}

static void print_other_cpu_stall(struct rcu_state *rsp)
{
	int cpu;
	long delta;
	unsigned long flags;
	int ndetected = 0;
	struct rcu_node *rnp = rcu_get_root(rsp);
	long totqlen = 0;

	/* Only let one CPU complain about others per time interval. */

	raw_spin_lock_irqsave(&rnp->lock, flags);
	delta = jiffies - rsp->jiffies_stall;
	if (delta < RCU_STALL_RAT_DELAY || !rcu_gp_in_progress(rsp)) {
		raw_spin_unlock_irqrestore(&rnp->lock, flags);
		return;
	}
	rsp->jiffies_stall = jiffies + 3 * rcu_jiffies_till_stall_check() + 3;
	raw_spin_unlock_irqrestore(&rnp->lock, flags);

	/*
	 * OK, time to rat on our buddy...
	 * See Documentation/RCU/stallwarn.txt for info on how to debug
	 * RCU CPU stall warnings.
	 */
	pr_err("INFO: %s detected stalls on CPUs/tasks:",
	       rsp->name);
	print_cpu_stall_info_begin();
	rcu_for_each_leaf_node(rsp, rnp) {
		raw_spin_lock_irqsave(&rnp->lock, flags);
		ndetected += rcu_print_task_stall(rnp);
		if (rnp->qsmask != 0) {
			for (cpu = 0; cpu <= rnp->grphi - rnp->grplo; cpu++)
				if (rnp->qsmask & (1UL << cpu)) {
					print_cpu_stall_info(rsp,
							     rnp->grplo + cpu);
					ndetected++;
				}
		}
		raw_spin_unlock_irqrestore(&rnp->lock, flags);
	}

	/*
	 * Now rat on any tasks that got kicked up to the root rcu_node
	 * due to CPU offlining.
	 */
	rnp = rcu_get_root(rsp);
	raw_spin_lock_irqsave(&rnp->lock, flags);
	ndetected += rcu_print_task_stall(rnp);
	raw_spin_unlock_irqrestore(&rnp->lock, flags);

	print_cpu_stall_info_end();
	for_each_possible_cpu(cpu)
		totqlen += per_cpu_ptr(rsp->rda, cpu)->qlen;
	pr_cont("(detected by %d, t=%ld jiffies, g=%lu, c=%lu, q=%lu)\n",
	       smp_processor_id(), (long)(jiffies - rsp->gp_start),
	       rsp->gpnum, rsp->completed, totqlen);
	if (ndetected == 0)
		pr_err("INFO: Stall ended before state dump start\n");
	else if (!trigger_all_cpu_backtrace())
		rcu_dump_cpu_stacks(rsp);

	/* Complain about tasks blocking the grace period. */

	rcu_print_detail_task_stall(rsp);

	force_quiescent_state(rsp);  /* Kick them all. */
}

/*
 * This function really isn't for public consumption, but RCU is special in
 * that context switches can allow the state machine to make progress.
 */
extern void resched_cpu(int cpu);

static void print_cpu_stall(struct rcu_state *rsp)
{
	int cpu;
	unsigned long flags;
	struct rcu_node *rnp = rcu_get_root(rsp);
	long totqlen = 0;

	/*
	 * OK, time to rat on ourselves...
	 * See Documentation/RCU/stallwarn.txt for info on how to debug
	 * RCU CPU stall warnings.
	 */
	pr_err("INFO: %s self-detected stall on CPU", rsp->name);
	print_cpu_stall_info_begin();
	print_cpu_stall_info(rsp, smp_processor_id());
	print_cpu_stall_info_end();
	for_each_possible_cpu(cpu)
		totqlen += per_cpu_ptr(rsp->rda, cpu)->qlen;
	pr_cont(" (t=%lu jiffies g=%lu c=%lu q=%lu)\n",
		jiffies - rsp->gp_start, rsp->gpnum, rsp->completed, totqlen);
	if (!trigger_all_cpu_backtrace())
		dump_stack();

	raw_spin_lock_irqsave(&rnp->lock, flags);
	if (ULONG_CMP_GE(jiffies, rsp->jiffies_stall))
		rsp->jiffies_stall = jiffies +
				     3 * rcu_jiffies_till_stall_check() + 3;
	raw_spin_unlock_irqrestore(&rnp->lock, flags);

	/*
	 * Attempt to revive the RCU machinery by forcing a context switch.
	 *
	 * A context switch would normally allow the RCU state machine to make
	 * progress and it could be we're stuck in kernel space without context
	 * switches for an entirely unreasonable amount of time.
	 */
	resched_cpu(smp_processor_id());
}

static void check_cpu_stall(struct rcu_state *rsp, struct rcu_data *rdp)
{
	unsigned long completed;
	unsigned long gpnum;
	unsigned long gps;
	unsigned long j;
	unsigned long js;
	struct rcu_node *rnp;

	if (rcu_cpu_stall_suppress || !rcu_gp_in_progress(rsp))
		return;
	j = ACCESS_ONCE(jiffies);

	/*
	 * Lots of memory barriers to reject false positives.
	 *
	 * The idea is to pick up rsp->gpnum, then rsp->jiffies_stall,
	 * then rsp->gp_start, and finally rsp->completed.  These values
	 * are updated in the opposite order with memory barriers (or
	 * equivalent) during grace-period initialization and cleanup.
	 * Now, a false positive can occur if we get an new value of
	 * rsp->gp_start and a old value of rsp->jiffies_stall.  But given
	 * the memory barriers, the only way that this can happen is if one
	 * grace period ends and another starts between these two fetches.
	 * Detect this by comparing rsp->completed with the previous fetch
	 * from rsp->gpnum.
	 *
	 * Given this check, comparisons of jiffies, rsp->jiffies_stall,
	 * and rsp->gp_start suffice to forestall false positives.
	 */
	gpnum = ACCESS_ONCE(rsp->gpnum);
	smp_rmb(); /* Pick up ->gpnum first... */
	js = ACCESS_ONCE(rsp->jiffies_stall);
	smp_rmb(); /* ...then ->jiffies_stall before the rest... */
	gps = ACCESS_ONCE(rsp->gp_start);
	smp_rmb(); /* ...and finally ->gp_start before ->completed. */
	completed = ACCESS_ONCE(rsp->completed);
	if (ULONG_CMP_GE(completed, gpnum) ||
	    ULONG_CMP_LT(j, js) ||
	    ULONG_CMP_GE(gps, js))
		return; /* No stall or GP completed since entering function. */
	rnp = rdp->mynode;
	if (rcu_gp_in_progress(rsp) &&
	    (ACCESS_ONCE(rnp->qsmask) & rdp->grpmask)) {

		/* We haven't checked in, so go dump stack. */
		print_cpu_stall(rsp);

	} else if (rcu_gp_in_progress(rsp) &&
		   ULONG_CMP_GE(j, js + RCU_STALL_RAT_DELAY)) {

		/* They had a few time units to dump stack, so complain. */
		print_other_cpu_stall(rsp);
	}
}

/**
 * rcu_cpu_stall_reset - prevent further stall warnings in current grace period
 *
 * Set the stall-warning timeout way off into the future, thus preventing
 * any RCU CPU stall-warning messages from appearing in the current set of
 * RCU grace periods.
 *
 * The caller must disable hard irqs.
 */
void rcu_cpu_stall_reset(void)
{
	struct rcu_state *rsp;

	for_each_rcu_flavor(rsp)
		rsp->jiffies_stall = jiffies + ULONG_MAX / 2;
}

/*
 * Initialize the specified rcu_data structure's callback list to empty.
 */
static void init_callback_list(struct rcu_data *rdp)
{
	int i;

	if (init_nocb_callback_list(rdp))
		return;
	rdp->nxtlist = NULL;
	for (i = 0; i < RCU_NEXT_SIZE; i++)
		rdp->nxttail[i] = &rdp->nxtlist;
}

/*
 * Determine the value that ->completed will have at the end of the
 * next subsequent grace period.  This is used to tag callbacks so that
 * a CPU can invoke callbacks in a timely fashion even if that CPU has
 * been dyntick-idle for an extended period with callbacks under the
 * influence of RCU_FAST_NO_HZ.
 *
 * The caller must hold rnp->lock with interrupts disabled.
 */
static unsigned long rcu_cbs_completed(struct rcu_state *rsp,
				       struct rcu_node *rnp)
{
	/*
	 * If RCU is idle, we just wait for the next grace period.
	 * But we can only be sure that RCU is idle if we are looking
	 * at the root rcu_node structure -- otherwise, a new grace
	 * period might have started, but just not yet gotten around
	 * to initializing the current non-root rcu_node structure.
	 */
	if (rcu_get_root(rsp) == rnp && rnp->gpnum == rnp->completed)
		return rnp->completed + 1;

	/*
	 * Otherwise, wait for a possible partial grace period and
	 * then the subsequent full grace period.
	 */
	return rnp->completed + 2;
}

/*
 * Trace-event helper function for rcu_start_future_gp() and
 * rcu_nocb_wait_gp().
 */
static void trace_rcu_future_gp(struct rcu_node *rnp, struct rcu_data *rdp,
				unsigned long c, const char *s)
{
	trace_rcu_future_grace_period(rdp->rsp->name, rnp->gpnum,
				      rnp->completed, c, rnp->level,
				      rnp->grplo, rnp->grphi, s);
}

/*
 * Start some future grace period, as needed to handle newly arrived
 * callbacks.  The required future grace periods are recorded in each
 * rcu_node structure's ->need_future_gp field.
 *
 * The caller must hold the specified rcu_node structure's ->lock.
 */
static unsigned long __maybe_unused
rcu_start_future_gp(struct rcu_node *rnp, struct rcu_data *rdp)
{
	unsigned long c;
	int i;
	struct rcu_node *rnp_root = rcu_get_root(rdp->rsp);

	/*
	 * Pick up grace-period number for new callbacks.  If this
	 * grace period is already marked as needed, return to the caller.
	 */
	c = rcu_cbs_completed(rdp->rsp, rnp);
	trace_rcu_future_gp(rnp, rdp, c, TPS("Startleaf"));
	if (rnp->need_future_gp[c & 0x1]) {
		trace_rcu_future_gp(rnp, rdp, c, TPS("Prestartleaf"));
		return c;
	}

	/*
	 * If either this rcu_node structure or the root rcu_node structure
	 * believe that a grace period is in progress, then we must wait
	 * for the one following, which is in "c".  Because our request
	 * will be noticed at the end of the current grace period, we don't
	 * need to explicitly start one.
	 */
	if (rnp->gpnum != rnp->completed ||
	    ACCESS_ONCE(rnp->gpnum) != ACCESS_ONCE(rnp->completed)) {
		rnp->need_future_gp[c & 0x1]++;
		trace_rcu_future_gp(rnp, rdp, c, TPS("Startedleaf"));
		return c;
	}

	/*
	 * There might be no grace period in progress.  If we don't already
	 * hold it, acquire the root rcu_node structure's lock in order to
	 * start one (if needed).
	 */
	if (rnp != rnp_root) {
		raw_spin_lock(&rnp_root->lock);
		smp_mb__after_unlock_lock();
	}

	/*
	 * Get a new grace-period number.  If there really is no grace
	 * period in progress, it will be smaller than the one we obtained
	 * earlier.  Adjust callbacks as needed.  Note that even no-CBs
	 * CPUs have a ->nxtcompleted[] array, so no no-CBs checks needed.
	 */
	c = rcu_cbs_completed(rdp->rsp, rnp_root);
	for (i = RCU_DONE_TAIL; i < RCU_NEXT_TAIL; i++)
		if (ULONG_CMP_LT(c, rdp->nxtcompleted[i]))
			rdp->nxtcompleted[i] = c;

	/*
	 * If the needed for the required grace period is already
	 * recorded, trace and leave.
	 */
	if (rnp_root->need_future_gp[c & 0x1]) {
		trace_rcu_future_gp(rnp, rdp, c, TPS("Prestartedroot"));
		goto unlock_out;
	}

	/* Record the need for the future grace period. */
	rnp_root->need_future_gp[c & 0x1]++;

	/* If a grace period is not already in progress, start one. */
	if (rnp_root->gpnum != rnp_root->completed) {
		trace_rcu_future_gp(rnp, rdp, c, TPS("Startedleafroot"));
	} else {
		trace_rcu_future_gp(rnp, rdp, c, TPS("Startedroot"));
		rcu_start_gp_advanced(rdp->rsp, rnp_root, rdp);
	}
unlock_out:
	if (rnp != rnp_root)
		raw_spin_unlock(&rnp_root->lock);
	return c;
}

/*
 * Clean up any old requests for the just-ended grace period.  Also return
 * whether any additional grace periods have been requested.  Also invoke
 * rcu_nocb_gp_cleanup() in order to wake up any no-callbacks kthreads
 * waiting for this grace period to complete.
 */
static int rcu_future_gp_cleanup(struct rcu_state *rsp, struct rcu_node *rnp)
{
	int c = rnp->completed;
	int needmore;
	struct rcu_data *rdp = this_cpu_ptr(rsp->rda);

	rcu_nocb_gp_cleanup(rsp, rnp);
	rnp->need_future_gp[c & 0x1] = 0;
	needmore = rnp->need_future_gp[(c + 1) & 0x1];
	trace_rcu_future_gp(rnp, rdp, c,
			    needmore ? TPS("CleanupMore") : TPS("Cleanup"));
	return needmore;
}

/*
 * Awaken the grace-period kthread for the specified flavor of RCU.
 * Don't do a self-awaken, and don't bother awakening when there is
 * nothing for the grace-period kthread to do (as in several CPUs
 * raced to awaken, and we lost), and finally don't try to awaken
 * a kthread that has not yet been created.
 */
static void rcu_gp_kthread_wake(struct rcu_state *rsp)
{
	if (current == rsp->gp_kthread ||
	    !ACCESS_ONCE(rsp->gp_flags) ||
	    !rsp->gp_kthread)
		return;
	wake_up(&rsp->gp_wq);
}

/*
 * If there is room, assign a ->completed number to any callbacks on
 * this CPU that have not already been assigned.  Also accelerate any
 * callbacks that were previously assigned a ->completed number that has
 * since proven to be too conservative, which can happen if callbacks get
 * assigned a ->completed number while RCU is idle, but with reference to
 * a non-root rcu_node structure.  This function is idempotent, so it does
 * not hurt to call it repeatedly.
 *
 * The caller must hold rnp->lock with interrupts disabled.
 */
static void rcu_accelerate_cbs(struct rcu_state *rsp, struct rcu_node *rnp,
			       struct rcu_data *rdp)
{
	unsigned long c;
	int i;

	/* If the CPU has no callbacks, nothing to do. */
	if (!rdp->nxttail[RCU_NEXT_TAIL] || !*rdp->nxttail[RCU_DONE_TAIL])
		return;

	/*
	 * Starting from the sublist containing the callbacks most
	 * recently assigned a ->completed number and working down, find the
	 * first sublist that is not assignable to an upcoming grace period.
	 * Such a sublist has something in it (first two tests) and has
	 * a ->completed number assigned that will complete sooner than
	 * the ->completed number for newly arrived callbacks (last test).
	 *
	 * The key point is that any later sublist can be assigned the
	 * same ->completed number as the newly arrived callbacks, which
	 * means that the callbacks in any of these later sublist can be
	 * grouped into a single sublist, whether or not they have already
	 * been assigned a ->completed number.
	 */
	c = rcu_cbs_completed(rsp, rnp);
	for (i = RCU_NEXT_TAIL - 1; i > RCU_DONE_TAIL; i--)
		if (rdp->nxttail[i] != rdp->nxttail[i - 1] &&
		    !ULONG_CMP_GE(rdp->nxtcompleted[i], c))
			break;

	/*
	 * If there are no sublist for unassigned callbacks, leave.
	 * At the same time, advance "i" one sublist, so that "i" will
	 * index into the sublist where all the remaining callbacks should
	 * be grouped into.
	 */
	if (++i >= RCU_NEXT_TAIL)
		return;

	/*
	 * Assign all subsequent callbacks' ->completed number to the next
	 * full grace period and group them all in the sublist initially
	 * indexed by "i".
	 */
	for (; i <= RCU_NEXT_TAIL; i++) {
		rdp->nxttail[i] = rdp->nxttail[RCU_NEXT_TAIL];
		rdp->nxtcompleted[i] = c;
	}
	/* Record any needed additional grace periods. */
	rcu_start_future_gp(rnp, rdp);

	/* Trace depending on how much we were able to accelerate. */
	if (!*rdp->nxttail[RCU_WAIT_TAIL])
		trace_rcu_grace_period(rsp->name, rdp->gpnum, TPS("AccWaitCB"));
	else
		trace_rcu_grace_period(rsp->name, rdp->gpnum, TPS("AccReadyCB"));
}

/*
 * Move any callbacks whose grace period has completed to the
 * RCU_DONE_TAIL sublist, then compact the remaining sublists and
 * assign ->completed numbers to any callbacks in the RCU_NEXT_TAIL
 * sublist.  This function is idempotent, so it does not hurt to
 * invoke it repeatedly.  As long as it is not invoked -too- often...
 *
 * The caller must hold rnp->lock with interrupts disabled.
 */
static void rcu_advance_cbs(struct rcu_state *rsp, struct rcu_node *rnp,
			    struct rcu_data *rdp)
{
	int i, j;

	/* If the CPU has no callbacks, nothing to do. */
	if (!rdp->nxttail[RCU_NEXT_TAIL] || !*rdp->nxttail[RCU_DONE_TAIL])
		return;

	/*
	 * Find all callbacks whose ->completed numbers indicate that they
	 * are ready to invoke, and put them into the RCU_DONE_TAIL sublist.
	 */
	for (i = RCU_WAIT_TAIL; i < RCU_NEXT_TAIL; i++) {
		if (ULONG_CMP_LT(rnp->completed, rdp->nxtcompleted[i]))
			break;
		rdp->nxttail[RCU_DONE_TAIL] = rdp->nxttail[i];
	}
	/* Clean up any sublist tail pointers that were misordered above. */
	for (j = RCU_WAIT_TAIL; j < i; j++)
		rdp->nxttail[j] = rdp->nxttail[RCU_DONE_TAIL];

	/* Copy down callbacks to fill in empty sublists. */
	for (j = RCU_WAIT_TAIL; i < RCU_NEXT_TAIL; i++, j++) {
		if (rdp->nxttail[j] == rdp->nxttail[RCU_NEXT_TAIL])
			break;
		rdp->nxttail[j] = rdp->nxttail[i];
		rdp->nxtcompleted[j] = rdp->nxtcompleted[i];
	}

	/* Classify any remaining callbacks. */
	rcu_accelerate_cbs(rsp, rnp, rdp);
}

/*
 * Update CPU-local rcu_data state to record the beginnings and ends of
 * grace periods.  The caller must hold the ->lock of the leaf rcu_node
 * structure corresponding to the current CPU, and must have irqs disabled.
 */
static void __note_gp_changes(struct rcu_state *rsp, struct rcu_node *rnp, struct rcu_data *rdp)
{
	/* Handle the ends of any preceding grace periods first. */
	if (rdp->completed == rnp->completed) {

		/* No grace period end, so just accelerate recent callbacks. */
		rcu_accelerate_cbs(rsp, rnp, rdp);

	} else {

		/* Advance callbacks. */
		rcu_advance_cbs(rsp, rnp, rdp);

		/* Remember that we saw this grace-period completion. */
		rdp->completed = rnp->completed;
		trace_rcu_grace_period(rsp->name, rdp->gpnum, TPS("cpuend"));
	}

	if (rdp->gpnum != rnp->gpnum) {
		/*
		 * If the current grace period is waiting for this CPU,
		 * set up to detect a quiescent state, otherwise don't
		 * go looking for one.
		 */
		rdp->gpnum = rnp->gpnum;
		trace_rcu_grace_period(rsp->name, rdp->gpnum, TPS("cpustart"));
		rdp->passed_quiesce = 0;
		rdp->qs_pending = !!(rnp->qsmask & rdp->grpmask);
		zero_cpu_stall_ticks(rdp);
	}
}

static void note_gp_changes(struct rcu_state *rsp, struct rcu_data *rdp)
{
	unsigned long flags;
	struct rcu_node *rnp;

	local_irq_save(flags);
	rnp = rdp->mynode;
	if ((rdp->gpnum == ACCESS_ONCE(rnp->gpnum) &&
	     rdp->completed == ACCESS_ONCE(rnp->completed)) || /* w/out lock. */
	    !raw_spin_trylock(&rnp->lock)) { /* irqs already off, so later. */
		local_irq_restore(flags);
		return;
	}
	smp_mb__after_unlock_lock();
	__note_gp_changes(rsp, rnp, rdp);
	raw_spin_unlock_irqrestore(&rnp->lock, flags);
}

/*
 * Initialize a new grace period.  Return 0 if no grace period required.
 */
static int rcu_gp_init(struct rcu_state *rsp)
{
	struct rcu_data *rdp;
	struct rcu_node *rnp = rcu_get_root(rsp);

	rcu_bind_gp_kthread();
	raw_spin_lock_irq(&rnp->lock);
	smp_mb__after_unlock_lock();
	if (rsp->gp_flags == 0) {
		/* Spurious wakeup, tell caller to go back to sleep.  */
		raw_spin_unlock_irq(&rnp->lock);
		return 0;
	}
	rsp->gp_flags = 0; /* Clear all flags: New grace period. */

	if (WARN_ON_ONCE(rcu_gp_in_progress(rsp))) {
		/*
		 * Grace period already in progress, don't start another.
		 * Not supposed to be able to happen.
		 */
		raw_spin_unlock_irq(&rnp->lock);
		return 0;
	}

	/* Advance to a new grace period and initialize state. */
	record_gp_stall_check_time(rsp);
	smp_wmb(); /* Record GP times before starting GP. */
	rsp->gpnum++;
	trace_rcu_grace_period(rsp->name, rsp->gpnum, TPS("start"));
	raw_spin_unlock_irq(&rnp->lock);

	/* Exclude any concurrent CPU-hotplug operations. */
	mutex_lock(&rsp->onoff_mutex);

	/*
	 * Set the quiescent-state-needed bits in all the rcu_node
	 * structures for all currently online CPUs in breadth-first order,
	 * starting from the root rcu_node structure, relying on the layout
	 * of the tree within the rsp->node[] array.  Note that other CPUs
	 * will access only the leaves of the hierarchy, thus seeing that no
	 * grace period is in progress, at least until the corresponding
	 * leaf node has been initialized.  In addition, we have excluded
	 * CPU-hotplug operations.
	 *
	 * The grace period cannot complete until the initialization
	 * process finishes, because this kthread handles both.
	 */
	rcu_for_each_node_breadth_first(rsp, rnp) {
		raw_spin_lock_irq(&rnp->lock);
		smp_mb__after_unlock_lock();
		rdp = this_cpu_ptr(rsp->rda);
		rcu_preempt_check_blocked_tasks(rnp);
		rnp->qsmask = rnp->qsmaskinit;
		ACCESS_ONCE(rnp->gpnum) = rsp->gpnum;
		WARN_ON_ONCE(rnp->completed != rsp->completed);
		ACCESS_ONCE(rnp->completed) = rsp->completed;
		if (rnp == rdp->mynode)
			__note_gp_changes(rsp, rnp, rdp);
		rcu_preempt_boost_start_gp(rnp);
		trace_rcu_grace_period_init(rsp->name, rnp->gpnum,
					    rnp->level, rnp->grplo,
					    rnp->grphi, rnp->qsmask);
		raw_spin_unlock_irq(&rnp->lock);
#ifdef CONFIG_PROVE_RCU_DELAY
		if ((prandom_u32() % (rcu_num_nodes + 1)) == 0 &&
		    system_state == SYSTEM_RUNNING)
			udelay(200);
#endif /* #ifdef CONFIG_PROVE_RCU_DELAY */
		cond_resched();
	}

	mutex_unlock(&rsp->onoff_mutex);
	return 1;
}

/*
 * Do one round of quiescent-state forcing.
 */
static int rcu_gp_fqs(struct rcu_state *rsp, int fqs_state_in)
{
	int fqs_state = fqs_state_in;
	bool isidle = false;
	unsigned long maxj;
	struct rcu_node *rnp = rcu_get_root(rsp);

	rsp->n_force_qs++;
	if (fqs_state == RCU_SAVE_DYNTICK) {
		/* Collect dyntick-idle snapshots. */
		if (is_sysidle_rcu_state(rsp)) {
			isidle = 1;
			maxj = jiffies - ULONG_MAX / 4;
		}
		force_qs_rnp(rsp, dyntick_save_progress_counter,
			     &isidle, &maxj);
		rcu_sysidle_report_gp(rsp, isidle, maxj);
		fqs_state = RCU_FORCE_QS;
	} else {
		/* Handle dyntick-idle and offline CPUs. */
		isidle = 0;
		force_qs_rnp(rsp, rcu_implicit_dynticks_qs, &isidle, &maxj);
	}
	/* Clear flag to prevent immediate re-entry. */
	if (ACCESS_ONCE(rsp->gp_flags) & RCU_GP_FLAG_FQS) {
		raw_spin_lock_irq(&rnp->lock);
		smp_mb__after_unlock_lock();
		rsp->gp_flags &= ~RCU_GP_FLAG_FQS;
		raw_spin_unlock_irq(&rnp->lock);
	}
	return fqs_state;
}

/*
 * Clean up after the old grace period.
 */
static void rcu_gp_cleanup(struct rcu_state *rsp)
{
	unsigned long gp_duration;
	int nocb = 0;
	struct rcu_data *rdp;
	struct rcu_node *rnp = rcu_get_root(rsp);

	raw_spin_lock_irq(&rnp->lock);
	smp_mb__after_unlock_lock();
	gp_duration = jiffies - rsp->gp_start;
	if (gp_duration > rsp->gp_max)
		rsp->gp_max = gp_duration;

	/*
	 * We know the grace period is complete, but to everyone else
	 * it appears to still be ongoing.  But it is also the case
	 * that to everyone else it looks like there is nothing that
	 * they can do to advance the grace period.  It is therefore
	 * safe for us to drop the lock in order to mark the grace
	 * period as completed in all of the rcu_node structures.
	 */
	raw_spin_unlock_irq(&rnp->lock);

	/*
	 * Propagate new ->completed value to rcu_node structures so
	 * that other CPUs don't have to wait until the start of the next
	 * grace period to process their callbacks.  This also avoids
	 * some nasty RCU grace-period initialization races by forcing
	 * the end of the current grace period to be completely recorded in
	 * all of the rcu_node structures before the beginning of the next
	 * grace period is recorded in any of the rcu_node structures.
	 */
	rcu_for_each_node_breadth_first(rsp, rnp) {
		raw_spin_lock_irq(&rnp->lock);
		smp_mb__after_unlock_lock();
		ACCESS_ONCE(rnp->completed) = rsp->gpnum;
		rdp = this_cpu_ptr(rsp->rda);
		if (rnp == rdp->mynode)
			__note_gp_changes(rsp, rnp, rdp);
		/* smp_mb() provided by prior unlock-lock pair. */
		nocb += rcu_future_gp_cleanup(rsp, rnp);
		raw_spin_unlock_irq(&rnp->lock);
		cond_resched();
	}
	rnp = rcu_get_root(rsp);
	raw_spin_lock_irq(&rnp->lock);
	smp_mb__after_unlock_lock();
	rcu_nocb_gp_set(rnp, nocb);

	rsp->completed = rsp->gpnum; /* Declare grace period done. */
	trace_rcu_grace_period(rsp->name, rsp->completed, TPS("end"));
	rsp->fqs_state = RCU_GP_IDLE;
	rdp = this_cpu_ptr(rsp->rda);
	rcu_advance_cbs(rsp, rnp, rdp);  /* Reduce false positives below. */
	if (cpu_needs_another_gp(rsp, rdp)) {
		rsp->gp_flags = RCU_GP_FLAG_INIT;
		trace_rcu_grace_period(rsp->name,
				       ACCESS_ONCE(rsp->gpnum),
				       TPS("newreq"));
	}
	raw_spin_unlock_irq(&rnp->lock);
}

/*
 * Body of kthread that handles grace periods.
 */
static int __noreturn rcu_gp_kthread(void *arg)
{
	int fqs_state;
	int gf;
	unsigned long j;
	int ret;
	struct rcu_state *rsp = arg;
	struct rcu_node *rnp = rcu_get_root(rsp);

	for (;;) {

		/* Handle grace-period start. */
		for (;;) {
			trace_rcu_grace_period(rsp->name,
					       ACCESS_ONCE(rsp->gpnum),
					       TPS("reqwait"));
			swait_event_interruptible(rsp->gp_wq,
						 ACCESS_ONCE(rsp->gp_flags) &
						 RCU_GP_FLAG_INIT);
			/* Locking provides needed memory barrier. */
			if (rcu_gp_init(rsp))
				break;
			cond_resched();
			flush_signals(current);
			trace_rcu_grace_period(rsp->name,
					       ACCESS_ONCE(rsp->gpnum),
					       TPS("reqwaitsig"));
		}

		/* Handle quiescent-state forcing. */
		fqs_state = RCU_SAVE_DYNTICK;
		j = jiffies_till_first_fqs;
		if (j > HZ) {
			j = HZ;
			jiffies_till_first_fqs = HZ;
		}
		ret = 0;
		for (;;) {
			if (!ret)
				rsp->jiffies_force_qs = jiffies + j;
			trace_rcu_grace_period(rsp->name,
					       ACCESS_ONCE(rsp->gpnum),
					       TPS("fqswait"));
			ret = swait_event_interruptible_timeout(rsp->gp_wq,
					((gf = ACCESS_ONCE(rsp->gp_flags)) &
					 RCU_GP_FLAG_FQS) ||
					(!ACCESS_ONCE(rnp->qsmask) &&
					 !rcu_preempt_blocked_readers_cgp(rnp)),
					j);
			/* Locking provides needed memory barriers. */
			/* If grace period done, leave loop. */
			if (!ACCESS_ONCE(rnp->qsmask) &&
			    !rcu_preempt_blocked_readers_cgp(rnp))
				break;
			/* If time for quiescent-state forcing, do it. */
			if (ULONG_CMP_GE(jiffies, rsp->jiffies_force_qs) ||
			    (gf & RCU_GP_FLAG_FQS)) {
				trace_rcu_grace_period(rsp->name,
						       ACCESS_ONCE(rsp->gpnum),
						       TPS("fqsstart"));
				fqs_state = rcu_gp_fqs(rsp, fqs_state);
				trace_rcu_grace_period(rsp->name,
						       ACCESS_ONCE(rsp->gpnum),
						       TPS("fqsend"));
				cond_resched();
			} else {
				/* Deal with stray signal. */
				cond_resched();
				flush_signals(current);
				trace_rcu_grace_period(rsp->name,
						       ACCESS_ONCE(rsp->gpnum),
						       TPS("fqswaitsig"));
			}
			j = jiffies_till_next_fqs;
			if (j > HZ) {
				j = HZ;
				jiffies_till_next_fqs = HZ;
			} else if (j < 1) {
				j = 1;
				jiffies_till_next_fqs = 1;
			}
		}

		/* Handle grace-period end. */
		rcu_gp_cleanup(rsp);
	}
}

static void rsp_wakeup(struct irq_work *work)
{
	struct rcu_state *rsp = container_of(work, struct rcu_state, wakeup_work);

	/* Wake up rcu_gp_kthread() to start the grace period. */
<<<<<<< HEAD
	swait_wake(&rsp->gp_wq);
=======
	rcu_gp_kthread_wake(rsp);
>>>>>>> 2dc25659
}

/*
 * Start a new RCU grace period if warranted, re-initializing the hierarchy
 * in preparation for detecting the next grace period.  The caller must hold
 * the root node's ->lock and hard irqs must be disabled.
 *
 * Note that it is legal for a dying CPU (which is marked as offline) to
 * invoke this function.  This can happen when the dying CPU reports its
 * quiescent state.
 */
static void
rcu_start_gp_advanced(struct rcu_state *rsp, struct rcu_node *rnp,
		      struct rcu_data *rdp)
{
	if (!rsp->gp_kthread || !cpu_needs_another_gp(rsp, rdp)) {
		/*
		 * Either we have not yet spawned the grace-period
		 * task, this CPU does not need another grace period,
		 * or a grace period is already in progress.
		 * Either way, don't start a new grace period.
		 */
		return;
	}
	rsp->gp_flags = RCU_GP_FLAG_INIT;
	trace_rcu_grace_period(rsp->name, ACCESS_ONCE(rsp->gpnum),
			       TPS("newreq"));

	/*
	 * We can't do wakeups while holding the rnp->lock, as that
	 * could cause possible deadlocks with the rq->lock. Defer
	 * the wakeup to interrupt context.  And don't bother waking
	 * up the running kthread.
	 */
	if (current != rsp->gp_kthread)
		irq_work_queue(&rsp->wakeup_work);
}

/*
 * Similar to rcu_start_gp_advanced(), but also advance the calling CPU's
 * callbacks.  Note that rcu_start_gp_advanced() cannot do this because it
 * is invoked indirectly from rcu_advance_cbs(), which would result in
 * endless recursion -- or would do so if it wasn't for the self-deadlock
 * that is encountered beforehand.
 */
static void
rcu_start_gp(struct rcu_state *rsp)
{
	struct rcu_data *rdp = this_cpu_ptr(rsp->rda);
	struct rcu_node *rnp = rcu_get_root(rsp);

	/*
	 * If there is no grace period in progress right now, any
	 * callbacks we have up to this point will be satisfied by the
	 * next grace period.  Also, advancing the callbacks reduces the
	 * probability of false positives from cpu_needs_another_gp()
	 * resulting in pointless grace periods.  So, advance callbacks
	 * then start the grace period!
	 */
	rcu_advance_cbs(rsp, rnp, rdp);
	rcu_start_gp_advanced(rsp, rnp, rdp);
}

/*
 * Report a full set of quiescent states to the specified rcu_state
 * data structure.  This involves cleaning up after the prior grace
 * period and letting rcu_start_gp() start up the next grace period
 * if one is needed.  Note that the caller must hold rnp->lock, which
 * is released before return.
 */
static void rcu_report_qs_rsp(struct rcu_state *rsp, unsigned long flags)
	__releases(rcu_get_root(rsp)->lock)
{
	WARN_ON_ONCE(!rcu_gp_in_progress(rsp));
	raw_spin_unlock_irqrestore(&rcu_get_root(rsp)->lock, flags);
<<<<<<< HEAD
	swait_wake(&rsp->gp_wq);  /* Memory barrier implied by wake_up() path. */
=======
	rcu_gp_kthread_wake(rsp);
>>>>>>> 2dc25659
}

/*
 * Similar to rcu_report_qs_rdp(), for which it is a helper function.
 * Allows quiescent states for a group of CPUs to be reported at one go
 * to the specified rcu_node structure, though all the CPUs in the group
 * must be represented by the same rcu_node structure (which need not be
 * a leaf rcu_node structure, though it often will be).  That structure's
 * lock must be held upon entry, and it is released before return.
 */
static void
rcu_report_qs_rnp(unsigned long mask, struct rcu_state *rsp,
		  struct rcu_node *rnp, unsigned long flags)
	__releases(rnp->lock)
{
	struct rcu_node *rnp_c;

	/* Walk up the rcu_node hierarchy. */
	for (;;) {
		if (!(rnp->qsmask & mask)) {

			/* Our bit has already been cleared, so done. */
			raw_spin_unlock_irqrestore(&rnp->lock, flags);
			return;
		}
		rnp->qsmask &= ~mask;
		trace_rcu_quiescent_state_report(rsp->name, rnp->gpnum,
						 mask, rnp->qsmask, rnp->level,
						 rnp->grplo, rnp->grphi,
						 !!rnp->gp_tasks);
		if (rnp->qsmask != 0 || rcu_preempt_blocked_readers_cgp(rnp)) {

			/* Other bits still set at this level, so done. */
			raw_spin_unlock_irqrestore(&rnp->lock, flags);
			return;
		}
		mask = rnp->grpmask;
		if (rnp->parent == NULL) {

			/* No more levels.  Exit loop holding root lock. */

			break;
		}
		raw_spin_unlock_irqrestore(&rnp->lock, flags);
		rnp_c = rnp;
		rnp = rnp->parent;
		raw_spin_lock_irqsave(&rnp->lock, flags);
		smp_mb__after_unlock_lock();
		WARN_ON_ONCE(rnp_c->qsmask);
	}

	/*
	 * Get here if we are the last CPU to pass through a quiescent
	 * state for this grace period.  Invoke rcu_report_qs_rsp()
	 * to clean up and start the next grace period if one is needed.
	 */
	rcu_report_qs_rsp(rsp, flags); /* releases rnp->lock. */
}

/*
 * Record a quiescent state for the specified CPU to that CPU's rcu_data
 * structure.  This must be either called from the specified CPU, or
 * called when the specified CPU is known to be offline (and when it is
 * also known that no other CPU is concurrently trying to help the offline
 * CPU).  The lastcomp argument is used to make sure we are still in the
 * grace period of interest.  We don't want to end the current grace period
 * based on quiescent states detected in an earlier grace period!
 */
static void
rcu_report_qs_rdp(int cpu, struct rcu_state *rsp, struct rcu_data *rdp)
{
	unsigned long flags;
	unsigned long mask;
	struct rcu_node *rnp;

	rnp = rdp->mynode;
	raw_spin_lock_irqsave(&rnp->lock, flags);
	smp_mb__after_unlock_lock();
	if (rdp->passed_quiesce == 0 || rdp->gpnum != rnp->gpnum ||
	    rnp->completed == rnp->gpnum) {

		/*
		 * The grace period in which this quiescent state was
		 * recorded has ended, so don't report it upwards.
		 * We will instead need a new quiescent state that lies
		 * within the current grace period.
		 */
		rdp->passed_quiesce = 0;	/* need qs for new gp. */
		raw_spin_unlock_irqrestore(&rnp->lock, flags);
		return;
	}
	mask = rdp->grpmask;
	if ((rnp->qsmask & mask) == 0) {
		raw_spin_unlock_irqrestore(&rnp->lock, flags);
	} else {
		rdp->qs_pending = 0;

		/*
		 * This GP can't end until cpu checks in, so all of our
		 * callbacks can be processed during the next GP.
		 */
		rcu_accelerate_cbs(rsp, rnp, rdp);

		rcu_report_qs_rnp(mask, rsp, rnp, flags); /* rlses rnp->lock */
	}
}

/*
 * Check to see if there is a new grace period of which this CPU
 * is not yet aware, and if so, set up local rcu_data state for it.
 * Otherwise, see if this CPU has just passed through its first
 * quiescent state for this grace period, and record that fact if so.
 */
static void
rcu_check_quiescent_state(struct rcu_state *rsp, struct rcu_data *rdp)
{
	/* Check for grace-period ends and beginnings. */
	note_gp_changes(rsp, rdp);

	/*
	 * Does this CPU still need to do its part for current grace period?
	 * If no, return and let the other CPUs do their part as well.
	 */
	if (!rdp->qs_pending)
		return;

	/*
	 * Was there a quiescent state since the beginning of the grace
	 * period? If no, then exit and wait for the next call.
	 */
	if (!rdp->passed_quiesce)
		return;

	/*
	 * Tell RCU we are done (but rcu_report_qs_rdp() will be the
	 * judge of that).
	 */
	rcu_report_qs_rdp(rdp->cpu, rsp, rdp);
}

#ifdef CONFIG_HOTPLUG_CPU

/*
 * Send the specified CPU's RCU callbacks to the orphanage.  The
 * specified CPU must be offline, and the caller must hold the
 * ->orphan_lock.
 */
static void
rcu_send_cbs_to_orphanage(int cpu, struct rcu_state *rsp,
			  struct rcu_node *rnp, struct rcu_data *rdp)
{
	/* No-CBs CPUs do not have orphanable callbacks. */
	if (rcu_is_nocb_cpu(rdp->cpu))
		return;

	/*
	 * Orphan the callbacks.  First adjust the counts.  This is safe
	 * because _rcu_barrier() excludes CPU-hotplug operations, so it
	 * cannot be running now.  Thus no memory barrier is required.
	 */
	if (rdp->nxtlist != NULL) {
		rsp->qlen_lazy += rdp->qlen_lazy;
		rsp->qlen += rdp->qlen;
		rdp->n_cbs_orphaned += rdp->qlen;
		rdp->qlen_lazy = 0;
		ACCESS_ONCE(rdp->qlen) = 0;
	}

	/*
	 * Next, move those callbacks still needing a grace period to
	 * the orphanage, where some other CPU will pick them up.
	 * Some of the callbacks might have gone partway through a grace
	 * period, but that is too bad.  They get to start over because we
	 * cannot assume that grace periods are synchronized across CPUs.
	 * We don't bother updating the ->nxttail[] array yet, instead
	 * we just reset the whole thing later on.
	 */
	if (*rdp->nxttail[RCU_DONE_TAIL] != NULL) {
		*rsp->orphan_nxttail = *rdp->nxttail[RCU_DONE_TAIL];
		rsp->orphan_nxttail = rdp->nxttail[RCU_NEXT_TAIL];
		*rdp->nxttail[RCU_DONE_TAIL] = NULL;
	}

	/*
	 * Then move the ready-to-invoke callbacks to the orphanage,
	 * where some other CPU will pick them up.  These will not be
	 * required to pass though another grace period: They are done.
	 */
	if (rdp->nxtlist != NULL) {
		*rsp->orphan_donetail = rdp->nxtlist;
		rsp->orphan_donetail = rdp->nxttail[RCU_DONE_TAIL];
	}

	/* Finally, initialize the rcu_data structure's list to empty.  */
	init_callback_list(rdp);
}

/*
 * Adopt the RCU callbacks from the specified rcu_state structure's
 * orphanage.  The caller must hold the ->orphan_lock.
 */
static void rcu_adopt_orphan_cbs(struct rcu_state *rsp, unsigned long flags)
{
	int i;
	struct rcu_data *rdp = __this_cpu_ptr(rsp->rda);

	/* No-CBs CPUs are handled specially. */
	if (rcu_nocb_adopt_orphan_cbs(rsp, rdp, flags))
		return;

	/* Do the accounting first. */
	rdp->qlen_lazy += rsp->qlen_lazy;
	rdp->qlen += rsp->qlen;
	rdp->n_cbs_adopted += rsp->qlen;
	if (rsp->qlen_lazy != rsp->qlen)
		rcu_idle_count_callbacks_posted();
	rsp->qlen_lazy = 0;
	rsp->qlen = 0;

	/*
	 * We do not need a memory barrier here because the only way we
	 * can get here if there is an rcu_barrier() in flight is if
	 * we are the task doing the rcu_barrier().
	 */

	/* First adopt the ready-to-invoke callbacks. */
	if (rsp->orphan_donelist != NULL) {
		*rsp->orphan_donetail = *rdp->nxttail[RCU_DONE_TAIL];
		*rdp->nxttail[RCU_DONE_TAIL] = rsp->orphan_donelist;
		for (i = RCU_NEXT_SIZE - 1; i >= RCU_DONE_TAIL; i--)
			if (rdp->nxttail[i] == rdp->nxttail[RCU_DONE_TAIL])
				rdp->nxttail[i] = rsp->orphan_donetail;
		rsp->orphan_donelist = NULL;
		rsp->orphan_donetail = &rsp->orphan_donelist;
	}

	/* And then adopt the callbacks that still need a grace period. */
	if (rsp->orphan_nxtlist != NULL) {
		*rdp->nxttail[RCU_NEXT_TAIL] = rsp->orphan_nxtlist;
		rdp->nxttail[RCU_NEXT_TAIL] = rsp->orphan_nxttail;
		rsp->orphan_nxtlist = NULL;
		rsp->orphan_nxttail = &rsp->orphan_nxtlist;
	}
}

/*
 * Trace the fact that this CPU is going offline.
 */
static void rcu_cleanup_dying_cpu(struct rcu_state *rsp)
{
	RCU_TRACE(unsigned long mask);
	RCU_TRACE(struct rcu_data *rdp = this_cpu_ptr(rsp->rda));
	RCU_TRACE(struct rcu_node *rnp = rdp->mynode);

	RCU_TRACE(mask = rdp->grpmask);
	trace_rcu_grace_period(rsp->name,
			       rnp->gpnum + 1 - !!(rnp->qsmask & mask),
			       TPS("cpuofl"));
}

/*
 * The CPU has been completely removed, and some other CPU is reporting
 * this fact from process context.  Do the remainder of the cleanup,
 * including orphaning the outgoing CPU's RCU callbacks, and also
 * adopting them.  There can only be one CPU hotplug operation at a time,
 * so no other CPU can be attempting to update rcu_cpu_kthread_task.
 */
static void rcu_cleanup_dead_cpu(int cpu, struct rcu_state *rsp)
{
	unsigned long flags;
	unsigned long mask;
	int need_report = 0;
	struct rcu_data *rdp = per_cpu_ptr(rsp->rda, cpu);
	struct rcu_node *rnp = rdp->mynode;  /* Outgoing CPU's rdp & rnp. */

	/* Adjust any no-longer-needed kthreads. */
	rcu_boost_kthread_setaffinity(rnp, -1);

	/* Remove the dead CPU from the bitmasks in the rcu_node hierarchy. */

	/* Exclude any attempts to start a new grace period. */
	mutex_lock(&rsp->onoff_mutex);
	raw_spin_lock_irqsave(&rsp->orphan_lock, flags);

	/* Orphan the dead CPU's callbacks, and adopt them if appropriate. */
	rcu_send_cbs_to_orphanage(cpu, rsp, rnp, rdp);
	rcu_adopt_orphan_cbs(rsp, flags);

	/* Remove the outgoing CPU from the masks in the rcu_node hierarchy. */
	mask = rdp->grpmask;	/* rnp->grplo is constant. */
	do {
		raw_spin_lock(&rnp->lock);	/* irqs already disabled. */
		smp_mb__after_unlock_lock();
		rnp->qsmaskinit &= ~mask;
		if (rnp->qsmaskinit != 0) {
			if (rnp != rdp->mynode)
				raw_spin_unlock(&rnp->lock); /* irqs remain disabled. */
			break;
		}
		if (rnp == rdp->mynode)
			need_report = rcu_preempt_offline_tasks(rsp, rnp, rdp);
		else
			raw_spin_unlock(&rnp->lock); /* irqs remain disabled. */
		mask = rnp->grpmask;
		rnp = rnp->parent;
	} while (rnp != NULL);

	/*
	 * We still hold the leaf rcu_node structure lock here, and
	 * irqs are still disabled.  The reason for this subterfuge is
	 * because invoking rcu_report_unblock_qs_rnp() with ->orphan_lock
	 * held leads to deadlock.
	 */
	raw_spin_unlock(&rsp->orphan_lock); /* irqs remain disabled. */
	rnp = rdp->mynode;
	if (need_report & RCU_OFL_TASKS_NORM_GP)
		rcu_report_unblock_qs_rnp(rnp, flags);
	else
		raw_spin_unlock_irqrestore(&rnp->lock, flags);
	if (need_report & RCU_OFL_TASKS_EXP_GP)
		rcu_report_exp_rnp(rsp, rnp, true);
	WARN_ONCE(rdp->qlen != 0 || rdp->nxtlist != NULL,
		  "rcu_cleanup_dead_cpu: Callbacks on offline CPU %d: qlen=%lu, nxtlist=%p\n",
		  cpu, rdp->qlen, rdp->nxtlist);
	init_callback_list(rdp);
	/* Disallow further callbacks on this CPU. */
	rdp->nxttail[RCU_NEXT_TAIL] = NULL;
	mutex_unlock(&rsp->onoff_mutex);
}

#else /* #ifdef CONFIG_HOTPLUG_CPU */

static void rcu_cleanup_dying_cpu(struct rcu_state *rsp)
{
}

static void rcu_cleanup_dead_cpu(int cpu, struct rcu_state *rsp)
{
}

#endif /* #else #ifdef CONFIG_HOTPLUG_CPU */

/*
 * Invoke any RCU callbacks that have made it to the end of their grace
 * period.  Thottle as specified by rdp->blimit.
 */
static void rcu_do_batch(struct rcu_state *rsp, struct rcu_data *rdp)
{
	unsigned long flags;
	struct rcu_head *next, *list, **tail;
	long bl, count, count_lazy;
	int i;

	/* If no callbacks are ready, just return. */
	if (!cpu_has_callbacks_ready_to_invoke(rdp)) {
		trace_rcu_batch_start(rsp->name, rdp->qlen_lazy, rdp->qlen, 0);
		trace_rcu_batch_end(rsp->name, 0, !!ACCESS_ONCE(rdp->nxtlist),
				    need_resched(), is_idle_task(current),
				    rcu_is_callbacks_kthread());
		return;
	}

	/*
	 * Extract the list of ready callbacks, disabling to prevent
	 * races with call_rcu() from interrupt handlers.
	 */
	local_irq_save(flags);
	WARN_ON_ONCE(cpu_is_offline(smp_processor_id()));
	bl = rdp->blimit;
	trace_rcu_batch_start(rsp->name, rdp->qlen_lazy, rdp->qlen, bl);
	list = rdp->nxtlist;
	rdp->nxtlist = *rdp->nxttail[RCU_DONE_TAIL];
	*rdp->nxttail[RCU_DONE_TAIL] = NULL;
	tail = rdp->nxttail[RCU_DONE_TAIL];
	for (i = RCU_NEXT_SIZE - 1; i >= 0; i--)
		if (rdp->nxttail[i] == rdp->nxttail[RCU_DONE_TAIL])
			rdp->nxttail[i] = &rdp->nxtlist;
	local_irq_restore(flags);

	/* Invoke callbacks. */
	count = count_lazy = 0;
	while (list) {
		next = list->next;
		prefetch(next);
		debug_rcu_head_unqueue(list);
		if (__rcu_reclaim(rsp->name, list))
			count_lazy++;
		list = next;
		/* Stop only if limit reached and CPU has something to do. */
		if (++count >= bl &&
		    (need_resched() ||
		     (!is_idle_task(current) && !rcu_is_callbacks_kthread())))
			break;
	}

	local_irq_save(flags);
	trace_rcu_batch_end(rsp->name, count, !!list, need_resched(),
			    is_idle_task(current),
			    rcu_is_callbacks_kthread());

	/* Update count, and requeue any remaining callbacks. */
	if (list != NULL) {
		*tail = rdp->nxtlist;
		rdp->nxtlist = list;
		for (i = 0; i < RCU_NEXT_SIZE; i++)
			if (&rdp->nxtlist == rdp->nxttail[i])
				rdp->nxttail[i] = tail;
			else
				break;
	}
	smp_mb(); /* List handling before counting for rcu_barrier(). */
	rdp->qlen_lazy -= count_lazy;
	ACCESS_ONCE(rdp->qlen) -= count;
	rdp->n_cbs_invoked += count;

	/* Reinstate batch limit if we have worked down the excess. */
	if (rdp->blimit == LONG_MAX && rdp->qlen <= qlowmark)
		rdp->blimit = blimit;

	/* Reset ->qlen_last_fqs_check trigger if enough CBs have drained. */
	if (rdp->qlen == 0 && rdp->qlen_last_fqs_check != 0) {
		rdp->qlen_last_fqs_check = 0;
		rdp->n_force_qs_snap = rsp->n_force_qs;
	} else if (rdp->qlen < rdp->qlen_last_fqs_check - qhimark)
		rdp->qlen_last_fqs_check = rdp->qlen;
	WARN_ON_ONCE((rdp->nxtlist == NULL) != (rdp->qlen == 0));

	local_irq_restore(flags);

	/* Re-invoke RCU core processing if there are callbacks remaining. */
	if (cpu_has_callbacks_ready_to_invoke(rdp))
		invoke_rcu_core();
}

/*
 * Check to see if this CPU is in a non-context-switch quiescent state
 * (user mode or idle loop for rcu, non-softirq execution for rcu_bh).
 * Also schedule RCU core processing.
 *
 * This function must be called from hardirq context.  It is normally
 * invoked from the scheduling-clock interrupt.  If rcu_pending returns
 * false, there is no point in invoking rcu_check_callbacks().
 */
void rcu_check_callbacks(int cpu, int user)
{
	trace_rcu_utilization(TPS("Start scheduler-tick"));
	increment_cpu_stall_ticks();
	if (user || rcu_is_cpu_rrupt_from_idle()) {

		/*
		 * Get here if this CPU took its interrupt from user
		 * mode or from the idle loop, and if this is not a
		 * nested interrupt.  In this case, the CPU is in
		 * a quiescent state, so note it.
		 *
		 * No memory barrier is required here because both
		 * rcu_sched_qs() and rcu_bh_qs() reference only CPU-local
		 * variables that other CPUs neither access nor modify,
		 * at least not while the corresponding CPU is online.
		 */

		rcu_sched_qs(cpu);
		rcu_bh_qs(cpu);

	} else if (!in_softirq()) {

		/*
		 * Get here if this CPU did not take its interrupt from
		 * softirq, in other words, if it is not interrupting
		 * a rcu_bh read-side critical section.  This is an _bh
		 * critical section, so note it.
		 */

		rcu_bh_qs(cpu);
	}
	rcu_preempt_check_callbacks(cpu);
	if (rcu_pending(cpu))
		invoke_rcu_core();
	trace_rcu_utilization(TPS("End scheduler-tick"));
}

/*
 * Scan the leaf rcu_node structures, processing dyntick state for any that
 * have not yet encountered a quiescent state, using the function specified.
 * Also initiate boosting for any threads blocked on the root rcu_node.
 *
 * The caller must have suppressed start of new grace periods.
 */
static void force_qs_rnp(struct rcu_state *rsp,
			 int (*f)(struct rcu_data *rsp, bool *isidle,
				  unsigned long *maxj),
			 bool *isidle, unsigned long *maxj)
{
	unsigned long bit;
	int cpu;
	unsigned long flags;
	unsigned long mask;
	struct rcu_node *rnp;

	rcu_for_each_leaf_node(rsp, rnp) {
		cond_resched();
		mask = 0;
		raw_spin_lock_irqsave(&rnp->lock, flags);
		smp_mb__after_unlock_lock();
		if (!rcu_gp_in_progress(rsp)) {
			raw_spin_unlock_irqrestore(&rnp->lock, flags);
			return;
		}
		if (rnp->qsmask == 0) {
			rcu_initiate_boost(rnp, flags); /* releases rnp->lock */
			continue;
		}
		cpu = rnp->grplo;
		bit = 1;
		for (; cpu <= rnp->grphi; cpu++, bit <<= 1) {
			if ((rnp->qsmask & bit) != 0) {
				if ((rnp->qsmaskinit & bit) != 0)
					*isidle = 0;
				if (f(per_cpu_ptr(rsp->rda, cpu), isidle, maxj))
					mask |= bit;
			}
		}
		if (mask != 0) {

			/* rcu_report_qs_rnp() releases rnp->lock. */
			rcu_report_qs_rnp(mask, rsp, rnp, flags);
			continue;
		}
		raw_spin_unlock_irqrestore(&rnp->lock, flags);
	}
	rnp = rcu_get_root(rsp);
	if (rnp->qsmask == 0) {
		raw_spin_lock_irqsave(&rnp->lock, flags);
		smp_mb__after_unlock_lock();
		rcu_initiate_boost(rnp, flags); /* releases rnp->lock. */
	}
}

/*
 * Force quiescent states on reluctant CPUs, and also detect which
 * CPUs are in dyntick-idle mode.
 */
static void force_quiescent_state(struct rcu_state *rsp)
{
	unsigned long flags;
	bool ret;
	struct rcu_node *rnp;
	struct rcu_node *rnp_old = NULL;

	/* Funnel through hierarchy to reduce memory contention. */
	rnp = per_cpu_ptr(rsp->rda, raw_smp_processor_id())->mynode;
	for (; rnp != NULL; rnp = rnp->parent) {
		ret = (ACCESS_ONCE(rsp->gp_flags) & RCU_GP_FLAG_FQS) ||
		      !raw_spin_trylock(&rnp->fqslock);
		if (rnp_old != NULL)
			raw_spin_unlock(&rnp_old->fqslock);
		if (ret) {
			rsp->n_force_qs_lh++;
			return;
		}
		rnp_old = rnp;
	}
	/* rnp_old == rcu_get_root(rsp), rnp == NULL. */

	/* Reached the root of the rcu_node tree, acquire lock. */
	raw_spin_lock_irqsave(&rnp_old->lock, flags);
	smp_mb__after_unlock_lock();
	raw_spin_unlock(&rnp_old->fqslock);
	if (ACCESS_ONCE(rsp->gp_flags) & RCU_GP_FLAG_FQS) {
		rsp->n_force_qs_lh++;
		raw_spin_unlock_irqrestore(&rnp_old->lock, flags);
		return;  /* Someone beat us to it. */
	}
	rsp->gp_flags |= RCU_GP_FLAG_FQS;
	raw_spin_unlock_irqrestore(&rnp_old->lock, flags);
<<<<<<< HEAD
	/* Memory barrier implied by wake_up() path. */
	swait_wake(&rsp->gp_wq);
=======
	rcu_gp_kthread_wake(rsp);
>>>>>>> 2dc25659
}

/*
 * This does the RCU core processing work for the specified rcu_state
 * and rcu_data structures.  This may be called only from the CPU to
 * whom the rdp belongs.
 */
static void
__rcu_process_callbacks(struct rcu_state *rsp)
{
	unsigned long flags;
	struct rcu_data *rdp = __this_cpu_ptr(rsp->rda);

	WARN_ON_ONCE(rdp->beenonline == 0);

	/* Update RCU state based on any recent quiescent states. */
	rcu_check_quiescent_state(rsp, rdp);

	/* Does this CPU require a not-yet-started grace period? */
	local_irq_save(flags);
	if (cpu_needs_another_gp(rsp, rdp)) {
		raw_spin_lock(&rcu_get_root(rsp)->lock); /* irqs disabled. */
		rcu_start_gp(rsp);
		raw_spin_unlock_irqrestore(&rcu_get_root(rsp)->lock, flags);
	} else {
		local_irq_restore(flags);
	}

	/* If there are callbacks ready, invoke them. */
	if (cpu_has_callbacks_ready_to_invoke(rdp))
		invoke_rcu_callbacks(rsp, rdp);

	/* Do any needed deferred wakeups of rcuo kthreads. */
	do_nocb_deferred_wakeup(rdp);
}

/*
 * Do RCU core processing for the current CPU.
 */
static void rcu_process_callbacks(void)
{
	struct rcu_state *rsp;

	if (cpu_is_offline(smp_processor_id()))
		return;
	for_each_rcu_flavor(rsp)
		__rcu_process_callbacks(rsp);
}

/*
 * Schedule RCU callback invocation.  If the specified type of RCU
 * does not support RCU priority boosting, just do a direct call,
 * otherwise wake up the per-CPU kernel kthread.  Note that because we
 * are running on the current CPU with interrupts disabled, the
 * rcu_cpu_kthread_task cannot disappear out from under us.
 */
static void invoke_rcu_callbacks(struct rcu_state *rsp, struct rcu_data *rdp)
{
	if (unlikely(!ACCESS_ONCE(rcu_scheduler_fully_active)))
		return;
	rcu_do_batch(rsp, rdp);
}

static void rcu_wake_cond(struct task_struct *t, int status)
{
	/*
	 * If the thread is yielding, only wake it when this
	 * is invoked from idle
	 */
	if (t && (status != RCU_KTHREAD_YIELDING || is_idle_task(current)))
		wake_up_process(t);
}

/*
 * Wake up this CPU's rcuc kthread to do RCU core processing.
 */
static void invoke_rcu_core(void)
{
	unsigned long flags;
	struct task_struct *t;

	if (!cpu_online(smp_processor_id()))
		return;
	local_irq_save(flags);
	__this_cpu_write(rcu_cpu_has_work, 1);
	t = __this_cpu_read(rcu_cpu_kthread_task);
	if (t != NULL && current != t)
		rcu_wake_cond(t, __this_cpu_read(rcu_cpu_kthread_status));
	local_irq_restore(flags);
}

static void rcu_cpu_kthread_park(unsigned int cpu)
{
	per_cpu(rcu_cpu_kthread_status, cpu) = RCU_KTHREAD_OFFCPU;
}

static int rcu_cpu_kthread_should_run(unsigned int cpu)
{
	return __this_cpu_read(rcu_cpu_has_work);
}

/*
 * Per-CPU kernel thread that invokes RCU callbacks.  This replaces the
 * RCU softirq used in flavors and configurations of RCU that do not
 * support RCU priority boosting.
 */
static void rcu_cpu_kthread(unsigned int cpu)
{
	unsigned int *statusp = &__get_cpu_var(rcu_cpu_kthread_status);
	char work, *workp = &__get_cpu_var(rcu_cpu_has_work);
	int spincnt;

	for (spincnt = 0; spincnt < 10; spincnt++) {
		trace_rcu_utilization(TPS("Start CPU kthread@rcu_wait"));
		local_bh_disable();
		*statusp = RCU_KTHREAD_RUNNING;
		this_cpu_inc(rcu_cpu_kthread_loops);
		local_irq_disable();
		work = *workp;
		*workp = 0;
		local_irq_enable();
		if (work)
			rcu_process_callbacks();
		local_bh_enable();
		if (*workp == 0) {
			trace_rcu_utilization(TPS("End CPU kthread@rcu_wait"));
			*statusp = RCU_KTHREAD_WAITING;
			return;
		}
	}
	*statusp = RCU_KTHREAD_YIELDING;
	trace_rcu_utilization(TPS("Start CPU kthread@rcu_yield"));
	schedule_timeout_interruptible(2);
	trace_rcu_utilization(TPS("End CPU kthread@rcu_yield"));
	*statusp = RCU_KTHREAD_WAITING;
}

static struct smp_hotplug_thread rcu_cpu_thread_spec = {
	.store			= &rcu_cpu_kthread_task,
	.thread_should_run	= rcu_cpu_kthread_should_run,
	.thread_fn		= rcu_cpu_kthread,
	.thread_comm		= "rcuc/%u",
	.setup			= rcu_cpu_kthread_setup,
	.park			= rcu_cpu_kthread_park,
};

/*
 * Spawn per-CPU RCU core processing kthreads.
 */
static int __init rcu_spawn_core_kthreads(void)
{
	int cpu;

	for_each_possible_cpu(cpu)
		per_cpu(rcu_cpu_has_work, cpu) = 0;
	BUG_ON(smpboot_register_percpu_thread(&rcu_cpu_thread_spec));
	return 0;
}
early_initcall(rcu_spawn_core_kthreads);

/*
 * Handle any core-RCU processing required by a call_rcu() invocation.
 */
static void __call_rcu_core(struct rcu_state *rsp, struct rcu_data *rdp,
			    struct rcu_head *head, unsigned long flags)
{
	/*
	 * If called from an extended quiescent state, invoke the RCU
	 * core in order to force a re-evaluation of RCU's idleness.
	 */
	if (!rcu_is_watching() && cpu_online(smp_processor_id()))
		invoke_rcu_core();

	/* If interrupts were disabled or CPU offline, don't invoke RCU core. */
	if (irqs_disabled_flags(flags) || cpu_is_offline(smp_processor_id()))
		return;

	/*
	 * Force the grace period if too many callbacks or too long waiting.
	 * Enforce hysteresis, and don't invoke force_quiescent_state()
	 * if some other CPU has recently done so.  Also, don't bother
	 * invoking force_quiescent_state() if the newly enqueued callback
	 * is the only one waiting for a grace period to complete.
	 */
	if (unlikely(rdp->qlen > rdp->qlen_last_fqs_check + qhimark)) {

		/* Are we ignoring a completed grace period? */
		note_gp_changes(rsp, rdp);

		/* Start a new grace period if one not already started. */
		if (!rcu_gp_in_progress(rsp)) {
			struct rcu_node *rnp_root = rcu_get_root(rsp);

			raw_spin_lock(&rnp_root->lock);
			smp_mb__after_unlock_lock();
			rcu_start_gp(rsp);
			raw_spin_unlock(&rnp_root->lock);
		} else {
			/* Give the grace period a kick. */
			rdp->blimit = LONG_MAX;
			if (rsp->n_force_qs == rdp->n_force_qs_snap &&
			    *rdp->nxttail[RCU_DONE_TAIL] != head)
				force_quiescent_state(rsp);
			rdp->n_force_qs_snap = rsp->n_force_qs;
			rdp->qlen_last_fqs_check = rdp->qlen;
		}
	}
}

/*
 * RCU callback function to leak a callback.
 */
static void rcu_leak_callback(struct rcu_head *rhp)
{
}

/*
 * Helper function for call_rcu() and friends.  The cpu argument will
 * normally be -1, indicating "currently running CPU".  It may specify
 * a CPU only if that CPU is a no-CBs CPU.  Currently, only _rcu_barrier()
 * is expected to specify a CPU.
 */
static void
__call_rcu(struct rcu_head *head, void (*func)(struct rcu_head *rcu),
	   struct rcu_state *rsp, int cpu, bool lazy)
{
	unsigned long flags;
	struct rcu_data *rdp;

	WARN_ON_ONCE((unsigned long)head & 0x3); /* Misaligned rcu_head! */
	if (debug_rcu_head_queue(head)) {
		/* Probable double call_rcu(), so leak the callback. */
		ACCESS_ONCE(head->func) = rcu_leak_callback;
		WARN_ONCE(1, "__call_rcu(): Leaked duplicate callback\n");
		return;
	}
	head->func = func;
	head->next = NULL;

	/*
	 * Opportunistically note grace-period endings and beginnings.
	 * Note that we might see a beginning right after we see an
	 * end, but never vice versa, since this CPU has to pass through
	 * a quiescent state betweentimes.
	 */
	local_irq_save(flags);
	rdp = this_cpu_ptr(rsp->rda);

	/* Add the callback to our list. */
	if (unlikely(rdp->nxttail[RCU_NEXT_TAIL] == NULL) || cpu != -1) {
		int offline;

		if (cpu != -1)
			rdp = per_cpu_ptr(rsp->rda, cpu);
		offline = !__call_rcu_nocb(rdp, head, lazy, flags);
		WARN_ON_ONCE(offline);
		/* _call_rcu() is illegal on offline CPU; leak the callback. */
		local_irq_restore(flags);
		return;
	}
	ACCESS_ONCE(rdp->qlen)++;
	if (lazy)
		rdp->qlen_lazy++;
	else
		rcu_idle_count_callbacks_posted();
	smp_mb();  /* Count before adding callback for rcu_barrier(). */
	*rdp->nxttail[RCU_NEXT_TAIL] = head;
	rdp->nxttail[RCU_NEXT_TAIL] = &head->next;

	if (__is_kfree_rcu_offset((unsigned long)func))
		trace_rcu_kfree_callback(rsp->name, head, (unsigned long)func,
					 rdp->qlen_lazy, rdp->qlen);
	else
		trace_rcu_callback(rsp->name, head, rdp->qlen_lazy, rdp->qlen);

	/* Go handle any RCU core processing required. */
	__call_rcu_core(rsp, rdp, head, flags);
	local_irq_restore(flags);
}

/*
 * Queue an RCU-sched callback for invocation after a grace period.
 */
void call_rcu_sched(struct rcu_head *head, void (*func)(struct rcu_head *rcu))
{
	__call_rcu(head, func, &rcu_sched_state, -1, 0);
}
EXPORT_SYMBOL_GPL(call_rcu_sched);

#ifndef CONFIG_PREEMPT_RT_FULL
/*
 * Queue an RCU callback for invocation after a quicker grace period.
 */
void call_rcu_bh(struct rcu_head *head, void (*func)(struct rcu_head *rcu))
{
	__call_rcu(head, func, &rcu_bh_state, -1, 0);
}
EXPORT_SYMBOL_GPL(call_rcu_bh);
#endif

/*
 * Because a context switch is a grace period for RCU-sched and RCU-bh,
 * any blocking grace-period wait automatically implies a grace period
 * if there is only one CPU online at any point time during execution
 * of either synchronize_sched() or synchronize_rcu_bh().  It is OK to
 * occasionally incorrectly indicate that there are multiple CPUs online
 * when there was in fact only one the whole time, as this just adds
 * some overhead: RCU still operates correctly.
 */
static inline int rcu_blocking_is_gp(void)
{
	int ret;

	might_sleep();  /* Check for RCU read-side critical section. */
	preempt_disable();
	ret = num_online_cpus() <= 1;
	preempt_enable();
	return ret;
}

/**
 * synchronize_sched - wait until an rcu-sched grace period has elapsed.
 *
 * Control will return to the caller some time after a full rcu-sched
 * grace period has elapsed, in other words after all currently executing
 * rcu-sched read-side critical sections have completed.   These read-side
 * critical sections are delimited by rcu_read_lock_sched() and
 * rcu_read_unlock_sched(), and may be nested.  Note that preempt_disable(),
 * local_irq_disable(), and so on may be used in place of
 * rcu_read_lock_sched().
 *
 * This means that all preempt_disable code sequences, including NMI and
 * non-threaded hardware-interrupt handlers, in progress on entry will
 * have completed before this primitive returns.  However, this does not
 * guarantee that softirq handlers will have completed, since in some
 * kernels, these handlers can run in process context, and can block.
 *
 * Note that this guarantee implies further memory-ordering guarantees.
 * On systems with more than one CPU, when synchronize_sched() returns,
 * each CPU is guaranteed to have executed a full memory barrier since the
 * end of its last RCU-sched read-side critical section whose beginning
 * preceded the call to synchronize_sched().  In addition, each CPU having
 * an RCU read-side critical section that extends beyond the return from
 * synchronize_sched() is guaranteed to have executed a full memory barrier
 * after the beginning of synchronize_sched() and before the beginning of
 * that RCU read-side critical section.  Note that these guarantees include
 * CPUs that are offline, idle, or executing in user mode, as well as CPUs
 * that are executing in the kernel.
 *
 * Furthermore, if CPU A invoked synchronize_sched(), which returned
 * to its caller on CPU B, then both CPU A and CPU B are guaranteed
 * to have executed a full memory barrier during the execution of
 * synchronize_sched() -- even if CPU A and CPU B are the same CPU (but
 * again only if the system has more than one CPU).
 *
 * This primitive provides the guarantees made by the (now removed)
 * synchronize_kernel() API.  In contrast, synchronize_rcu() only
 * guarantees that rcu_read_lock() sections will have completed.
 * In "classic RCU", these two guarantees happen to be one and
 * the same, but can differ in realtime RCU implementations.
 */
void synchronize_sched(void)
{
	rcu_lockdep_assert(!lock_is_held(&rcu_bh_lock_map) &&
			   !lock_is_held(&rcu_lock_map) &&
			   !lock_is_held(&rcu_sched_lock_map),
			   "Illegal synchronize_sched() in RCU-sched read-side critical section");
	if (rcu_blocking_is_gp())
		return;
	if (rcu_expedited)
		synchronize_sched_expedited();
	else
		wait_rcu_gp(call_rcu_sched);
}
EXPORT_SYMBOL_GPL(synchronize_sched);

#ifndef CONFIG_PREEMPT_RT_FULL
/**
 * synchronize_rcu_bh - wait until an rcu_bh grace period has elapsed.
 *
 * Control will return to the caller some time after a full rcu_bh grace
 * period has elapsed, in other words after all currently executing rcu_bh
 * read-side critical sections have completed.  RCU read-side critical
 * sections are delimited by rcu_read_lock_bh() and rcu_read_unlock_bh(),
 * and may be nested.
 *
 * See the description of synchronize_sched() for more detailed information
 * on memory ordering guarantees.
 */
void synchronize_rcu_bh(void)
{
	rcu_lockdep_assert(!lock_is_held(&rcu_bh_lock_map) &&
			   !lock_is_held(&rcu_lock_map) &&
			   !lock_is_held(&rcu_sched_lock_map),
			   "Illegal synchronize_rcu_bh() in RCU-bh read-side critical section");
	if (rcu_blocking_is_gp())
		return;
	if (rcu_expedited)
		synchronize_rcu_bh_expedited();
	else
		wait_rcu_gp(call_rcu_bh);
}
EXPORT_SYMBOL_GPL(synchronize_rcu_bh);
#endif

static int synchronize_sched_expedited_cpu_stop(void *data)
{
	/*
	 * There must be a full memory barrier on each affected CPU
	 * between the time that try_stop_cpus() is called and the
	 * time that it returns.
	 *
	 * In the current initial implementation of cpu_stop, the
	 * above condition is already met when the control reaches
	 * this point and the following smp_mb() is not strictly
	 * necessary.  Do smp_mb() anyway for documentation and
	 * robustness against future implementation changes.
	 */
	smp_mb(); /* See above comment block. */
	return 0;
}

/**
 * synchronize_sched_expedited - Brute-force RCU-sched grace period
 *
 * Wait for an RCU-sched grace period to elapse, but use a "big hammer"
 * approach to force the grace period to end quickly.  This consumes
 * significant time on all CPUs and is unfriendly to real-time workloads,
 * so is thus not recommended for any sort of common-case code.  In fact,
 * if you are using synchronize_sched_expedited() in a loop, please
 * restructure your code to batch your updates, and then use a single
 * synchronize_sched() instead.
 *
 * Note that it is illegal to call this function while holding any lock
 * that is acquired by a CPU-hotplug notifier.  And yes, it is also illegal
 * to call this function from a CPU-hotplug notifier.  Failing to observe
 * these restriction will result in deadlock.
 *
 * This implementation can be thought of as an application of ticket
 * locking to RCU, with sync_sched_expedited_started and
 * sync_sched_expedited_done taking on the roles of the halves
 * of the ticket-lock word.  Each task atomically increments
 * sync_sched_expedited_started upon entry, snapshotting the old value,
 * then attempts to stop all the CPUs.  If this succeeds, then each
 * CPU will have executed a context switch, resulting in an RCU-sched
 * grace period.  We are then done, so we use atomic_cmpxchg() to
 * update sync_sched_expedited_done to match our snapshot -- but
 * only if someone else has not already advanced past our snapshot.
 *
 * On the other hand, if try_stop_cpus() fails, we check the value
 * of sync_sched_expedited_done.  If it has advanced past our
 * initial snapshot, then someone else must have forced a grace period
 * some time after we took our snapshot.  In this case, our work is
 * done for us, and we can simply return.  Otherwise, we try again,
 * but keep our initial snapshot for purposes of checking for someone
 * doing our work for us.
 *
 * If we fail too many times in a row, we fall back to synchronize_sched().
 */
void synchronize_sched_expedited(void)
{
	long firstsnap, s, snap;
	int trycount = 0;
	struct rcu_state *rsp = &rcu_sched_state;

	/*
	 * If we are in danger of counter wrap, just do synchronize_sched().
	 * By allowing sync_sched_expedited_started to advance no more than
	 * ULONG_MAX/8 ahead of sync_sched_expedited_done, we are ensuring
	 * that more than 3.5 billion CPUs would be required to force a
	 * counter wrap on a 32-bit system.  Quite a few more CPUs would of
	 * course be required on a 64-bit system.
	 */
	if (ULONG_CMP_GE((ulong)atomic_long_read(&rsp->expedited_start),
			 (ulong)atomic_long_read(&rsp->expedited_done) +
			 ULONG_MAX / 8)) {
		synchronize_sched();
		atomic_long_inc(&rsp->expedited_wrap);
		return;
	}

	/*
	 * Take a ticket.  Note that atomic_inc_return() implies a
	 * full memory barrier.
	 */
	snap = atomic_long_inc_return(&rsp->expedited_start);
	firstsnap = snap;
	get_online_cpus();
	WARN_ON_ONCE(cpu_is_offline(raw_smp_processor_id()));

	/*
	 * Each pass through the following loop attempts to force a
	 * context switch on each CPU.
	 */
	while (try_stop_cpus(cpu_online_mask,
			     synchronize_sched_expedited_cpu_stop,
			     NULL) == -EAGAIN) {
		put_online_cpus();
		atomic_long_inc(&rsp->expedited_tryfail);

		/* Check to see if someone else did our work for us. */
		s = atomic_long_read(&rsp->expedited_done);
		if (ULONG_CMP_GE((ulong)s, (ulong)firstsnap)) {
			/* ensure test happens before caller kfree */
			smp_mb__before_atomic_inc(); /* ^^^ */
			atomic_long_inc(&rsp->expedited_workdone1);
			return;
		}

		/* No joy, try again later.  Or just synchronize_sched(). */
		if (trycount++ < 10) {
			udelay(trycount * num_online_cpus());
		} else {
			wait_rcu_gp(call_rcu_sched);
			atomic_long_inc(&rsp->expedited_normal);
			return;
		}

		/* Recheck to see if someone else did our work for us. */
		s = atomic_long_read(&rsp->expedited_done);
		if (ULONG_CMP_GE((ulong)s, (ulong)firstsnap)) {
			/* ensure test happens before caller kfree */
			smp_mb__before_atomic_inc(); /* ^^^ */
			atomic_long_inc(&rsp->expedited_workdone2);
			return;
		}

		/*
		 * Refetching sync_sched_expedited_started allows later
		 * callers to piggyback on our grace period.  We retry
		 * after they started, so our grace period works for them,
		 * and they started after our first try, so their grace
		 * period works for us.
		 */
		get_online_cpus();
		snap = atomic_long_read(&rsp->expedited_start);
		smp_mb(); /* ensure read is before try_stop_cpus(). */
	}
	atomic_long_inc(&rsp->expedited_stoppedcpus);

	/*
	 * Everyone up to our most recent fetch is covered by our grace
	 * period.  Update the counter, but only if our work is still
	 * relevant -- which it won't be if someone who started later
	 * than we did already did their update.
	 */
	do {
		atomic_long_inc(&rsp->expedited_done_tries);
		s = atomic_long_read(&rsp->expedited_done);
		if (ULONG_CMP_GE((ulong)s, (ulong)snap)) {
			/* ensure test happens before caller kfree */
			smp_mb__before_atomic_inc(); /* ^^^ */
			atomic_long_inc(&rsp->expedited_done_lost);
			break;
		}
	} while (atomic_long_cmpxchg(&rsp->expedited_done, s, snap) != s);
	atomic_long_inc(&rsp->expedited_done_exit);

	put_online_cpus();
}
EXPORT_SYMBOL_GPL(synchronize_sched_expedited);

/*
 * Check to see if there is any immediate RCU-related work to be done
 * by the current CPU, for the specified type of RCU, returning 1 if so.
 * The checks are in order of increasing expense: checks that can be
 * carried out against CPU-local state are performed first.  However,
 * we must check for CPU stalls first, else we might not get a chance.
 */
static int __rcu_pending(struct rcu_state *rsp, struct rcu_data *rdp)
{
	struct rcu_node *rnp = rdp->mynode;

	rdp->n_rcu_pending++;

	/* Check for CPU stalls, if enabled. */
	check_cpu_stall(rsp, rdp);

	/* Is this CPU a NO_HZ_FULL CPU that should ignore RCU? */
	if (rcu_nohz_full_cpu(rsp))
		return 0;

	/* Is the RCU core waiting for a quiescent state from this CPU? */
	if (rcu_scheduler_fully_active &&
	    rdp->qs_pending && !rdp->passed_quiesce) {
		rdp->n_rp_qs_pending++;
	} else if (rdp->qs_pending && rdp->passed_quiesce) {
		rdp->n_rp_report_qs++;
		return 1;
	}

	/* Does this CPU have callbacks ready to invoke? */
	if (cpu_has_callbacks_ready_to_invoke(rdp)) {
		rdp->n_rp_cb_ready++;
		return 1;
	}

	/* Has RCU gone idle with this CPU needing another grace period? */
	if (cpu_needs_another_gp(rsp, rdp)) {
		rdp->n_rp_cpu_needs_gp++;
		return 1;
	}

	/* Has another RCU grace period completed?  */
	if (ACCESS_ONCE(rnp->completed) != rdp->completed) { /* outside lock */
		rdp->n_rp_gp_completed++;
		return 1;
	}

	/* Has a new RCU grace period started? */
	if (ACCESS_ONCE(rnp->gpnum) != rdp->gpnum) { /* outside lock */
		rdp->n_rp_gp_started++;
		return 1;
	}

	/* Does this CPU need a deferred NOCB wakeup? */
	if (rcu_nocb_need_deferred_wakeup(rdp)) {
		rdp->n_rp_nocb_defer_wakeup++;
		return 1;
	}

	/* nothing to do */
	rdp->n_rp_need_nothing++;
	return 0;
}

/*
 * Check to see if there is any immediate RCU-related work to be done
 * by the current CPU, returning 1 if so.  This function is part of the
 * RCU implementation; it is -not- an exported member of the RCU API.
 */
static int rcu_pending(int cpu)
{
	struct rcu_state *rsp;

	for_each_rcu_flavor(rsp)
		if (__rcu_pending(rsp, per_cpu_ptr(rsp->rda, cpu)))
			return 1;
	return 0;
}

/*
 * Return true if the specified CPU has any callback.  If all_lazy is
 * non-NULL, store an indication of whether all callbacks are lazy.
 * (If there are no callbacks, all of them are deemed to be lazy.)
 */
static int rcu_cpu_has_callbacks(int cpu, bool *all_lazy)
{
	bool al = true;
	bool hc = false;
	struct rcu_data *rdp;
	struct rcu_state *rsp;

	for_each_rcu_flavor(rsp) {
		rdp = per_cpu_ptr(rsp->rda, cpu);
		if (!rdp->nxtlist)
			continue;
		hc = true;
		if (rdp->qlen != rdp->qlen_lazy || !all_lazy) {
			al = false;
			break;
		}
	}
	if (all_lazy)
		*all_lazy = al;
	return hc;
}

/*
 * Helper function for _rcu_barrier() tracing.  If tracing is disabled,
 * the compiler is expected to optimize this away.
 */
static void _rcu_barrier_trace(struct rcu_state *rsp, const char *s,
			       int cpu, unsigned long done)
{
	trace_rcu_barrier(rsp->name, s, cpu,
			  atomic_read(&rsp->barrier_cpu_count), done);
}

/*
 * RCU callback function for _rcu_barrier().  If we are last, wake
 * up the task executing _rcu_barrier().
 */
static void rcu_barrier_callback(struct rcu_head *rhp)
{
	struct rcu_data *rdp = container_of(rhp, struct rcu_data, barrier_head);
	struct rcu_state *rsp = rdp->rsp;

	if (atomic_dec_and_test(&rsp->barrier_cpu_count)) {
		_rcu_barrier_trace(rsp, "LastCB", -1, rsp->n_barrier_done);
		complete(&rsp->barrier_completion);
	} else {
		_rcu_barrier_trace(rsp, "CB", -1, rsp->n_barrier_done);
	}
}

/*
 * Called with preemption disabled, and from cross-cpu IRQ context.
 */
static void rcu_barrier_func(void *type)
{
	struct rcu_state *rsp = type;
	struct rcu_data *rdp = __this_cpu_ptr(rsp->rda);

	_rcu_barrier_trace(rsp, "IRQ", -1, rsp->n_barrier_done);
	atomic_inc(&rsp->barrier_cpu_count);
	rsp->call(&rdp->barrier_head, rcu_barrier_callback);
}

/*
 * Orchestrate the specified type of RCU barrier, waiting for all
 * RCU callbacks of the specified type to complete.
 */
static void _rcu_barrier(struct rcu_state *rsp)
{
	int cpu;
	struct rcu_data *rdp;
	unsigned long snap = ACCESS_ONCE(rsp->n_barrier_done);
	unsigned long snap_done;

	_rcu_barrier_trace(rsp, "Begin", -1, snap);

	/* Take mutex to serialize concurrent rcu_barrier() requests. */
	mutex_lock(&rsp->barrier_mutex);

	/*
	 * Ensure that all prior references, including to ->n_barrier_done,
	 * are ordered before the _rcu_barrier() machinery.
	 */
	smp_mb();  /* See above block comment. */

	/*
	 * Recheck ->n_barrier_done to see if others did our work for us.
	 * This means checking ->n_barrier_done for an even-to-odd-to-even
	 * transition.  The "if" expression below therefore rounds the old
	 * value up to the next even number and adds two before comparing.
	 */
	snap_done = rsp->n_barrier_done;
	_rcu_barrier_trace(rsp, "Check", -1, snap_done);

	/*
	 * If the value in snap is odd, we needed to wait for the current
	 * rcu_barrier() to complete, then wait for the next one, in other
	 * words, we need the value of snap_done to be three larger than
	 * the value of snap.  On the other hand, if the value in snap is
	 * even, we only had to wait for the next rcu_barrier() to complete,
	 * in other words, we need the value of snap_done to be only two
	 * greater than the value of snap.  The "(snap + 3) & ~0x1" computes
	 * this for us (thank you, Linus!).
	 */
	if (ULONG_CMP_GE(snap_done, (snap + 3) & ~0x1)) {
		_rcu_barrier_trace(rsp, "EarlyExit", -1, snap_done);
		smp_mb(); /* caller's subsequent code after above check. */
		mutex_unlock(&rsp->barrier_mutex);
		return;
	}

	/*
	 * Increment ->n_barrier_done to avoid duplicate work.  Use
	 * ACCESS_ONCE() to prevent the compiler from speculating
	 * the increment to precede the early-exit check.
	 */
	ACCESS_ONCE(rsp->n_barrier_done)++;
	WARN_ON_ONCE((rsp->n_barrier_done & 0x1) != 1);
	_rcu_barrier_trace(rsp, "Inc1", -1, rsp->n_barrier_done);
	smp_mb(); /* Order ->n_barrier_done increment with below mechanism. */

	/*
	 * Initialize the count to one rather than to zero in order to
	 * avoid a too-soon return to zero in case of a short grace period
	 * (or preemption of this task).  Exclude CPU-hotplug operations
	 * to ensure that no offline CPU has callbacks queued.
	 */
	init_completion(&rsp->barrier_completion);
	atomic_set(&rsp->barrier_cpu_count, 1);
	get_online_cpus();

	/*
	 * Force each CPU with callbacks to register a new callback.
	 * When that callback is invoked, we will know that all of the
	 * corresponding CPU's preceding callbacks have been invoked.
	 */
	for_each_possible_cpu(cpu) {
		if (!cpu_online(cpu) && !rcu_is_nocb_cpu(cpu))
			continue;
		rdp = per_cpu_ptr(rsp->rda, cpu);
		if (rcu_is_nocb_cpu(cpu)) {
			_rcu_barrier_trace(rsp, "OnlineNoCB", cpu,
					   rsp->n_barrier_done);
			atomic_inc(&rsp->barrier_cpu_count);
			__call_rcu(&rdp->barrier_head, rcu_barrier_callback,
				   rsp, cpu, 0);
		} else if (ACCESS_ONCE(rdp->qlen)) {
			_rcu_barrier_trace(rsp, "OnlineQ", cpu,
					   rsp->n_barrier_done);
			smp_call_function_single(cpu, rcu_barrier_func, rsp, 1);
		} else {
			_rcu_barrier_trace(rsp, "OnlineNQ", cpu,
					   rsp->n_barrier_done);
		}
	}
	put_online_cpus();

	/*
	 * Now that we have an rcu_barrier_callback() callback on each
	 * CPU, and thus each counted, remove the initial count.
	 */
	if (atomic_dec_and_test(&rsp->barrier_cpu_count))
		complete(&rsp->barrier_completion);

	/* Increment ->n_barrier_done to prevent duplicate work. */
	smp_mb(); /* Keep increment after above mechanism. */
	ACCESS_ONCE(rsp->n_barrier_done)++;
	WARN_ON_ONCE((rsp->n_barrier_done & 0x1) != 0);
	_rcu_barrier_trace(rsp, "Inc2", -1, rsp->n_barrier_done);
	smp_mb(); /* Keep increment before caller's subsequent code. */

	/* Wait for all rcu_barrier_callback() callbacks to be invoked. */
	wait_for_completion(&rsp->barrier_completion);

	/* Other rcu_barrier() invocations can now safely proceed. */
	mutex_unlock(&rsp->barrier_mutex);
}

#ifndef CONFIG_PREEMPT_RT_FULL
/**
 * rcu_barrier_bh - Wait until all in-flight call_rcu_bh() callbacks complete.
 */
void rcu_barrier_bh(void)
{
	_rcu_barrier(&rcu_bh_state);
}
EXPORT_SYMBOL_GPL(rcu_barrier_bh);
#endif

/**
 * rcu_barrier_sched - Wait for in-flight call_rcu_sched() callbacks.
 */
void rcu_barrier_sched(void)
{
	_rcu_barrier(&rcu_sched_state);
}
EXPORT_SYMBOL_GPL(rcu_barrier_sched);

/*
 * Do boot-time initialization of a CPU's per-CPU RCU data.
 */
static void __init
rcu_boot_init_percpu_data(int cpu, struct rcu_state *rsp)
{
	unsigned long flags;
	struct rcu_data *rdp = per_cpu_ptr(rsp->rda, cpu);
	struct rcu_node *rnp = rcu_get_root(rsp);

	/* Set up local state, ensuring consistent view of global state. */
	raw_spin_lock_irqsave(&rnp->lock, flags);
	rdp->grpmask = 1UL << (cpu - rdp->mynode->grplo);
	init_callback_list(rdp);
	rdp->qlen_lazy = 0;
	ACCESS_ONCE(rdp->qlen) = 0;
	rdp->dynticks = &per_cpu(rcu_dynticks, cpu);
	WARN_ON_ONCE(rdp->dynticks->dynticks_nesting != DYNTICK_TASK_EXIT_IDLE);
	WARN_ON_ONCE(atomic_read(&rdp->dynticks->dynticks) != 1);
	rdp->cpu = cpu;
	rdp->rsp = rsp;
	rcu_boot_init_nocb_percpu_data(rdp);
	raw_spin_unlock_irqrestore(&rnp->lock, flags);
}

/*
 * Initialize a CPU's per-CPU RCU data.  Note that only one online or
 * offline event can be happening at a given time.  Note also that we
 * can accept some slop in the rsp->completed access due to the fact
 * that this CPU cannot possibly have any RCU callbacks in flight yet.
 */
static void
rcu_init_percpu_data(int cpu, struct rcu_state *rsp, int preemptible)
{
	unsigned long flags;
	unsigned long mask;
	struct rcu_data *rdp = per_cpu_ptr(rsp->rda, cpu);
	struct rcu_node *rnp = rcu_get_root(rsp);

	/* Exclude new grace periods. */
	mutex_lock(&rsp->onoff_mutex);

	/* Set up local state, ensuring consistent view of global state. */
	raw_spin_lock_irqsave(&rnp->lock, flags);
	rdp->beenonline = 1;	 /* We have now been online. */
	rdp->preemptible = preemptible;
	rdp->qlen_last_fqs_check = 0;
	rdp->n_force_qs_snap = rsp->n_force_qs;
	rdp->blimit = blimit;
	init_callback_list(rdp);  /* Re-enable callbacks on this CPU. */
	rdp->dynticks->dynticks_nesting = DYNTICK_TASK_EXIT_IDLE;
	rcu_sysidle_init_percpu_data(rdp->dynticks);
	atomic_set(&rdp->dynticks->dynticks,
		   (atomic_read(&rdp->dynticks->dynticks) & ~0x1) + 1);
	raw_spin_unlock(&rnp->lock);		/* irqs remain disabled. */

	/* Add CPU to rcu_node bitmasks. */
	rnp = rdp->mynode;
	mask = rdp->grpmask;
	do {
		/* Exclude any attempts to start a new GP on small systems. */
		raw_spin_lock(&rnp->lock);	/* irqs already disabled. */
		rnp->qsmaskinit |= mask;
		mask = rnp->grpmask;
		if (rnp == rdp->mynode) {
			/*
			 * If there is a grace period in progress, we will
			 * set up to wait for it next time we run the
			 * RCU core code.
			 */
			rdp->gpnum = rnp->completed;
			rdp->completed = rnp->completed;
			rdp->passed_quiesce = 0;
			rdp->qs_pending = 0;
			trace_rcu_grace_period(rsp->name, rdp->gpnum, TPS("cpuonl"));
		}
		raw_spin_unlock(&rnp->lock); /* irqs already disabled. */
		rnp = rnp->parent;
	} while (rnp != NULL && !(rnp->qsmaskinit & mask));
	local_irq_restore(flags);

	mutex_unlock(&rsp->onoff_mutex);
}

static void rcu_prepare_cpu(int cpu)
{
	struct rcu_state *rsp;

	for_each_rcu_flavor(rsp)
		rcu_init_percpu_data(cpu, rsp,
				     strcmp(rsp->name, "rcu_preempt") == 0);
}

/*
 * Handle CPU online/offline notification events.
 */
static int rcu_cpu_notify(struct notifier_block *self,
				    unsigned long action, void *hcpu)
{
	long cpu = (long)hcpu;
	struct rcu_data *rdp = per_cpu_ptr(rcu_state->rda, cpu);
	struct rcu_node *rnp = rdp->mynode;
	struct rcu_state *rsp;

	trace_rcu_utilization(TPS("Start CPU hotplug"));
	switch (action) {
	case CPU_UP_PREPARE:
	case CPU_UP_PREPARE_FROZEN:
		rcu_prepare_cpu(cpu);
		rcu_prepare_kthreads(cpu);
		break;
	case CPU_ONLINE:
	case CPU_DOWN_FAILED:
		rcu_boost_kthread_setaffinity(rnp, -1);
		break;
	case CPU_DOWN_PREPARE:
		rcu_boost_kthread_setaffinity(rnp, cpu);
		break;
	case CPU_DYING:
	case CPU_DYING_FROZEN:
		for_each_rcu_flavor(rsp)
			rcu_cleanup_dying_cpu(rsp);
		break;
	case CPU_DEAD:
	case CPU_DEAD_FROZEN:
	case CPU_UP_CANCELED:
	case CPU_UP_CANCELED_FROZEN:
		for_each_rcu_flavor(rsp)
			rcu_cleanup_dead_cpu(cpu, rsp);
		break;
	default:
		break;
	}
	trace_rcu_utilization(TPS("End CPU hotplug"));
	return NOTIFY_OK;
}

static int rcu_pm_notify(struct notifier_block *self,
			 unsigned long action, void *hcpu)
{
	switch (action) {
	case PM_HIBERNATION_PREPARE:
	case PM_SUSPEND_PREPARE:
		if (nr_cpu_ids <= 256) /* Expediting bad for large systems. */
			rcu_expedited = 1;
		break;
	case PM_POST_HIBERNATION:
	case PM_POST_SUSPEND:
		rcu_expedited = 0;
		break;
	default:
		break;
	}
	return NOTIFY_OK;
}

/*
 * Spawn the kthread that handles this RCU flavor's grace periods.
 */
static int __init rcu_spawn_gp_kthread(void)
{
	unsigned long flags;
	struct rcu_node *rnp;
	struct rcu_state *rsp;
	struct task_struct *t;

	for_each_rcu_flavor(rsp) {
		t = kthread_run(rcu_gp_kthread, rsp, "%s", rsp->name);
		BUG_ON(IS_ERR(t));
		rnp = rcu_get_root(rsp);
		raw_spin_lock_irqsave(&rnp->lock, flags);
		rsp->gp_kthread = t;
		raw_spin_unlock_irqrestore(&rnp->lock, flags);
		rcu_spawn_nocb_kthreads(rsp);
	}
	return 0;
}
early_initcall(rcu_spawn_gp_kthread);

/*
 * This function is invoked towards the end of the scheduler's initialization
 * process.  Before this is called, the idle task might contain
 * RCU read-side critical sections (during which time, this idle
 * task is booting the system).  After this function is called, the
 * idle tasks are prohibited from containing RCU read-side critical
 * sections.  This function also enables RCU lockdep checking.
 */
void rcu_scheduler_starting(void)
{
	WARN_ON(num_online_cpus() != 1);
	WARN_ON(nr_context_switches() > 0);
	rcu_scheduler_active = 1;
}

/*
 * Compute the per-level fanout, either using the exact fanout specified
 * or balancing the tree, depending on CONFIG_RCU_FANOUT_EXACT.
 */
#ifdef CONFIG_RCU_FANOUT_EXACT
static void __init rcu_init_levelspread(struct rcu_state *rsp)
{
	int i;

	rsp->levelspread[rcu_num_lvls - 1] = rcu_fanout_leaf;
	for (i = rcu_num_lvls - 2; i >= 0; i--)
		rsp->levelspread[i] = CONFIG_RCU_FANOUT;
}
#else /* #ifdef CONFIG_RCU_FANOUT_EXACT */
static void __init rcu_init_levelspread(struct rcu_state *rsp)
{
	int ccur;
	int cprv;
	int i;

	cprv = nr_cpu_ids;
	for (i = rcu_num_lvls - 1; i >= 0; i--) {
		ccur = rsp->levelcnt[i];
		rsp->levelspread[i] = (cprv + ccur - 1) / ccur;
		cprv = ccur;
	}
}
#endif /* #else #ifdef CONFIG_RCU_FANOUT_EXACT */

/*
 * Helper function for rcu_init() that initializes one rcu_state structure.
 */
static void __init rcu_init_one(struct rcu_state *rsp,
		struct rcu_data __percpu *rda)
{
	static char *buf[] = { "rcu_node_0",
			       "rcu_node_1",
			       "rcu_node_2",
			       "rcu_node_3" };  /* Match MAX_RCU_LVLS */
	static char *fqs[] = { "rcu_node_fqs_0",
			       "rcu_node_fqs_1",
			       "rcu_node_fqs_2",
			       "rcu_node_fqs_3" };  /* Match MAX_RCU_LVLS */
	int cpustride = 1;
	int i;
	int j;
	struct rcu_node *rnp;

	BUILD_BUG_ON(MAX_RCU_LVLS > ARRAY_SIZE(buf));  /* Fix buf[] init! */

	/* Silence gcc 4.8 warning about array index out of range. */
	if (rcu_num_lvls > RCU_NUM_LVLS)
		panic("rcu_init_one: rcu_num_lvls overflow");

	/* Initialize the level-tracking arrays. */

	for (i = 0; i < rcu_num_lvls; i++)
		rsp->levelcnt[i] = num_rcu_lvl[i];
	for (i = 1; i < rcu_num_lvls; i++)
		rsp->level[i] = rsp->level[i - 1] + rsp->levelcnt[i - 1];
	rcu_init_levelspread(rsp);

	/* Initialize the elements themselves, starting from the leaves. */

	for (i = rcu_num_lvls - 1; i >= 0; i--) {
		cpustride *= rsp->levelspread[i];
		rnp = rsp->level[i];
		for (j = 0; j < rsp->levelcnt[i]; j++, rnp++) {
			raw_spin_lock_init(&rnp->lock);
			lockdep_set_class_and_name(&rnp->lock,
						   &rcu_node_class[i], buf[i]);
			raw_spin_lock_init(&rnp->fqslock);
			lockdep_set_class_and_name(&rnp->fqslock,
						   &rcu_fqs_class[i], fqs[i]);
			rnp->gpnum = rsp->gpnum;
			rnp->completed = rsp->completed;
			rnp->qsmask = 0;
			rnp->qsmaskinit = 0;
			rnp->grplo = j * cpustride;
			rnp->grphi = (j + 1) * cpustride - 1;
			if (rnp->grphi >= NR_CPUS)
				rnp->grphi = NR_CPUS - 1;
			if (i == 0) {
				rnp->grpnum = 0;
				rnp->grpmask = 0;
				rnp->parent = NULL;
			} else {
				rnp->grpnum = j % rsp->levelspread[i - 1];
				rnp->grpmask = 1UL << rnp->grpnum;
				rnp->parent = rsp->level[i - 1] +
					      j / rsp->levelspread[i - 1];
			}
			rnp->level = i;
			INIT_LIST_HEAD(&rnp->blkd_tasks);
			rcu_init_one_nocb(rnp);
		}
	}

	rsp->rda = rda;
	init_swait_head(&rsp->gp_wq);
	init_irq_work(&rsp->wakeup_work, rsp_wakeup);
	rnp = rsp->level[rcu_num_lvls - 1];
	for_each_possible_cpu(i) {
		while (i > rnp->grphi)
			rnp++;
		per_cpu_ptr(rsp->rda, i)->mynode = rnp;
		rcu_boot_init_percpu_data(i, rsp);
	}
	list_add(&rsp->flavors, &rcu_struct_flavors);
}

/*
 * Compute the rcu_node tree geometry from kernel parameters.  This cannot
 * replace the definitions in tree.h because those are needed to size
 * the ->node array in the rcu_state structure.
 */
static void __init rcu_init_geometry(void)
{
	ulong d;
	int i;
	int j;
	int n = nr_cpu_ids;
	int rcu_capacity[MAX_RCU_LVLS + 1];

	/*
	 * Initialize any unspecified boot parameters.
	 * The default values of jiffies_till_first_fqs and
	 * jiffies_till_next_fqs are set to the RCU_JIFFIES_TILL_FORCE_QS
	 * value, which is a function of HZ, then adding one for each
	 * RCU_JIFFIES_FQS_DIV CPUs that might be on the system.
	 */
	d = RCU_JIFFIES_TILL_FORCE_QS + nr_cpu_ids / RCU_JIFFIES_FQS_DIV;
	if (jiffies_till_first_fqs == ULONG_MAX)
		jiffies_till_first_fqs = d;
	if (jiffies_till_next_fqs == ULONG_MAX)
		jiffies_till_next_fqs = d;

	/* If the compile-time values are accurate, just leave. */
	if (rcu_fanout_leaf == CONFIG_RCU_FANOUT_LEAF &&
	    nr_cpu_ids == NR_CPUS)
		return;
	pr_info("RCU: Adjusting geometry for rcu_fanout_leaf=%d, nr_cpu_ids=%d\n",
		rcu_fanout_leaf, nr_cpu_ids);

	/*
	 * Compute number of nodes that can be handled an rcu_node tree
	 * with the given number of levels.  Setting rcu_capacity[0] makes
	 * some of the arithmetic easier.
	 */
	rcu_capacity[0] = 1;
	rcu_capacity[1] = rcu_fanout_leaf;
	for (i = 2; i <= MAX_RCU_LVLS; i++)
		rcu_capacity[i] = rcu_capacity[i - 1] * CONFIG_RCU_FANOUT;

	/*
	 * The boot-time rcu_fanout_leaf parameter is only permitted
	 * to increase the leaf-level fanout, not decrease it.  Of course,
	 * the leaf-level fanout cannot exceed the number of bits in
	 * the rcu_node masks.  Finally, the tree must be able to accommodate
	 * the configured number of CPUs.  Complain and fall back to the
	 * compile-time values if these limits are exceeded.
	 */
	if (rcu_fanout_leaf < CONFIG_RCU_FANOUT_LEAF ||
	    rcu_fanout_leaf > sizeof(unsigned long) * 8 ||
	    n > rcu_capacity[MAX_RCU_LVLS]) {
		WARN_ON(1);
		return;
	}

	/* Calculate the number of rcu_nodes at each level of the tree. */
	for (i = 1; i <= MAX_RCU_LVLS; i++)
		if (n <= rcu_capacity[i]) {
			for (j = 0; j <= i; j++)
				num_rcu_lvl[j] =
					DIV_ROUND_UP(n, rcu_capacity[i - j]);
			rcu_num_lvls = i;
			for (j = i + 1; j <= MAX_RCU_LVLS; j++)
				num_rcu_lvl[j] = 0;
			break;
		}

	/* Calculate the total number of rcu_node structures. */
	rcu_num_nodes = 0;
	for (i = 0; i <= MAX_RCU_LVLS; i++)
		rcu_num_nodes += num_rcu_lvl[i];
	rcu_num_nodes -= n;
}

void __init rcu_init(void)
{
	int cpu;

	rcu_bootup_announce();
	rcu_init_geometry();
	rcu_init_one(&rcu_bh_state, &rcu_bh_data);
	rcu_init_one(&rcu_sched_state, &rcu_sched_data);
	__rcu_init_preempt();

	/*
	 * We don't need protection against CPU-hotplug here because
	 * this is called early in boot, before either interrupts
	 * or the scheduler are operational.
	 */
	cpu_notifier(rcu_cpu_notify, 0);
	pm_notifier(rcu_pm_notify, 0);
	for_each_online_cpu(cpu)
		rcu_cpu_notify(NULL, CPU_UP_PREPARE, (void *)(long)cpu);
}

#include "tree_plugin.h"<|MERGE_RESOLUTION|>--- conflicted
+++ resolved
@@ -1257,7 +1257,7 @@
 	    !ACCESS_ONCE(rsp->gp_flags) ||
 	    !rsp->gp_kthread)
 		return;
-	wake_up(&rsp->gp_wq);
+	swait_wake(&rsp->gp_wq);
 }
 
 /*
@@ -1703,11 +1703,7 @@
 	struct rcu_state *rsp = container_of(work, struct rcu_state, wakeup_work);
 
 	/* Wake up rcu_gp_kthread() to start the grace period. */
-<<<<<<< HEAD
-	swait_wake(&rsp->gp_wq);
-=======
 	rcu_gp_kthread_wake(rsp);
->>>>>>> 2dc25659
 }
 
 /*
@@ -1783,11 +1779,7 @@
 {
 	WARN_ON_ONCE(!rcu_gp_in_progress(rsp));
 	raw_spin_unlock_irqrestore(&rcu_get_root(rsp)->lock, flags);
-<<<<<<< HEAD
-	swait_wake(&rsp->gp_wq);  /* Memory barrier implied by wake_up() path. */
-=======
 	rcu_gp_kthread_wake(rsp);
->>>>>>> 2dc25659
 }
 
 /*
@@ -2363,12 +2355,7 @@
 	}
 	rsp->gp_flags |= RCU_GP_FLAG_FQS;
 	raw_spin_unlock_irqrestore(&rnp_old->lock, flags);
-<<<<<<< HEAD
-	/* Memory barrier implied by wake_up() path. */
-	swait_wake(&rsp->gp_wq);
-=======
 	rcu_gp_kthread_wake(rsp);
->>>>>>> 2dc25659
 }
 
 /*
