// SPDX-License-Identifier: GPL-2.0-or-later
/*  linux/drivers/mmc/host/sdhci-pci.c - SDHCI on PCI bus interface
 *
 *  Copyright (C) 2005-2008 Pierre Ossman, All Rights Reserved.
 *
 * Thanks to the following companies for their support:
 *
 *     - JMicron (hardware and technical support)
 */

#include <linux/bitfield.h>
#include <linux/string.h>
#include <linux/delay.h>
#include <linux/highmem.h>
#include <linux/module.h>
#include <linux/pci.h>
#include <linux/dma-mapping.h>
#include <linux/slab.h>
#include <linux/device.h>
#include <linux/mmc/host.h>
#include <linux/mmc/mmc.h>
#include <linux/scatterlist.h>
#include <linux/io.h>
#include <linux/iopoll.h>
#include <linux/gpio.h>
#include <linux/pm_runtime.h>
#include <linux/pm_qos.h>
#include <linux/debugfs.h>
#include <linux/mmc/slot-gpio.h>
#include <linux/mmc/sdhci-pci-data.h>
#include <linux/acpi.h>
#include <linux/dmi.h>

#ifdef CONFIG_X86
#include <asm/iosf_mbi.h>
#endif

#include "cqhci.h"

#include "sdhci.h"
#include "sdhci-pci.h"

static void sdhci_pci_hw_reset(struct sdhci_host *host);

#ifdef CONFIG_PM_SLEEP
static int sdhci_pci_init_wakeup(struct sdhci_pci_chip *chip)
{
	mmc_pm_flag_t pm_flags = 0;
	bool cap_cd_wake = false;
	int i;

	for (i = 0; i < chip->num_slots; i++) {
		struct sdhci_pci_slot *slot = chip->slots[i];

		if (slot) {
			pm_flags |= slot->host->mmc->pm_flags;
			if (slot->host->mmc->caps & MMC_CAP_CD_WAKE)
				cap_cd_wake = true;
		}
	}

	if ((pm_flags & MMC_PM_KEEP_POWER) && (pm_flags & MMC_PM_WAKE_SDIO_IRQ))
		return device_wakeup_enable(&chip->pdev->dev);
	else if (!cap_cd_wake)
		return device_wakeup_disable(&chip->pdev->dev);

	return 0;
}

static int sdhci_pci_suspend_host(struct sdhci_pci_chip *chip)
{
	int i, ret;

	sdhci_pci_init_wakeup(chip);

	for (i = 0; i < chip->num_slots; i++) {
		struct sdhci_pci_slot *slot = chip->slots[i];
		struct sdhci_host *host;

		if (!slot)
			continue;

		host = slot->host;

		if (chip->pm_retune && host->tuning_mode != SDHCI_TUNING_MODE_3)
			mmc_retune_needed(host->mmc);

		ret = sdhci_suspend_host(host);
		if (ret)
			goto err_pci_suspend;

		if (device_may_wakeup(&chip->pdev->dev))
			mmc_gpio_set_cd_wake(host->mmc, true);
	}

	return 0;

err_pci_suspend:
	while (--i >= 0)
		sdhci_resume_host(chip->slots[i]->host);
	return ret;
}

int sdhci_pci_resume_host(struct sdhci_pci_chip *chip)
{
	struct sdhci_pci_slot *slot;
	int i, ret;

	for (i = 0; i < chip->num_slots; i++) {
		slot = chip->slots[i];
		if (!slot)
			continue;

		ret = sdhci_resume_host(slot->host);
		if (ret)
			return ret;

		mmc_gpio_set_cd_wake(slot->host->mmc, false);
	}

	return 0;
}

static int sdhci_cqhci_suspend(struct sdhci_pci_chip *chip)
{
	int ret;

	ret = cqhci_suspend(chip->slots[0]->host->mmc);
	if (ret)
		return ret;

	return sdhci_pci_suspend_host(chip);
}

static int sdhci_cqhci_resume(struct sdhci_pci_chip *chip)
{
	int ret;

	ret = sdhci_pci_resume_host(chip);
	if (ret)
		return ret;

	return cqhci_resume(chip->slots[0]->host->mmc);
}
#endif

#ifdef CONFIG_PM
static int sdhci_pci_runtime_suspend_host(struct sdhci_pci_chip *chip)
{
	struct sdhci_pci_slot *slot;
	struct sdhci_host *host;
	int i, ret;

	for (i = 0; i < chip->num_slots; i++) {
		slot = chip->slots[i];
		if (!slot)
			continue;

		host = slot->host;

		ret = sdhci_runtime_suspend_host(host);
		if (ret)
			goto err_pci_runtime_suspend;

		if (chip->rpm_retune &&
		    host->tuning_mode != SDHCI_TUNING_MODE_3)
			mmc_retune_needed(host->mmc);
	}

	return 0;

err_pci_runtime_suspend:
	while (--i >= 0)
		sdhci_runtime_resume_host(chip->slots[i]->host, 0);
	return ret;
}

static int sdhci_pci_runtime_resume_host(struct sdhci_pci_chip *chip)
{
	struct sdhci_pci_slot *slot;
	int i, ret;

	for (i = 0; i < chip->num_slots; i++) {
		slot = chip->slots[i];
		if (!slot)
			continue;

		ret = sdhci_runtime_resume_host(slot->host, 0);
		if (ret)
			return ret;
	}

	return 0;
}

static int sdhci_cqhci_runtime_suspend(struct sdhci_pci_chip *chip)
{
	int ret;

	ret = cqhci_suspend(chip->slots[0]->host->mmc);
	if (ret)
		return ret;

	return sdhci_pci_runtime_suspend_host(chip);
}

static int sdhci_cqhci_runtime_resume(struct sdhci_pci_chip *chip)
{
	int ret;

	ret = sdhci_pci_runtime_resume_host(chip);
	if (ret)
		return ret;

	return cqhci_resume(chip->slots[0]->host->mmc);
}
#endif

static u32 sdhci_cqhci_irq(struct sdhci_host *host, u32 intmask)
{
	int cmd_error = 0;
	int data_error = 0;

	if (!sdhci_cqe_irq(host, intmask, &cmd_error, &data_error))
		return intmask;

	cqhci_irq(host->mmc, intmask, cmd_error, data_error);

	return 0;
}

static void sdhci_pci_dumpregs(struct mmc_host *mmc)
{
	sdhci_dumpregs(mmc_priv(mmc));
}

static void sdhci_cqhci_reset(struct sdhci_host *host, u8 mask)
{
	if ((host->mmc->caps2 & MMC_CAP2_CQE) && (mask & SDHCI_RESET_ALL) &&
	    host->mmc->cqe_private)
		cqhci_deactivate(host->mmc);
	sdhci_reset(host, mask);
}

/*****************************************************************************\
 *                                                                           *
 * Hardware specific quirk handling                                          *
 *                                                                           *
\*****************************************************************************/

static int ricoh_probe(struct sdhci_pci_chip *chip)
{
	if (chip->pdev->subsystem_vendor == PCI_VENDOR_ID_SAMSUNG ||
	    chip->pdev->subsystem_vendor == PCI_VENDOR_ID_SONY)
		chip->quirks |= SDHCI_QUIRK_NO_CARD_NO_RESET;
	return 0;
}

static int ricoh_mmc_probe_slot(struct sdhci_pci_slot *slot)
{
	slot->host->caps =
		FIELD_PREP(SDHCI_TIMEOUT_CLK_MASK, 0x21) |
		FIELD_PREP(SDHCI_CLOCK_BASE_MASK, 0x21) |
		SDHCI_TIMEOUT_CLK_UNIT |
		SDHCI_CAN_VDD_330 |
		SDHCI_CAN_DO_HISPD |
		SDHCI_CAN_DO_SDMA;
	return 0;
}

#ifdef CONFIG_PM_SLEEP
static int ricoh_mmc_resume(struct sdhci_pci_chip *chip)
{
	/* Apply a delay to allow controller to settle */
	/* Otherwise it becomes confused if card state changed
		during suspend */
	msleep(500);
	return sdhci_pci_resume_host(chip);
}
#endif

static const struct sdhci_pci_fixes sdhci_ricoh = {
	.probe		= ricoh_probe,
	.quirks		= SDHCI_QUIRK_32BIT_DMA_ADDR |
			  SDHCI_QUIRK_FORCE_DMA |
			  SDHCI_QUIRK_CLOCK_BEFORE_RESET,
};

static const struct sdhci_pci_fixes sdhci_ricoh_mmc = {
	.probe_slot	= ricoh_mmc_probe_slot,
#ifdef CONFIG_PM_SLEEP
	.resume		= ricoh_mmc_resume,
#endif
	.quirks		= SDHCI_QUIRK_32BIT_DMA_ADDR |
			  SDHCI_QUIRK_CLOCK_BEFORE_RESET |
			  SDHCI_QUIRK_NO_CARD_NO_RESET |
			  SDHCI_QUIRK_MISSING_CAPS
};

static const struct sdhci_pci_fixes sdhci_ene_712 = {
	.quirks		= SDHCI_QUIRK_SINGLE_POWER_WRITE |
			  SDHCI_QUIRK_BROKEN_DMA,
};

static const struct sdhci_pci_fixes sdhci_ene_714 = {
	.quirks		= SDHCI_QUIRK_SINGLE_POWER_WRITE |
			  SDHCI_QUIRK_RESET_CMD_DATA_ON_IOS |
			  SDHCI_QUIRK_BROKEN_DMA,
};

static const struct sdhci_pci_fixes sdhci_cafe = {
	.quirks		= SDHCI_QUIRK_NO_SIMULT_VDD_AND_POWER |
			  SDHCI_QUIRK_NO_BUSY_IRQ |
			  SDHCI_QUIRK_BROKEN_CARD_DETECTION |
			  SDHCI_QUIRK_BROKEN_TIMEOUT_VAL,
};

static const struct sdhci_pci_fixes sdhci_intel_qrk = {
	.quirks		= SDHCI_QUIRK_NO_HISPD_BIT,
};

static int mrst_hc_probe_slot(struct sdhci_pci_slot *slot)
{
	slot->host->mmc->caps |= MMC_CAP_8_BIT_DATA;
	return 0;
}

/*
 * ADMA operation is disabled for Moorestown platform due to
 * hardware bugs.
 */
static int mrst_hc_probe(struct sdhci_pci_chip *chip)
{
	/*
	 * slots number is fixed here for MRST as SDIO3/5 are never used and
	 * have hardware bugs.
	 */
	chip->num_slots = 1;
	return 0;
}

static int pch_hc_probe_slot(struct sdhci_pci_slot *slot)
{
	slot->host->mmc->caps |= MMC_CAP_8_BIT_DATA;
	return 0;
}

#ifdef CONFIG_PM

static irqreturn_t sdhci_pci_sd_cd(int irq, void *dev_id)
{
	struct sdhci_pci_slot *slot = dev_id;
	struct sdhci_host *host = slot->host;

	mmc_detect_change(host->mmc, msecs_to_jiffies(200));
	return IRQ_HANDLED;
}

static void sdhci_pci_add_own_cd(struct sdhci_pci_slot *slot)
{
	int err, irq, gpio = slot->cd_gpio;

	slot->cd_gpio = -EINVAL;
	slot->cd_irq = -EINVAL;

	if (!gpio_is_valid(gpio))
		return;

	err = devm_gpio_request(&slot->chip->pdev->dev, gpio, "sd_cd");
	if (err < 0)
		goto out;

	err = gpio_direction_input(gpio);
	if (err < 0)
		goto out_free;

	irq = gpio_to_irq(gpio);
	if (irq < 0)
		goto out_free;

	err = request_irq(irq, sdhci_pci_sd_cd, IRQF_TRIGGER_RISING |
			  IRQF_TRIGGER_FALLING, "sd_cd", slot);
	if (err)
		goto out_free;

	slot->cd_gpio = gpio;
	slot->cd_irq = irq;

	return;

out_free:
	devm_gpio_free(&slot->chip->pdev->dev, gpio);
out:
	dev_warn(&slot->chip->pdev->dev, "failed to setup card detect wake up\n");
}

static void sdhci_pci_remove_own_cd(struct sdhci_pci_slot *slot)
{
	if (slot->cd_irq >= 0)
		free_irq(slot->cd_irq, slot);
}

#else

static inline void sdhci_pci_add_own_cd(struct sdhci_pci_slot *slot)
{
}

static inline void sdhci_pci_remove_own_cd(struct sdhci_pci_slot *slot)
{
}

#endif

static int mfd_emmc_probe_slot(struct sdhci_pci_slot *slot)
{
	slot->host->mmc->caps |= MMC_CAP_8_BIT_DATA | MMC_CAP_NONREMOVABLE;
	slot->host->mmc->caps2 |= MMC_CAP2_BOOTPART_NOACC;
	return 0;
}

static int mfd_sdio_probe_slot(struct sdhci_pci_slot *slot)
{
	slot->host->mmc->caps |= MMC_CAP_POWER_OFF_CARD | MMC_CAP_NONREMOVABLE;
	return 0;
}

static const struct sdhci_pci_fixes sdhci_intel_mrst_hc0 = {
	.quirks		= SDHCI_QUIRK_BROKEN_ADMA | SDHCI_QUIRK_NO_HISPD_BIT,
	.probe_slot	= mrst_hc_probe_slot,
};

static const struct sdhci_pci_fixes sdhci_intel_mrst_hc1_hc2 = {
	.quirks		= SDHCI_QUIRK_BROKEN_ADMA | SDHCI_QUIRK_NO_HISPD_BIT,
	.probe		= mrst_hc_probe,
};

static const struct sdhci_pci_fixes sdhci_intel_mfd_sd = {
	.quirks		= SDHCI_QUIRK_NO_ENDATTR_IN_NOPDESC,
	.allow_runtime_pm = true,
	.own_cd_for_runtime_pm = true,
};

static const struct sdhci_pci_fixes sdhci_intel_mfd_sdio = {
	.quirks		= SDHCI_QUIRK_NO_ENDATTR_IN_NOPDESC,
	.quirks2	= SDHCI_QUIRK2_HOST_OFF_CARD_ON,
	.allow_runtime_pm = true,
	.probe_slot	= mfd_sdio_probe_slot,
};

static const struct sdhci_pci_fixes sdhci_intel_mfd_emmc = {
	.quirks		= SDHCI_QUIRK_NO_ENDATTR_IN_NOPDESC,
	.allow_runtime_pm = true,
	.probe_slot	= mfd_emmc_probe_slot,
};

static const struct sdhci_pci_fixes sdhci_intel_pch_sdio = {
	.quirks		= SDHCI_QUIRK_BROKEN_ADMA,
	.probe_slot	= pch_hc_probe_slot,
};

#ifdef CONFIG_X86

#define BYT_IOSF_SCCEP			0x63
#define BYT_IOSF_OCP_NETCTRL0		0x1078
#define BYT_IOSF_OCP_TIMEOUT_BASE	GENMASK(10, 8)

static void byt_ocp_setting(struct pci_dev *pdev)
{
	u32 val = 0;

	if (pdev->device != PCI_DEVICE_ID_INTEL_BYT_EMMC &&
	    pdev->device != PCI_DEVICE_ID_INTEL_BYT_SDIO &&
	    pdev->device != PCI_DEVICE_ID_INTEL_BYT_SD &&
	    pdev->device != PCI_DEVICE_ID_INTEL_BYT_EMMC2)
		return;

	if (iosf_mbi_read(BYT_IOSF_SCCEP, MBI_CR_READ, BYT_IOSF_OCP_NETCTRL0,
			  &val)) {
		dev_err(&pdev->dev, "%s read error\n", __func__);
		return;
	}

	if (!(val & BYT_IOSF_OCP_TIMEOUT_BASE))
		return;

	val &= ~BYT_IOSF_OCP_TIMEOUT_BASE;

	if (iosf_mbi_write(BYT_IOSF_SCCEP, MBI_CR_WRITE, BYT_IOSF_OCP_NETCTRL0,
			   val)) {
		dev_err(&pdev->dev, "%s write error\n", __func__);
		return;
	}

	dev_dbg(&pdev->dev, "%s completed\n", __func__);
}

#else

static inline void byt_ocp_setting(struct pci_dev *pdev)
{
}

#endif

enum {
	INTEL_DSM_FNS		=  0,
	INTEL_DSM_V18_SWITCH	=  3,
	INTEL_DSM_V33_SWITCH	=  4,
	INTEL_DSM_DRV_STRENGTH	=  9,
	INTEL_DSM_D3_RETUNE	= 10,
};

struct intel_host {
	u32	dsm_fns;
	int	drv_strength;
	bool	d3_retune;
	bool	rpm_retune_ok;
	bool	needs_pwr_off;
	u32	glk_rx_ctrl1;
	u32	glk_tun_val;
	u32	active_ltr;
	u32	idle_ltr;
};

static const guid_t intel_dsm_guid =
	GUID_INIT(0xF6C13EA5, 0x65CD, 0x461F,
		  0xAB, 0x7A, 0x29, 0xF7, 0xE8, 0xD5, 0xBD, 0x61);

static int __intel_dsm(struct intel_host *intel_host, struct device *dev,
		       unsigned int fn, u32 *result)
{
	union acpi_object *obj;
	int err = 0;
	size_t len;

	obj = acpi_evaluate_dsm(ACPI_HANDLE(dev), &intel_dsm_guid, 0, fn, NULL);
	if (!obj)
		return -EOPNOTSUPP;

	if (obj->type != ACPI_TYPE_BUFFER || obj->buffer.length < 1) {
		err = -EINVAL;
		goto out;
	}

	len = min_t(size_t, obj->buffer.length, 4);

	*result = 0;
	memcpy(result, obj->buffer.pointer, len);
out:
	ACPI_FREE(obj);

	return err;
}

static int intel_dsm(struct intel_host *intel_host, struct device *dev,
		     unsigned int fn, u32 *result)
{
	if (fn > 31 || !(intel_host->dsm_fns & (1 << fn)))
		return -EOPNOTSUPP;

	return __intel_dsm(intel_host, dev, fn, result);
}

static void intel_dsm_init(struct intel_host *intel_host, struct device *dev,
			   struct mmc_host *mmc)
{
	int err;
	u32 val;

	intel_host->d3_retune = true;

	err = __intel_dsm(intel_host, dev, INTEL_DSM_FNS, &intel_host->dsm_fns);
	if (err) {
		pr_debug("%s: DSM not supported, error %d\n",
			 mmc_hostname(mmc), err);
		return;
	}

	pr_debug("%s: DSM function mask %#x\n",
		 mmc_hostname(mmc), intel_host->dsm_fns);

	err = intel_dsm(intel_host, dev, INTEL_DSM_DRV_STRENGTH, &val);
	intel_host->drv_strength = err ? 0 : val;

	err = intel_dsm(intel_host, dev, INTEL_DSM_D3_RETUNE, &val);
	intel_host->d3_retune = err ? true : !!val;
}

static void sdhci_pci_int_hw_reset(struct sdhci_host *host)
{
	u8 reg;

	reg = sdhci_readb(host, SDHCI_POWER_CONTROL);
	reg |= 0x10;
	sdhci_writeb(host, reg, SDHCI_POWER_CONTROL);
	/* For eMMC, minimum is 1us but give it 9us for good measure */
	udelay(9);
	reg &= ~0x10;
	sdhci_writeb(host, reg, SDHCI_POWER_CONTROL);
	/* For eMMC, minimum is 200us but give it 300us for good measure */
	usleep_range(300, 1000);
}

static int intel_select_drive_strength(struct mmc_card *card,
				       unsigned int max_dtr, int host_drv,
				       int card_drv, int *drv_type)
{
	struct sdhci_host *host = mmc_priv(card->host);
	struct sdhci_pci_slot *slot = sdhci_priv(host);
	struct intel_host *intel_host = sdhci_pci_priv(slot);

	if (!(mmc_driver_type_mask(intel_host->drv_strength) & card_drv))
		return 0;

	return intel_host->drv_strength;
}

static int bxt_get_cd(struct mmc_host *mmc)
{
	int gpio_cd = mmc_gpio_get_cd(mmc);
	struct sdhci_host *host = mmc_priv(mmc);
	unsigned long flags;
	int ret = 0;

	if (!gpio_cd)
		return 0;

	spin_lock_irqsave(&host->lock, flags);

	if (host->flags & SDHCI_DEVICE_DEAD)
		goto out;

	ret = !!(sdhci_readl(host, SDHCI_PRESENT_STATE) & SDHCI_CARD_PRESENT);
out:
	spin_unlock_irqrestore(&host->lock, flags);

	return ret;
}

#define SDHCI_INTEL_PWR_TIMEOUT_CNT	20
#define SDHCI_INTEL_PWR_TIMEOUT_UDELAY	100

static void sdhci_intel_set_power(struct sdhci_host *host, unsigned char mode,
				  unsigned short vdd)
{
	struct sdhci_pci_slot *slot = sdhci_priv(host);
	struct intel_host *intel_host = sdhci_pci_priv(slot);
	int cntr;
	u8 reg;

	/*
	 * Bus power may control card power, but a full reset still may not
	 * reset the power, whereas a direct write to SDHCI_POWER_CONTROL can.
	 * That might be needed to initialize correctly, if the card was left
	 * powered on previously.
	 */
	if (intel_host->needs_pwr_off) {
		intel_host->needs_pwr_off = false;
		if (mode != MMC_POWER_OFF) {
			sdhci_writeb(host, 0, SDHCI_POWER_CONTROL);
			usleep_range(10000, 12500);
		}
	}

	sdhci_set_power(host, mode, vdd);

	if (mode == MMC_POWER_OFF)
		return;

	/*
	 * Bus power might not enable after D3 -> D0 transition due to the
	 * present state not yet having propagated. Retry for up to 2ms.
	 */
	for (cntr = 0; cntr < SDHCI_INTEL_PWR_TIMEOUT_CNT; cntr++) {
		reg = sdhci_readb(host, SDHCI_POWER_CONTROL);
		if (reg & SDHCI_POWER_ON)
			break;
		udelay(SDHCI_INTEL_PWR_TIMEOUT_UDELAY);
		reg |= SDHCI_POWER_ON;
		sdhci_writeb(host, reg, SDHCI_POWER_CONTROL);
	}
}

static void sdhci_intel_set_uhs_signaling(struct sdhci_host *host,
					  unsigned int timing)
{
	/* Set UHS timing to SDR25 for High Speed mode */
	if (timing == MMC_TIMING_MMC_HS || timing == MMC_TIMING_SD_HS)
		timing = MMC_TIMING_UHS_SDR25;
	sdhci_set_uhs_signaling(host, timing);
}

#define INTEL_HS400_ES_REG 0x78
#define INTEL_HS400_ES_BIT BIT(0)

static void intel_hs400_enhanced_strobe(struct mmc_host *mmc,
					struct mmc_ios *ios)
{
	struct sdhci_host *host = mmc_priv(mmc);
	u32 val;

	val = sdhci_readl(host, INTEL_HS400_ES_REG);
	if (ios->enhanced_strobe)
		val |= INTEL_HS400_ES_BIT;
	else
		val &= ~INTEL_HS400_ES_BIT;
	sdhci_writel(host, val, INTEL_HS400_ES_REG);
}

static int intel_start_signal_voltage_switch(struct mmc_host *mmc,
					     struct mmc_ios *ios)
{
	struct device *dev = mmc_dev(mmc);
	struct sdhci_host *host = mmc_priv(mmc);
	struct sdhci_pci_slot *slot = sdhci_priv(host);
	struct intel_host *intel_host = sdhci_pci_priv(slot);
	unsigned int fn;
	u32 result = 0;
	int err;

	err = sdhci_start_signal_voltage_switch(mmc, ios);
	if (err)
		return err;

	switch (ios->signal_voltage) {
	case MMC_SIGNAL_VOLTAGE_330:
		fn = INTEL_DSM_V33_SWITCH;
		break;
	case MMC_SIGNAL_VOLTAGE_180:
		fn = INTEL_DSM_V18_SWITCH;
		break;
	default:
		return 0;
	}

	err = intel_dsm(intel_host, dev, fn, &result);
	pr_debug("%s: %s DSM fn %u error %d result %u\n",
		 mmc_hostname(mmc), __func__, fn, err, result);

	return 0;
}

static const struct sdhci_ops sdhci_intel_byt_ops = {
	.set_clock		= sdhci_set_clock,
	.set_power		= sdhci_intel_set_power,
	.enable_dma		= sdhci_pci_enable_dma,
	.set_bus_width		= sdhci_set_bus_width,
	.reset			= sdhci_reset,
	.set_uhs_signaling	= sdhci_intel_set_uhs_signaling,
	.hw_reset		= sdhci_pci_hw_reset,
};

static const struct sdhci_ops sdhci_intel_glk_ops = {
	.set_clock		= sdhci_set_clock,
	.set_power		= sdhci_intel_set_power,
	.enable_dma		= sdhci_pci_enable_dma,
	.set_bus_width		= sdhci_set_bus_width,
	.reset			= sdhci_cqhci_reset,
	.set_uhs_signaling	= sdhci_intel_set_uhs_signaling,
	.hw_reset		= sdhci_pci_hw_reset,
	.irq			= sdhci_cqhci_irq,
};

static void byt_read_dsm(struct sdhci_pci_slot *slot)
{
	struct intel_host *intel_host = sdhci_pci_priv(slot);
	struct device *dev = &slot->chip->pdev->dev;
	struct mmc_host *mmc = slot->host->mmc;

	intel_dsm_init(intel_host, dev, mmc);
	slot->chip->rpm_retune = intel_host->d3_retune;
}

static int intel_execute_tuning(struct mmc_host *mmc, u32 opcode)
{
	int err = sdhci_execute_tuning(mmc, opcode);
	struct sdhci_host *host = mmc_priv(mmc);

	if (err)
		return err;

	/*
	 * Tuning can leave the IP in an active state (Buffer Read Enable bit
	 * set) which prevents the entry to low power states (i.e. S0i3). Data
	 * reset will clear it.
	 */
	sdhci_reset(host, SDHCI_RESET_DATA);

	return 0;
}

#define INTEL_ACTIVELTR		0x804
#define INTEL_IDLELTR		0x808

#define INTEL_LTR_REQ		BIT(15)
#define INTEL_LTR_SCALE_MASK	GENMASK(11, 10)
#define INTEL_LTR_SCALE_1US	(2 << 10)
#define INTEL_LTR_SCALE_32US	(3 << 10)
#define INTEL_LTR_VALUE_MASK	GENMASK(9, 0)

static void intel_cache_ltr(struct sdhci_pci_slot *slot)
{
	struct intel_host *intel_host = sdhci_pci_priv(slot);
	struct sdhci_host *host = slot->host;

	intel_host->active_ltr = readl(host->ioaddr + INTEL_ACTIVELTR);
	intel_host->idle_ltr = readl(host->ioaddr + INTEL_IDLELTR);
}

static void intel_ltr_set(struct device *dev, s32 val)
{
	struct sdhci_pci_chip *chip = dev_get_drvdata(dev);
	struct sdhci_pci_slot *slot = chip->slots[0];
	struct intel_host *intel_host = sdhci_pci_priv(slot);
	struct sdhci_host *host = slot->host;
	u32 ltr;

	pm_runtime_get_sync(dev);

	/*
	 * Program latency tolerance (LTR) accordingly what has been asked
	 * by the PM QoS layer or disable it in case we were passed
	 * negative value or PM_QOS_LATENCY_ANY.
	 */
	ltr = readl(host->ioaddr + INTEL_ACTIVELTR);

	if (val == PM_QOS_LATENCY_ANY || val < 0) {
		ltr &= ~INTEL_LTR_REQ;
	} else {
		ltr |= INTEL_LTR_REQ;
		ltr &= ~INTEL_LTR_SCALE_MASK;
		ltr &= ~INTEL_LTR_VALUE_MASK;

		if (val > INTEL_LTR_VALUE_MASK) {
			val >>= 5;
			if (val > INTEL_LTR_VALUE_MASK)
				val = INTEL_LTR_VALUE_MASK;
			ltr |= INTEL_LTR_SCALE_32US | val;
		} else {
			ltr |= INTEL_LTR_SCALE_1US | val;
		}
	}

	if (ltr == intel_host->active_ltr)
		goto out;

	writel(ltr, host->ioaddr + INTEL_ACTIVELTR);
	writel(ltr, host->ioaddr + INTEL_IDLELTR);

	/* Cache the values into lpss structure */
	intel_cache_ltr(slot);
out:
	pm_runtime_put_autosuspend(dev);
}

static bool intel_use_ltr(struct sdhci_pci_chip *chip)
{
	switch (chip->pdev->device) {
	case PCI_DEVICE_ID_INTEL_BYT_EMMC:
	case PCI_DEVICE_ID_INTEL_BYT_EMMC2:
	case PCI_DEVICE_ID_INTEL_BYT_SDIO:
	case PCI_DEVICE_ID_INTEL_BYT_SD:
	case PCI_DEVICE_ID_INTEL_BSW_EMMC:
	case PCI_DEVICE_ID_INTEL_BSW_SDIO:
	case PCI_DEVICE_ID_INTEL_BSW_SD:
		return false;
	default:
		return true;
	}
}

static void intel_ltr_expose(struct sdhci_pci_chip *chip)
{
	struct device *dev = &chip->pdev->dev;

	if (!intel_use_ltr(chip))
		return;

	dev->power.set_latency_tolerance = intel_ltr_set;
	dev_pm_qos_expose_latency_tolerance(dev);
}

static void intel_ltr_hide(struct sdhci_pci_chip *chip)
{
	struct device *dev = &chip->pdev->dev;

	if (!intel_use_ltr(chip))
		return;

	dev_pm_qos_hide_latency_tolerance(dev);
	dev->power.set_latency_tolerance = NULL;
}

static void byt_probe_slot(struct sdhci_pci_slot *slot)
{
	struct mmc_host_ops *ops = &slot->host->mmc_host_ops;
	struct device *dev = &slot->chip->pdev->dev;
	struct mmc_host *mmc = slot->host->mmc;

	byt_read_dsm(slot);

	byt_ocp_setting(slot->chip->pdev);

	ops->execute_tuning = intel_execute_tuning;
	ops->start_signal_voltage_switch = intel_start_signal_voltage_switch;

	device_property_read_u32(dev, "max-frequency", &mmc->f_max);

	if (!mmc->slotno) {
		slot->chip->slots[mmc->slotno] = slot;
		intel_ltr_expose(slot->chip);
	}
}

static void byt_add_debugfs(struct sdhci_pci_slot *slot)
{
	struct intel_host *intel_host = sdhci_pci_priv(slot);
	struct mmc_host *mmc = slot->host->mmc;
	struct dentry *dir = mmc->debugfs_root;

	if (!intel_use_ltr(slot->chip))
		return;

	debugfs_create_x32("active_ltr", 0444, dir, &intel_host->active_ltr);
	debugfs_create_x32("idle_ltr", 0444, dir, &intel_host->idle_ltr);

	intel_cache_ltr(slot);
}

static int byt_add_host(struct sdhci_pci_slot *slot)
{
	int ret = sdhci_add_host(slot->host);

	if (!ret)
		byt_add_debugfs(slot);
	return ret;
}

static void byt_remove_slot(struct sdhci_pci_slot *slot, int dead)
{
	struct mmc_host *mmc = slot->host->mmc;

	if (!mmc->slotno)
		intel_ltr_hide(slot->chip);
}

static int byt_emmc_probe_slot(struct sdhci_pci_slot *slot)
{
	byt_probe_slot(slot);
	slot->host->mmc->caps |= MMC_CAP_8_BIT_DATA | MMC_CAP_NONREMOVABLE |
				 MMC_CAP_HW_RESET | MMC_CAP_1_8V_DDR |
				 MMC_CAP_CMD_DURING_TFR |
				 MMC_CAP_WAIT_WHILE_BUSY;
	slot->hw_reset = sdhci_pci_int_hw_reset;
	if (slot->chip->pdev->device == PCI_DEVICE_ID_INTEL_BSW_EMMC)
		slot->host->timeout_clk = 1000; /* 1000 kHz i.e. 1 MHz */
	slot->host->mmc_host_ops.select_drive_strength =
						intel_select_drive_strength;
	return 0;
}

static bool glk_broken_cqhci(struct sdhci_pci_slot *slot)
{
	return slot->chip->pdev->device == PCI_DEVICE_ID_INTEL_GLK_EMMC &&
	       (dmi_match(DMI_BIOS_VENDOR, "LENOVO") ||
		dmi_match(DMI_SYS_VENDOR, "IRBIS"));
}

static int glk_emmc_probe_slot(struct sdhci_pci_slot *slot)
{
	int ret = byt_emmc_probe_slot(slot);

	if (!glk_broken_cqhci(slot))
		slot->host->mmc->caps2 |= MMC_CAP2_CQE;

	if (slot->chip->pdev->device != PCI_DEVICE_ID_INTEL_GLK_EMMC) {
		slot->host->mmc->caps2 |= MMC_CAP2_HS400_ES,
		slot->host->mmc_host_ops.hs400_enhanced_strobe =
						intel_hs400_enhanced_strobe;
		slot->host->mmc->caps2 |= MMC_CAP2_CQE_DCMD;
	}

	return ret;
}

static const struct cqhci_host_ops glk_cqhci_ops = {
	.enable		= sdhci_cqe_enable,
	.disable	= sdhci_cqe_disable,
	.dumpregs	= sdhci_pci_dumpregs,
};

static int glk_emmc_add_host(struct sdhci_pci_slot *slot)
{
	struct device *dev = &slot->chip->pdev->dev;
	struct sdhci_host *host = slot->host;
	struct cqhci_host *cq_host;
	bool dma64;
	int ret;

	ret = sdhci_setup_host(host);
	if (ret)
		return ret;

	cq_host = devm_kzalloc(dev, sizeof(*cq_host), GFP_KERNEL);
	if (!cq_host) {
		ret = -ENOMEM;
		goto cleanup;
	}

	cq_host->mmio = host->ioaddr + 0x200;
	cq_host->quirks |= CQHCI_QUIRK_SHORT_TXFR_DESC_SZ;
	cq_host->ops = &glk_cqhci_ops;

	dma64 = host->flags & SDHCI_USE_64_BIT_DMA;
	if (dma64)
		cq_host->caps |= CQHCI_TASK_DESC_SZ_128;

	ret = cqhci_init(cq_host, host->mmc, dma64);
	if (ret)
		goto cleanup;

	ret = __sdhci_add_host(host);
	if (ret)
		goto cleanup;

	byt_add_debugfs(slot);

	return 0;

cleanup:
	sdhci_cleanup_host(host);
	return ret;
}

#ifdef CONFIG_PM
#define GLK_RX_CTRL1	0x834
#define GLK_TUN_VAL	0x840
#define GLK_PATH_PLL	GENMASK(13, 8)
#define GLK_DLY		GENMASK(6, 0)
/* Workaround firmware failing to restore the tuning value */
static void glk_rpm_retune_wa(struct sdhci_pci_chip *chip, bool susp)
{
	struct sdhci_pci_slot *slot = chip->slots[0];
	struct intel_host *intel_host = sdhci_pci_priv(slot);
	struct sdhci_host *host = slot->host;
	u32 glk_rx_ctrl1;
	u32 glk_tun_val;
	u32 dly;

	if (intel_host->rpm_retune_ok || !mmc_can_retune(host->mmc))
		return;

	glk_rx_ctrl1 = sdhci_readl(host, GLK_RX_CTRL1);
	glk_tun_val = sdhci_readl(host, GLK_TUN_VAL);

	if (susp) {
		intel_host->glk_rx_ctrl1 = glk_rx_ctrl1;
		intel_host->glk_tun_val = glk_tun_val;
		return;
	}

	if (!intel_host->glk_tun_val)
		return;

	if (glk_rx_ctrl1 != intel_host->glk_rx_ctrl1) {
		intel_host->rpm_retune_ok = true;
		return;
	}

	dly = FIELD_PREP(GLK_DLY, FIELD_GET(GLK_PATH_PLL, glk_rx_ctrl1) +
				  (intel_host->glk_tun_val << 1));
	if (dly == FIELD_GET(GLK_DLY, glk_rx_ctrl1))
		return;

	glk_rx_ctrl1 = (glk_rx_ctrl1 & ~GLK_DLY) | dly;
	sdhci_writel(host, glk_rx_ctrl1, GLK_RX_CTRL1);

	intel_host->rpm_retune_ok = true;
	chip->rpm_retune = true;
	mmc_retune_needed(host->mmc);
	pr_info("%s: Requiring re-tune after rpm resume", mmc_hostname(host->mmc));
}

static void glk_rpm_retune_chk(struct sdhci_pci_chip *chip, bool susp)
{
	if (chip->pdev->device == PCI_DEVICE_ID_INTEL_GLK_EMMC &&
	    !chip->rpm_retune)
		glk_rpm_retune_wa(chip, susp);
}

static int glk_runtime_suspend(struct sdhci_pci_chip *chip)
{
	glk_rpm_retune_chk(chip, true);

	return sdhci_cqhci_runtime_suspend(chip);
}

static int glk_runtime_resume(struct sdhci_pci_chip *chip)
{
	glk_rpm_retune_chk(chip, false);

	return sdhci_cqhci_runtime_resume(chip);
}
#endif

#ifdef CONFIG_ACPI
static int ni_set_max_freq(struct sdhci_pci_slot *slot)
{
	acpi_status status;
	unsigned long long max_freq;

	status = acpi_evaluate_integer(ACPI_HANDLE(&slot->chip->pdev->dev),
				       "MXFQ", NULL, &max_freq);
	if (ACPI_FAILURE(status)) {
		dev_err(&slot->chip->pdev->dev,
			"MXFQ not found in acpi table\n");
		return -EINVAL;
	}

	slot->host->mmc->f_max = max_freq * 1000000;

	return 0;
}
#else
static inline int ni_set_max_freq(struct sdhci_pci_slot *slot)
{
	return 0;
}
#endif

static int ni_byt_sdio_probe_slot(struct sdhci_pci_slot *slot)
{
	int err;

	byt_probe_slot(slot);

	err = ni_set_max_freq(slot);
	if (err)
		return err;

	slot->host->mmc->caps |= MMC_CAP_POWER_OFF_CARD | MMC_CAP_NONREMOVABLE |
				 MMC_CAP_WAIT_WHILE_BUSY;
	return 0;
}

static int byt_sdio_probe_slot(struct sdhci_pci_slot *slot)
{
	byt_probe_slot(slot);
	slot->host->mmc->caps |= MMC_CAP_POWER_OFF_CARD | MMC_CAP_NONREMOVABLE |
				 MMC_CAP_WAIT_WHILE_BUSY;
	return 0;
}

static void byt_needs_pwr_off(struct sdhci_pci_slot *slot)
{
	struct intel_host *intel_host = sdhci_pci_priv(slot);
	u8 reg = sdhci_readb(slot->host, SDHCI_POWER_CONTROL);

	intel_host->needs_pwr_off = reg  & SDHCI_POWER_ON;
}

static int byt_sd_probe_slot(struct sdhci_pci_slot *slot)
{
	byt_probe_slot(slot);
	slot->host->mmc->caps |= MMC_CAP_WAIT_WHILE_BUSY |
				 MMC_CAP_AGGRESSIVE_PM | MMC_CAP_CD_WAKE;
	slot->cd_idx = 0;
	slot->cd_override_level = true;
	if (slot->chip->pdev->device == PCI_DEVICE_ID_INTEL_BXT_SD ||
	    slot->chip->pdev->device == PCI_DEVICE_ID_INTEL_BXTM_SD ||
	    slot->chip->pdev->device == PCI_DEVICE_ID_INTEL_APL_SD ||
	    slot->chip->pdev->device == PCI_DEVICE_ID_INTEL_GLK_SD)
		slot->host->mmc_host_ops.get_cd = bxt_get_cd;

	if (slot->chip->pdev->subsystem_vendor == PCI_VENDOR_ID_NI &&
	    slot->chip->pdev->subsystem_device == PCI_SUBDEVICE_ID_NI_78E3)
		slot->host->mmc->caps2 |= MMC_CAP2_AVOID_3_3V;

<<<<<<< HEAD
	if (slot->chip->pdev->device == PCI_DEVICE_ID_INTEL_BYT_SD)
		slot->host->quirks2 |= SDHCI_QUIRK2_NEED_DELAY_AFTER_CLK_DISABLE |
				       SDHCI_QUIRK2_SPURIOUS_CARD_INSERT_INTERRUPT;
=======
	byt_needs_pwr_off(slot);
>>>>>>> c7395ea3

	return 0;
}

#ifdef CONFIG_PM_SLEEP

static int byt_resume(struct sdhci_pci_chip *chip)
{
	byt_ocp_setting(chip->pdev);

	return sdhci_pci_resume_host(chip);
}

#endif

#ifdef CONFIG_PM

static int byt_runtime_resume(struct sdhci_pci_chip *chip)
{
	byt_ocp_setting(chip->pdev);

	return sdhci_pci_runtime_resume_host(chip);
}

#endif

static const struct sdhci_pci_fixes sdhci_intel_byt_emmc = {
#ifdef CONFIG_PM_SLEEP
	.resume		= byt_resume,
#endif
#ifdef CONFIG_PM
	.runtime_resume	= byt_runtime_resume,
#endif
	.allow_runtime_pm = true,
	.probe_slot	= byt_emmc_probe_slot,
	.add_host	= byt_add_host,
	.remove_slot	= byt_remove_slot,
	.quirks		= SDHCI_QUIRK_NO_ENDATTR_IN_NOPDESC |
			  SDHCI_QUIRK_NO_LED,
	.quirks2	= SDHCI_QUIRK2_PRESET_VALUE_BROKEN |
			  SDHCI_QUIRK2_CAPS_BIT63_FOR_HS400 |
			  SDHCI_QUIRK2_STOP_WITH_TC,
	.ops		= &sdhci_intel_byt_ops,
	.priv_size	= sizeof(struct intel_host),
};

static const struct sdhci_pci_fixes sdhci_intel_glk_emmc = {
	.allow_runtime_pm	= true,
	.probe_slot		= glk_emmc_probe_slot,
	.add_host		= glk_emmc_add_host,
	.remove_slot		= byt_remove_slot,
#ifdef CONFIG_PM_SLEEP
	.suspend		= sdhci_cqhci_suspend,
	.resume			= sdhci_cqhci_resume,
#endif
#ifdef CONFIG_PM
	.runtime_suspend	= glk_runtime_suspend,
	.runtime_resume		= glk_runtime_resume,
#endif
	.quirks			= SDHCI_QUIRK_NO_ENDATTR_IN_NOPDESC |
				  SDHCI_QUIRK_NO_LED,
	.quirks2		= SDHCI_QUIRK2_PRESET_VALUE_BROKEN |
				  SDHCI_QUIRK2_CAPS_BIT63_FOR_HS400 |
				  SDHCI_QUIRK2_STOP_WITH_TC,
	.ops			= &sdhci_intel_glk_ops,
	.priv_size		= sizeof(struct intel_host),
};

static const struct sdhci_pci_fixes sdhci_ni_byt_sdio = {
#ifdef CONFIG_PM_SLEEP
	.resume		= byt_resume,
#endif
#ifdef CONFIG_PM
	.runtime_resume	= byt_runtime_resume,
#endif
	.quirks		= SDHCI_QUIRK_NO_ENDATTR_IN_NOPDESC |
			  SDHCI_QUIRK_NO_LED,
	.quirks2	= SDHCI_QUIRK2_HOST_OFF_CARD_ON |
			  SDHCI_QUIRK2_PRESET_VALUE_BROKEN,
	.allow_runtime_pm = true,
	.probe_slot	= ni_byt_sdio_probe_slot,
	.add_host	= byt_add_host,
	.remove_slot	= byt_remove_slot,
	.ops		= &sdhci_intel_byt_ops,
	.priv_size	= sizeof(struct intel_host),
};

static const struct sdhci_pci_fixes sdhci_intel_byt_sdio = {
#ifdef CONFIG_PM_SLEEP
	.resume		= byt_resume,
#endif
#ifdef CONFIG_PM
	.runtime_resume	= byt_runtime_resume,
#endif
	.quirks		= SDHCI_QUIRK_NO_ENDATTR_IN_NOPDESC |
			  SDHCI_QUIRK_NO_LED,
	.quirks2	= SDHCI_QUIRK2_HOST_OFF_CARD_ON |
			SDHCI_QUIRK2_PRESET_VALUE_BROKEN,
	.allow_runtime_pm = true,
	.probe_slot	= byt_sdio_probe_slot,
	.add_host	= byt_add_host,
	.remove_slot	= byt_remove_slot,
	.ops		= &sdhci_intel_byt_ops,
	.priv_size	= sizeof(struct intel_host),
};

static const struct sdhci_pci_fixes sdhci_intel_byt_sd = {
#ifdef CONFIG_PM_SLEEP
	.resume		= byt_resume,
#endif
#ifdef CONFIG_PM
	.runtime_resume	= byt_runtime_resume,
#endif
	.quirks		= SDHCI_QUIRK_NO_ENDATTR_IN_NOPDESC |
			  SDHCI_QUIRK_NO_LED,
	.quirks2	= SDHCI_QUIRK2_CARD_ON_NEEDS_BUS_ON |
			  SDHCI_QUIRK2_PRESET_VALUE_BROKEN |
			  SDHCI_QUIRK2_STOP_WITH_TC,
	.allow_runtime_pm = true,
	.own_cd_for_runtime_pm = true,
	.probe_slot	= byt_sd_probe_slot,
	.add_host	= byt_add_host,
	.remove_slot	= byt_remove_slot,
	.ops		= &sdhci_intel_byt_ops,
	.priv_size	= sizeof(struct intel_host),
};

/* Define Host controllers for Intel Merrifield platform */
#define INTEL_MRFLD_EMMC_0	0
#define INTEL_MRFLD_EMMC_1	1
#define INTEL_MRFLD_SD		2
#define INTEL_MRFLD_SDIO	3

#ifdef CONFIG_ACPI
static void intel_mrfld_mmc_fix_up_power_slot(struct sdhci_pci_slot *slot)
{
	struct acpi_device *device, *child;

	device = ACPI_COMPANION(&slot->chip->pdev->dev);
	if (!device)
		return;

	acpi_device_fix_up_power(device);
	list_for_each_entry(child, &device->children, node)
		if (child->status.present && child->status.enabled)
			acpi_device_fix_up_power(child);
}
#else
static inline void intel_mrfld_mmc_fix_up_power_slot(struct sdhci_pci_slot *slot) {}
#endif

static int intel_mrfld_mmc_probe_slot(struct sdhci_pci_slot *slot)
{
	unsigned int func = PCI_FUNC(slot->chip->pdev->devfn);

	switch (func) {
	case INTEL_MRFLD_EMMC_0:
	case INTEL_MRFLD_EMMC_1:
		slot->host->mmc->caps |= MMC_CAP_NONREMOVABLE |
					 MMC_CAP_8_BIT_DATA |
					 MMC_CAP_1_8V_DDR;
		break;
	case INTEL_MRFLD_SD:
		slot->host->quirks2 |= SDHCI_QUIRK2_NO_1_8_V;
		break;
	case INTEL_MRFLD_SDIO:
		/* Advertise 2.0v for compatibility with the SDIO card's OCR */
		slot->host->ocr_mask = MMC_VDD_20_21 | MMC_VDD_165_195;
		slot->host->mmc->caps |= MMC_CAP_NONREMOVABLE |
					 MMC_CAP_POWER_OFF_CARD;
		break;
	default:
		return -ENODEV;
	}

	intel_mrfld_mmc_fix_up_power_slot(slot);
	return 0;
}

static const struct sdhci_pci_fixes sdhci_intel_mrfld_mmc = {
	.quirks		= SDHCI_QUIRK_NO_ENDATTR_IN_NOPDESC,
	.quirks2	= SDHCI_QUIRK2_BROKEN_HS200 |
			SDHCI_QUIRK2_PRESET_VALUE_BROKEN,
	.allow_runtime_pm = true,
	.probe_slot	= intel_mrfld_mmc_probe_slot,
};

static int jmicron_pmos(struct sdhci_pci_chip *chip, int on)
{
	u8 scratch;
	int ret;

	ret = pci_read_config_byte(chip->pdev, 0xAE, &scratch);
	if (ret)
		return ret;

	/*
	 * Turn PMOS on [bit 0], set over current detection to 2.4 V
	 * [bit 1:2] and enable over current debouncing [bit 6].
	 */
	if (on)
		scratch |= 0x47;
	else
		scratch &= ~0x47;

	return pci_write_config_byte(chip->pdev, 0xAE, scratch);
}

static int jmicron_probe(struct sdhci_pci_chip *chip)
{
	int ret;
	u16 mmcdev = 0;

	if (chip->pdev->revision == 0) {
		chip->quirks |= SDHCI_QUIRK_32BIT_DMA_ADDR |
			  SDHCI_QUIRK_32BIT_DMA_SIZE |
			  SDHCI_QUIRK_32BIT_ADMA_SIZE |
			  SDHCI_QUIRK_RESET_AFTER_REQUEST |
			  SDHCI_QUIRK_BROKEN_SMALL_PIO;
	}

	/*
	 * JMicron chips can have two interfaces to the same hardware
	 * in order to work around limitations in Microsoft's driver.
	 * We need to make sure we only bind to one of them.
	 *
	 * This code assumes two things:
	 *
	 * 1. The PCI code adds subfunctions in order.
	 *
	 * 2. The MMC interface has a lower subfunction number
	 *    than the SD interface.
	 */
	if (chip->pdev->device == PCI_DEVICE_ID_JMICRON_JMB38X_SD)
		mmcdev = PCI_DEVICE_ID_JMICRON_JMB38X_MMC;
	else if (chip->pdev->device == PCI_DEVICE_ID_JMICRON_JMB388_SD)
		mmcdev = PCI_DEVICE_ID_JMICRON_JMB388_ESD;

	if (mmcdev) {
		struct pci_dev *sd_dev;

		sd_dev = NULL;
		while ((sd_dev = pci_get_device(PCI_VENDOR_ID_JMICRON,
						mmcdev, sd_dev)) != NULL) {
			if ((PCI_SLOT(chip->pdev->devfn) ==
				PCI_SLOT(sd_dev->devfn)) &&
				(chip->pdev->bus == sd_dev->bus))
				break;
		}

		if (sd_dev) {
			pci_dev_put(sd_dev);
			dev_info(&chip->pdev->dev, "Refusing to bind to "
				"secondary interface.\n");
			return -ENODEV;
		}
	}

	/*
	 * JMicron chips need a bit of a nudge to enable the power
	 * output pins.
	 */
	ret = jmicron_pmos(chip, 1);
	if (ret) {
		dev_err(&chip->pdev->dev, "Failure enabling card power\n");
		return ret;
	}

	/* quirk for unsable RO-detection on JM388 chips */
	if (chip->pdev->device == PCI_DEVICE_ID_JMICRON_JMB388_SD ||
	    chip->pdev->device == PCI_DEVICE_ID_JMICRON_JMB388_ESD)
		chip->quirks |= SDHCI_QUIRK_UNSTABLE_RO_DETECT;

	return 0;
}

static void jmicron_enable_mmc(struct sdhci_host *host, int on)
{
	u8 scratch;

	scratch = readb(host->ioaddr + 0xC0);

	if (on)
		scratch |= 0x01;
	else
		scratch &= ~0x01;

	writeb(scratch, host->ioaddr + 0xC0);
}

static int jmicron_probe_slot(struct sdhci_pci_slot *slot)
{
	if (slot->chip->pdev->revision == 0) {
		u16 version;

		version = readl(slot->host->ioaddr + SDHCI_HOST_VERSION);
		version = (version & SDHCI_VENDOR_VER_MASK) >>
			SDHCI_VENDOR_VER_SHIFT;

		/*
		 * Older versions of the chip have lots of nasty glitches
		 * in the ADMA engine. It's best just to avoid it
		 * completely.
		 */
		if (version < 0xAC)
			slot->host->quirks |= SDHCI_QUIRK_BROKEN_ADMA;
	}

	/* JM388 MMC doesn't support 1.8V while SD supports it */
	if (slot->chip->pdev->device == PCI_DEVICE_ID_JMICRON_JMB388_ESD) {
		slot->host->ocr_avail_sd = MMC_VDD_32_33 | MMC_VDD_33_34 |
			MMC_VDD_29_30 | MMC_VDD_30_31 |
			MMC_VDD_165_195; /* allow 1.8V */
		slot->host->ocr_avail_mmc = MMC_VDD_32_33 | MMC_VDD_33_34 |
			MMC_VDD_29_30 | MMC_VDD_30_31; /* no 1.8V for MMC */
	}

	/*
	 * The secondary interface requires a bit set to get the
	 * interrupts.
	 */
	if (slot->chip->pdev->device == PCI_DEVICE_ID_JMICRON_JMB38X_MMC ||
	    slot->chip->pdev->device == PCI_DEVICE_ID_JMICRON_JMB388_ESD)
		jmicron_enable_mmc(slot->host, 1);

	slot->host->mmc->caps |= MMC_CAP_BUS_WIDTH_TEST;

	return 0;
}

static void jmicron_remove_slot(struct sdhci_pci_slot *slot, int dead)
{
	if (dead)
		return;

	if (slot->chip->pdev->device == PCI_DEVICE_ID_JMICRON_JMB38X_MMC ||
	    slot->chip->pdev->device == PCI_DEVICE_ID_JMICRON_JMB388_ESD)
		jmicron_enable_mmc(slot->host, 0);
}

#ifdef CONFIG_PM_SLEEP
static int jmicron_suspend(struct sdhci_pci_chip *chip)
{
	int i, ret;

	ret = sdhci_pci_suspend_host(chip);
	if (ret)
		return ret;

	if (chip->pdev->device == PCI_DEVICE_ID_JMICRON_JMB38X_MMC ||
	    chip->pdev->device == PCI_DEVICE_ID_JMICRON_JMB388_ESD) {
		for (i = 0; i < chip->num_slots; i++)
			jmicron_enable_mmc(chip->slots[i]->host, 0);
	}

	return 0;
}

static int jmicron_resume(struct sdhci_pci_chip *chip)
{
	int ret, i;

	if (chip->pdev->device == PCI_DEVICE_ID_JMICRON_JMB38X_MMC ||
	    chip->pdev->device == PCI_DEVICE_ID_JMICRON_JMB388_ESD) {
		for (i = 0; i < chip->num_slots; i++)
			jmicron_enable_mmc(chip->slots[i]->host, 1);
	}

	ret = jmicron_pmos(chip, 1);
	if (ret) {
		dev_err(&chip->pdev->dev, "Failure enabling card power\n");
		return ret;
	}

	return sdhci_pci_resume_host(chip);
}
#endif

static const struct sdhci_pci_fixes sdhci_jmicron = {
	.probe		= jmicron_probe,

	.probe_slot	= jmicron_probe_slot,
	.remove_slot	= jmicron_remove_slot,

#ifdef CONFIG_PM_SLEEP
	.suspend	= jmicron_suspend,
	.resume		= jmicron_resume,
#endif
};

/* SysKonnect CardBus2SDIO extra registers */
#define SYSKT_CTRL		0x200
#define SYSKT_RDFIFO_STAT	0x204
#define SYSKT_WRFIFO_STAT	0x208
#define SYSKT_POWER_DATA	0x20c
#define   SYSKT_POWER_330	0xef
#define   SYSKT_POWER_300	0xf8
#define   SYSKT_POWER_184	0xcc
#define SYSKT_POWER_CMD		0x20d
#define   SYSKT_POWER_START	(1 << 7)
#define SYSKT_POWER_STATUS	0x20e
#define   SYSKT_POWER_STATUS_OK	(1 << 0)
#define SYSKT_BOARD_REV		0x210
#define SYSKT_CHIP_REV		0x211
#define SYSKT_CONF_DATA		0x212
#define   SYSKT_CONF_DATA_1V8	(1 << 2)
#define   SYSKT_CONF_DATA_2V5	(1 << 1)
#define   SYSKT_CONF_DATA_3V3	(1 << 0)

static int syskt_probe(struct sdhci_pci_chip *chip)
{
	if ((chip->pdev->class & 0x0000FF) == PCI_SDHCI_IFVENDOR) {
		chip->pdev->class &= ~0x0000FF;
		chip->pdev->class |= PCI_SDHCI_IFDMA;
	}
	return 0;
}

static int syskt_probe_slot(struct sdhci_pci_slot *slot)
{
	int tm, ps;

	u8 board_rev = readb(slot->host->ioaddr + SYSKT_BOARD_REV);
	u8  chip_rev = readb(slot->host->ioaddr + SYSKT_CHIP_REV);
	dev_info(&slot->chip->pdev->dev, "SysKonnect CardBus2SDIO, "
					 "board rev %d.%d, chip rev %d.%d\n",
					 board_rev >> 4, board_rev & 0xf,
					 chip_rev >> 4,  chip_rev & 0xf);
	if (chip_rev >= 0x20)
		slot->host->quirks |= SDHCI_QUIRK_FORCE_DMA;

	writeb(SYSKT_POWER_330, slot->host->ioaddr + SYSKT_POWER_DATA);
	writeb(SYSKT_POWER_START, slot->host->ioaddr + SYSKT_POWER_CMD);
	udelay(50);
	tm = 10;  /* Wait max 1 ms */
	do {
		ps = readw(slot->host->ioaddr + SYSKT_POWER_STATUS);
		if (ps & SYSKT_POWER_STATUS_OK)
			break;
		udelay(100);
	} while (--tm);
	if (!tm) {
		dev_err(&slot->chip->pdev->dev,
			"power regulator never stabilized");
		writeb(0, slot->host->ioaddr + SYSKT_POWER_CMD);
		return -ENODEV;
	}

	return 0;
}

static const struct sdhci_pci_fixes sdhci_syskt = {
	.quirks		= SDHCI_QUIRK_NO_SIMULT_VDD_AND_POWER,
	.probe		= syskt_probe,
	.probe_slot	= syskt_probe_slot,
};

static int via_probe(struct sdhci_pci_chip *chip)
{
	if (chip->pdev->revision == 0x10)
		chip->quirks |= SDHCI_QUIRK_DELAY_AFTER_POWER;

	return 0;
}

static const struct sdhci_pci_fixes sdhci_via = {
	.probe		= via_probe,
};

static int rtsx_probe_slot(struct sdhci_pci_slot *slot)
{
	slot->host->mmc->caps2 |= MMC_CAP2_HS200;
	return 0;
}

static const struct sdhci_pci_fixes sdhci_rtsx = {
	.quirks2	= SDHCI_QUIRK2_PRESET_VALUE_BROKEN |
			SDHCI_QUIRK2_BROKEN_64_BIT_DMA |
			SDHCI_QUIRK2_BROKEN_DDR50,
	.probe_slot	= rtsx_probe_slot,
};

/*AMD chipset generation*/
enum amd_chipset_gen {
	AMD_CHIPSET_BEFORE_ML,
	AMD_CHIPSET_CZ,
	AMD_CHIPSET_NL,
	AMD_CHIPSET_UNKNOWN,
};

/* AMD registers */
#define AMD_SD_AUTO_PATTERN		0xB8
#define AMD_MSLEEP_DURATION		4
#define AMD_SD_MISC_CONTROL		0xD0
#define AMD_MAX_TUNE_VALUE		0x0B
#define AMD_AUTO_TUNE_SEL		0x10800
#define AMD_FIFO_PTR			0x30
#define AMD_BIT_MASK			0x1F

static void amd_tuning_reset(struct sdhci_host *host)
{
	unsigned int val;

	val = sdhci_readw(host, SDHCI_HOST_CONTROL2);
	val |= SDHCI_CTRL_PRESET_VAL_ENABLE | SDHCI_CTRL_EXEC_TUNING;
	sdhci_writew(host, val, SDHCI_HOST_CONTROL2);

	val = sdhci_readw(host, SDHCI_HOST_CONTROL2);
	val &= ~SDHCI_CTRL_EXEC_TUNING;
	sdhci_writew(host, val, SDHCI_HOST_CONTROL2);
}

static void amd_config_tuning_phase(struct pci_dev *pdev, u8 phase)
{
	unsigned int val;

	pci_read_config_dword(pdev, AMD_SD_AUTO_PATTERN, &val);
	val &= ~AMD_BIT_MASK;
	val |= (AMD_AUTO_TUNE_SEL | (phase << 1));
	pci_write_config_dword(pdev, AMD_SD_AUTO_PATTERN, val);
}

static void amd_enable_manual_tuning(struct pci_dev *pdev)
{
	unsigned int val;

	pci_read_config_dword(pdev, AMD_SD_MISC_CONTROL, &val);
	val |= AMD_FIFO_PTR;
	pci_write_config_dword(pdev, AMD_SD_MISC_CONTROL, val);
}

static int amd_execute_tuning_hs200(struct sdhci_host *host, u32 opcode)
{
	struct sdhci_pci_slot *slot = sdhci_priv(host);
	struct pci_dev *pdev = slot->chip->pdev;
	u8 valid_win = 0;
	u8 valid_win_max = 0;
	u8 valid_win_end = 0;
	u8 ctrl, tune_around;

	amd_tuning_reset(host);

	for (tune_around = 0; tune_around < 12; tune_around++) {
		amd_config_tuning_phase(pdev, tune_around);

		if (mmc_send_tuning(host->mmc, opcode, NULL)) {
			valid_win = 0;
			msleep(AMD_MSLEEP_DURATION);
			ctrl = SDHCI_RESET_CMD | SDHCI_RESET_DATA;
			sdhci_writeb(host, ctrl, SDHCI_SOFTWARE_RESET);
		} else if (++valid_win > valid_win_max) {
			valid_win_max = valid_win;
			valid_win_end = tune_around;
		}
	}

	if (!valid_win_max) {
		dev_err(&pdev->dev, "no tuning point found\n");
		return -EIO;
	}

	amd_config_tuning_phase(pdev, valid_win_end - valid_win_max / 2);

	amd_enable_manual_tuning(pdev);

	host->mmc->retune_period = 0;

	return 0;
}

static int amd_execute_tuning(struct mmc_host *mmc, u32 opcode)
{
	struct sdhci_host *host = mmc_priv(mmc);

	/* AMD requires custom HS200 tuning */
	if (host->timing == MMC_TIMING_MMC_HS200)
		return amd_execute_tuning_hs200(host, opcode);

	/* Otherwise perform standard SDHCI tuning */
	return sdhci_execute_tuning(mmc, opcode);
}

static int amd_probe_slot(struct sdhci_pci_slot *slot)
{
	struct mmc_host_ops *ops = &slot->host->mmc_host_ops;

	ops->execute_tuning = amd_execute_tuning;

	return 0;
}

static int amd_probe(struct sdhci_pci_chip *chip)
{
	struct pci_dev	*smbus_dev;
	enum amd_chipset_gen gen;

	smbus_dev = pci_get_device(PCI_VENDOR_ID_AMD,
			PCI_DEVICE_ID_AMD_HUDSON2_SMBUS, NULL);
	if (smbus_dev) {
		gen = AMD_CHIPSET_BEFORE_ML;
	} else {
		smbus_dev = pci_get_device(PCI_VENDOR_ID_AMD,
				PCI_DEVICE_ID_AMD_KERNCZ_SMBUS, NULL);
		if (smbus_dev) {
			if (smbus_dev->revision < 0x51)
				gen = AMD_CHIPSET_CZ;
			else
				gen = AMD_CHIPSET_NL;
		} else {
			gen = AMD_CHIPSET_UNKNOWN;
		}
	}

	if (gen == AMD_CHIPSET_BEFORE_ML || gen == AMD_CHIPSET_CZ)
		chip->quirks2 |= SDHCI_QUIRK2_CLEAR_TRANSFERMODE_REG_BEFORE_CMD;

	return 0;
}

static u32 sdhci_read_present_state(struct sdhci_host *host)
{
	return sdhci_readl(host, SDHCI_PRESENT_STATE);
}

static void amd_sdhci_reset(struct sdhci_host *host, u8 mask)
{
	struct sdhci_pci_slot *slot = sdhci_priv(host);
	struct pci_dev *pdev = slot->chip->pdev;
	u32 present_state;

	/*
	 * SDHC 0x7906 requires a hard reset to clear all internal state.
	 * Otherwise it can get into a bad state where the DATA lines are always
	 * read as zeros.
	 */
	if (pdev->device == 0x7906 && (mask & SDHCI_RESET_ALL)) {
		pci_clear_master(pdev);

		pci_save_state(pdev);

		pci_set_power_state(pdev, PCI_D3cold);
		pr_debug("%s: power_state=%u\n", mmc_hostname(host->mmc),
			pdev->current_state);
		pci_set_power_state(pdev, PCI_D0);

		pci_restore_state(pdev);

		/*
		 * SDHCI_RESET_ALL says the card detect logic should not be
		 * reset, but since we need to reset the entire controller
		 * we should wait until the card detect logic has stabilized.
		 *
		 * This normally takes about 40ms.
		 */
		readx_poll_timeout(
			sdhci_read_present_state,
			host,
			present_state,
			present_state & SDHCI_CD_STABLE,
			10000,
			100000
		);
	}

	return sdhci_reset(host, mask);
}

static const struct sdhci_ops amd_sdhci_pci_ops = {
	.set_clock			= sdhci_set_clock,
	.enable_dma			= sdhci_pci_enable_dma,
	.set_bus_width			= sdhci_set_bus_width,
	.reset				= amd_sdhci_reset,
	.set_uhs_signaling		= sdhci_set_uhs_signaling,
};

static const struct sdhci_pci_fixes sdhci_amd = {
	.probe		= amd_probe,
	.ops		= &amd_sdhci_pci_ops,
	.probe_slot	= amd_probe_slot,
};

static const struct pci_device_id pci_ids[] = {
	SDHCI_PCI_DEVICE(RICOH, R5C822,  ricoh),
	SDHCI_PCI_DEVICE(RICOH, R5C843,  ricoh_mmc),
	SDHCI_PCI_DEVICE(RICOH, R5CE822, ricoh_mmc),
	SDHCI_PCI_DEVICE(RICOH, R5CE823, ricoh_mmc),
	SDHCI_PCI_DEVICE(ENE, CB712_SD,   ene_712),
	SDHCI_PCI_DEVICE(ENE, CB712_SD_2, ene_712),
	SDHCI_PCI_DEVICE(ENE, CB714_SD,   ene_714),
	SDHCI_PCI_DEVICE(ENE, CB714_SD_2, ene_714),
	SDHCI_PCI_DEVICE(MARVELL, 88ALP01_SD, cafe),
	SDHCI_PCI_DEVICE(JMICRON, JMB38X_SD,  jmicron),
	SDHCI_PCI_DEVICE(JMICRON, JMB38X_MMC, jmicron),
	SDHCI_PCI_DEVICE(JMICRON, JMB388_SD,  jmicron),
	SDHCI_PCI_DEVICE(JMICRON, JMB388_ESD, jmicron),
	SDHCI_PCI_DEVICE(SYSKONNECT, 8000, syskt),
	SDHCI_PCI_DEVICE(VIA, 95D0, via),
	SDHCI_PCI_DEVICE(REALTEK, 5250, rtsx),
	SDHCI_PCI_DEVICE(INTEL, QRK_SD,    intel_qrk),
	SDHCI_PCI_DEVICE(INTEL, MRST_SD0,  intel_mrst_hc0),
	SDHCI_PCI_DEVICE(INTEL, MRST_SD1,  intel_mrst_hc1_hc2),
	SDHCI_PCI_DEVICE(INTEL, MRST_SD2,  intel_mrst_hc1_hc2),
	SDHCI_PCI_DEVICE(INTEL, MFD_SD,    intel_mfd_sd),
	SDHCI_PCI_DEVICE(INTEL, MFD_SDIO1, intel_mfd_sdio),
	SDHCI_PCI_DEVICE(INTEL, MFD_SDIO2, intel_mfd_sdio),
	SDHCI_PCI_DEVICE(INTEL, MFD_EMMC0, intel_mfd_emmc),
	SDHCI_PCI_DEVICE(INTEL, MFD_EMMC1, intel_mfd_emmc),
	SDHCI_PCI_DEVICE(INTEL, PCH_SDIO0, intel_pch_sdio),
	SDHCI_PCI_DEVICE(INTEL, PCH_SDIO1, intel_pch_sdio),
	SDHCI_PCI_DEVICE(INTEL, BYT_EMMC,  intel_byt_emmc),
	SDHCI_PCI_SUBDEVICE(INTEL, BYT_SDIO, NI, 7884, ni_byt_sdio),
	SDHCI_PCI_DEVICE(INTEL, BYT_SDIO,  intel_byt_sdio),
	SDHCI_PCI_DEVICE(INTEL, BYT_SD,    intel_byt_sd),
	SDHCI_PCI_DEVICE(INTEL, BYT_EMMC2, intel_byt_emmc),
	SDHCI_PCI_DEVICE(INTEL, BSW_EMMC,  intel_byt_emmc),
	SDHCI_PCI_DEVICE(INTEL, BSW_SDIO,  intel_byt_sdio),
	SDHCI_PCI_DEVICE(INTEL, BSW_SD,    intel_byt_sd),
	SDHCI_PCI_DEVICE(INTEL, CLV_SDIO0, intel_mfd_sd),
	SDHCI_PCI_DEVICE(INTEL, CLV_SDIO1, intel_mfd_sdio),
	SDHCI_PCI_DEVICE(INTEL, CLV_SDIO2, intel_mfd_sdio),
	SDHCI_PCI_DEVICE(INTEL, CLV_EMMC0, intel_mfd_emmc),
	SDHCI_PCI_DEVICE(INTEL, CLV_EMMC1, intel_mfd_emmc),
	SDHCI_PCI_DEVICE(INTEL, MRFLD_MMC, intel_mrfld_mmc),
	SDHCI_PCI_DEVICE(INTEL, SPT_EMMC,  intel_byt_emmc),
	SDHCI_PCI_DEVICE(INTEL, SPT_SDIO,  intel_byt_sdio),
	SDHCI_PCI_DEVICE(INTEL, SPT_SD,    intel_byt_sd),
	SDHCI_PCI_DEVICE(INTEL, DNV_EMMC,  intel_byt_emmc),
	SDHCI_PCI_DEVICE(INTEL, CDF_EMMC,  intel_glk_emmc),
	SDHCI_PCI_DEVICE(INTEL, BXT_EMMC,  intel_byt_emmc),
	SDHCI_PCI_DEVICE(INTEL, BXT_SDIO,  intel_byt_sdio),
	SDHCI_PCI_DEVICE(INTEL, BXT_SD,    intel_byt_sd),
	SDHCI_PCI_DEVICE(INTEL, BXTM_EMMC, intel_byt_emmc),
	SDHCI_PCI_DEVICE(INTEL, BXTM_SDIO, intel_byt_sdio),
	SDHCI_PCI_DEVICE(INTEL, BXTM_SD,   intel_byt_sd),
	SDHCI_PCI_DEVICE(INTEL, APL_EMMC,  intel_byt_emmc),
	SDHCI_PCI_DEVICE(INTEL, APL_SDIO,  intel_byt_sdio),
	SDHCI_PCI_DEVICE(INTEL, APL_SD,    intel_byt_sd),
	SDHCI_PCI_DEVICE(INTEL, GLK_EMMC,  intel_glk_emmc),
	SDHCI_PCI_DEVICE(INTEL, GLK_SDIO,  intel_byt_sdio),
	SDHCI_PCI_DEVICE(INTEL, GLK_SD,    intel_byt_sd),
	SDHCI_PCI_DEVICE(INTEL, CNP_EMMC,  intel_glk_emmc),
	SDHCI_PCI_DEVICE(INTEL, CNP_SD,    intel_byt_sd),
	SDHCI_PCI_DEVICE(INTEL, CNPH_SD,   intel_byt_sd),
	SDHCI_PCI_DEVICE(INTEL, ICP_EMMC,  intel_glk_emmc),
	SDHCI_PCI_DEVICE(INTEL, ICP_SD,    intel_byt_sd),
	SDHCI_PCI_DEVICE(INTEL, EHL_EMMC,  intel_glk_emmc),
	SDHCI_PCI_DEVICE(INTEL, EHL_SD,    intel_byt_sd),
	SDHCI_PCI_DEVICE(INTEL, CML_EMMC,  intel_glk_emmc),
	SDHCI_PCI_DEVICE(INTEL, CML_SD,    intel_byt_sd),
	SDHCI_PCI_DEVICE(INTEL, CMLH_SD,   intel_byt_sd),
	SDHCI_PCI_DEVICE(INTEL, JSL_EMMC,  intel_glk_emmc),
	SDHCI_PCI_DEVICE(INTEL, JSL_SD,    intel_byt_sd),
	SDHCI_PCI_DEVICE(INTEL, LKF_EMMC,  intel_glk_emmc),
	SDHCI_PCI_DEVICE(INTEL, LKF_SD,    intel_byt_sd),
	SDHCI_PCI_DEVICE(O2, 8120,     o2),
	SDHCI_PCI_DEVICE(O2, 8220,     o2),
	SDHCI_PCI_DEVICE(O2, 8221,     o2),
	SDHCI_PCI_DEVICE(O2, 8320,     o2),
	SDHCI_PCI_DEVICE(O2, 8321,     o2),
	SDHCI_PCI_DEVICE(O2, FUJIN2,   o2),
	SDHCI_PCI_DEVICE(O2, SDS0,     o2),
	SDHCI_PCI_DEVICE(O2, SDS1,     o2),
	SDHCI_PCI_DEVICE(O2, SEABIRD0, o2),
	SDHCI_PCI_DEVICE(O2, SEABIRD1, o2),
	SDHCI_PCI_DEVICE(ARASAN, PHY_EMMC, arasan),
	SDHCI_PCI_DEVICE(SYNOPSYS, DWC_MSHC, snps),
	SDHCI_PCI_DEVICE(GLI, 9750, gl9750),
	SDHCI_PCI_DEVICE(GLI, 9755, gl9755),
	SDHCI_PCI_DEVICE(GLI, 9763E, gl9763e),
	SDHCI_PCI_DEVICE_CLASS(AMD, SYSTEM_SDHCI, PCI_CLASS_MASK, amd),
	/* Generic SD host controller */
	{PCI_DEVICE_CLASS(SYSTEM_SDHCI, PCI_CLASS_MASK)},
	{ /* end: all zeroes */ },
};

MODULE_DEVICE_TABLE(pci, pci_ids);

/*****************************************************************************\
 *                                                                           *
 * SDHCI core callbacks                                                      *
 *                                                                           *
\*****************************************************************************/

int sdhci_pci_enable_dma(struct sdhci_host *host)
{
	struct sdhci_pci_slot *slot;
	struct pci_dev *pdev;

	slot = sdhci_priv(host);
	pdev = slot->chip->pdev;

	if (((pdev->class & 0xFFFF00) == (PCI_CLASS_SYSTEM_SDHCI << 8)) &&
		((pdev->class & 0x0000FF) != PCI_SDHCI_IFDMA) &&
		(host->flags & SDHCI_USE_SDMA)) {
		dev_warn(&pdev->dev, "Will use DMA mode even though HW "
			"doesn't fully claim to support it.\n");
	}

	pci_set_master(pdev);

	return 0;
}

static void sdhci_pci_gpio_hw_reset(struct sdhci_host *host)
{
	struct sdhci_pci_slot *slot = sdhci_priv(host);
	int rst_n_gpio = slot->rst_n_gpio;

	if (!gpio_is_valid(rst_n_gpio))
		return;
	gpio_set_value_cansleep(rst_n_gpio, 0);
	/* For eMMC, minimum is 1us but give it 10us for good measure */
	udelay(10);
	gpio_set_value_cansleep(rst_n_gpio, 1);
	/* For eMMC, minimum is 200us but give it 300us for good measure */
	usleep_range(300, 1000);
}

static void sdhci_pci_hw_reset(struct sdhci_host *host)
{
	struct sdhci_pci_slot *slot = sdhci_priv(host);

	if (slot->hw_reset)
		slot->hw_reset(host);
}

static const struct sdhci_ops sdhci_pci_ops = {
	.set_clock	= sdhci_set_clock,
	.enable_dma	= sdhci_pci_enable_dma,
	.set_bus_width	= sdhci_set_bus_width,
	.reset		= sdhci_reset,
	.set_uhs_signaling = sdhci_set_uhs_signaling,
	.hw_reset		= sdhci_pci_hw_reset,
};

/*****************************************************************************\
 *                                                                           *
 * Suspend/resume                                                            *
 *                                                                           *
\*****************************************************************************/

#ifdef CONFIG_PM_SLEEP
static int sdhci_pci_suspend(struct device *dev)
{
	struct sdhci_pci_chip *chip = dev_get_drvdata(dev);

	if (!chip)
		return 0;

	if (chip->fixes && chip->fixes->suspend)
		return chip->fixes->suspend(chip);

	return sdhci_pci_suspend_host(chip);
}

static int sdhci_pci_resume(struct device *dev)
{
	struct sdhci_pci_chip *chip = dev_get_drvdata(dev);

	if (!chip)
		return 0;

	if (chip->fixes && chip->fixes->resume)
		return chip->fixes->resume(chip);

	return sdhci_pci_resume_host(chip);
}
#endif

#ifdef CONFIG_PM
static int sdhci_pci_runtime_suspend(struct device *dev)
{
	struct sdhci_pci_chip *chip = dev_get_drvdata(dev);

	if (!chip)
		return 0;

	if (chip->fixes && chip->fixes->runtime_suspend)
		return chip->fixes->runtime_suspend(chip);

	return sdhci_pci_runtime_suspend_host(chip);
}

static int sdhci_pci_runtime_resume(struct device *dev)
{
	struct sdhci_pci_chip *chip = dev_get_drvdata(dev);

	if (!chip)
		return 0;

	if (chip->fixes && chip->fixes->runtime_resume)
		return chip->fixes->runtime_resume(chip);

	return sdhci_pci_runtime_resume_host(chip);
}
#endif

static const struct dev_pm_ops sdhci_pci_pm_ops = {
	SET_SYSTEM_SLEEP_PM_OPS(sdhci_pci_suspend, sdhci_pci_resume)
	SET_RUNTIME_PM_OPS(sdhci_pci_runtime_suspend,
			sdhci_pci_runtime_resume, NULL)
};

/*****************************************************************************\
 *                                                                           *
 * Device probing/removal                                                    *
 *                                                                           *
\*****************************************************************************/

static struct sdhci_pci_slot *sdhci_pci_probe_slot(
	struct pci_dev *pdev, struct sdhci_pci_chip *chip, int first_bar,
	int slotno)
{
	struct sdhci_pci_slot *slot;
	struct sdhci_host *host;
	int ret, bar = first_bar + slotno;
	size_t priv_size = chip->fixes ? chip->fixes->priv_size : 0;

	if (!(pci_resource_flags(pdev, bar) & IORESOURCE_MEM)) {
		dev_err(&pdev->dev, "BAR %d is not iomem. Aborting.\n", bar);
		return ERR_PTR(-ENODEV);
	}

	if (pci_resource_len(pdev, bar) < 0x100) {
		dev_err(&pdev->dev, "Invalid iomem size. You may "
			"experience problems.\n");
	}

	if ((pdev->class & 0x0000FF) == PCI_SDHCI_IFVENDOR) {
		dev_err(&pdev->dev, "Vendor specific interface. Aborting.\n");
		return ERR_PTR(-ENODEV);
	}

	if ((pdev->class & 0x0000FF) > PCI_SDHCI_IFVENDOR) {
		dev_err(&pdev->dev, "Unknown interface. Aborting.\n");
		return ERR_PTR(-ENODEV);
	}

	host = sdhci_alloc_host(&pdev->dev, sizeof(*slot) + priv_size);
	if (IS_ERR(host)) {
		dev_err(&pdev->dev, "cannot allocate host\n");
		return ERR_CAST(host);
	}

	slot = sdhci_priv(host);

	slot->chip = chip;
	slot->host = host;
	slot->rst_n_gpio = -EINVAL;
	slot->cd_gpio = -EINVAL;
	slot->cd_idx = -1;

	/* Retrieve platform data if there is any */
	if (*sdhci_pci_get_data)
		slot->data = sdhci_pci_get_data(pdev, slotno);

	if (slot->data) {
		if (slot->data->setup) {
			ret = slot->data->setup(slot->data);
			if (ret) {
				dev_err(&pdev->dev, "platform setup failed\n");
				goto free;
			}
		}
		slot->rst_n_gpio = slot->data->rst_n_gpio;
		slot->cd_gpio = slot->data->cd_gpio;
	}

	host->hw_name = "PCI";
	host->ops = chip->fixes && chip->fixes->ops ?
		    chip->fixes->ops :
		    &sdhci_pci_ops;
	host->quirks = chip->quirks;
	host->quirks2 = chip->quirks2;

	host->irq = pdev->irq;

	ret = pcim_iomap_regions(pdev, BIT(bar), mmc_hostname(host->mmc));
	if (ret) {
		dev_err(&pdev->dev, "cannot request region\n");
		goto cleanup;
	}

	host->ioaddr = pcim_iomap_table(pdev)[bar];

	if (chip->fixes && chip->fixes->probe_slot) {
		ret = chip->fixes->probe_slot(slot);
		if (ret)
			goto cleanup;
	}

	if (gpio_is_valid(slot->rst_n_gpio)) {
		if (!devm_gpio_request(&pdev->dev, slot->rst_n_gpio, "eMMC_reset")) {
			gpio_direction_output(slot->rst_n_gpio, 1);
			slot->host->mmc->caps |= MMC_CAP_HW_RESET;
			slot->hw_reset = sdhci_pci_gpio_hw_reset;
		} else {
			dev_warn(&pdev->dev, "failed to request rst_n_gpio\n");
			slot->rst_n_gpio = -EINVAL;
		}
	}

	host->mmc->pm_caps = MMC_PM_KEEP_POWER;
	host->mmc->slotno = slotno;
	host->mmc->caps2 |= MMC_CAP2_NO_PRESCAN_POWERUP;

	if (device_can_wakeup(&pdev->dev))
		host->mmc->pm_caps |= MMC_PM_WAKE_SDIO_IRQ;

	if (host->mmc->caps & MMC_CAP_CD_WAKE)
		device_init_wakeup(&pdev->dev, true);

	if (slot->cd_idx >= 0) {
		ret = mmc_gpiod_request_cd(host->mmc, "cd", slot->cd_idx,
					   slot->cd_override_level, 0);
		if (ret && ret != -EPROBE_DEFER)
			ret = mmc_gpiod_request_cd(host->mmc, NULL,
						   slot->cd_idx,
						   slot->cd_override_level,
						   0);
		if (ret == -EPROBE_DEFER)
			goto remove;

		if (ret) {
			dev_warn(&pdev->dev, "failed to setup card detect gpio\n");
			slot->cd_idx = -1;
		}
	}

	if (chip->fixes && chip->fixes->add_host)
		ret = chip->fixes->add_host(slot);
	else
		ret = sdhci_add_host(host);
	if (ret)
		goto remove;

	sdhci_pci_add_own_cd(slot);

	/*
	 * Check if the chip needs a separate GPIO for card detect to wake up
	 * from runtime suspend.  If it is not there, don't allow runtime PM.
	 * Note sdhci_pci_add_own_cd() sets slot->cd_gpio to -EINVAL on failure.
	 */
	if (chip->fixes && chip->fixes->own_cd_for_runtime_pm &&
	    !gpio_is_valid(slot->cd_gpio) && slot->cd_idx < 0)
		chip->allow_runtime_pm = false;

	return slot;

remove:
	if (chip->fixes && chip->fixes->remove_slot)
		chip->fixes->remove_slot(slot, 0);

cleanup:
	if (slot->data && slot->data->cleanup)
		slot->data->cleanup(slot->data);

free:
	sdhci_free_host(host);

	return ERR_PTR(ret);
}

static void sdhci_pci_remove_slot(struct sdhci_pci_slot *slot)
{
	int dead;
	u32 scratch;

	sdhci_pci_remove_own_cd(slot);

	dead = 0;
	scratch = readl(slot->host->ioaddr + SDHCI_INT_STATUS);
	if (scratch == (u32)-1)
		dead = 1;

	sdhci_remove_host(slot->host, dead);

	if (slot->chip->fixes && slot->chip->fixes->remove_slot)
		slot->chip->fixes->remove_slot(slot, dead);

	if (slot->data && slot->data->cleanup)
		slot->data->cleanup(slot->data);

	sdhci_free_host(slot->host);
}

static void sdhci_pci_runtime_pm_allow(struct device *dev)
{
	pm_suspend_ignore_children(dev, 1);
	pm_runtime_set_autosuspend_delay(dev, 50);
	pm_runtime_use_autosuspend(dev);
	pm_runtime_allow(dev);
	/* Stay active until mmc core scans for a card */
	pm_runtime_put_noidle(dev);
}

static void sdhci_pci_runtime_pm_forbid(struct device *dev)
{
	pm_runtime_forbid(dev);
	pm_runtime_get_noresume(dev);
}

static int sdhci_pci_probe(struct pci_dev *pdev,
				     const struct pci_device_id *ent)
{
	struct sdhci_pci_chip *chip;
	struct sdhci_pci_slot *slot;

	u8 slots, first_bar;
	int ret, i;

	BUG_ON(pdev == NULL);
	BUG_ON(ent == NULL);

	dev_info(&pdev->dev, "SDHCI controller found [%04x:%04x] (rev %x)\n",
		 (int)pdev->vendor, (int)pdev->device, (int)pdev->revision);

	ret = pci_read_config_byte(pdev, PCI_SLOT_INFO, &slots);
	if (ret)
		return ret;

	slots = PCI_SLOT_INFO_SLOTS(slots) + 1;
	dev_dbg(&pdev->dev, "found %d slot(s)\n", slots);

	BUG_ON(slots > MAX_SLOTS);

	ret = pci_read_config_byte(pdev, PCI_SLOT_INFO, &first_bar);
	if (ret)
		return ret;

	first_bar &= PCI_SLOT_INFO_FIRST_BAR_MASK;

	if (first_bar > 5) {
		dev_err(&pdev->dev, "Invalid first BAR. Aborting.\n");
		return -ENODEV;
	}

	ret = pcim_enable_device(pdev);
	if (ret)
		return ret;

	chip = devm_kzalloc(&pdev->dev, sizeof(*chip), GFP_KERNEL);
	if (!chip)
		return -ENOMEM;

	chip->pdev = pdev;
	chip->fixes = (const struct sdhci_pci_fixes *)ent->driver_data;
	if (chip->fixes) {
		chip->quirks = chip->fixes->quirks;
		chip->quirks2 = chip->fixes->quirks2;
		chip->allow_runtime_pm = chip->fixes->allow_runtime_pm;
	}
	chip->num_slots = slots;
	chip->pm_retune = true;
	chip->rpm_retune = true;

	pci_set_drvdata(pdev, chip);

	if (chip->fixes && chip->fixes->probe) {
		ret = chip->fixes->probe(chip);
		if (ret)
			return ret;
	}

	slots = chip->num_slots;	/* Quirk may have changed this */

	for (i = 0; i < slots; i++) {
		slot = sdhci_pci_probe_slot(pdev, chip, first_bar, i);
		if (IS_ERR(slot)) {
			for (i--; i >= 0; i--)
				sdhci_pci_remove_slot(chip->slots[i]);
			return PTR_ERR(slot);
		}

		chip->slots[i] = slot;
	}

	if (chip->allow_runtime_pm)
		sdhci_pci_runtime_pm_allow(&pdev->dev);

	return 0;
}

static void sdhci_pci_remove(struct pci_dev *pdev)
{
	int i;
	struct sdhci_pci_chip *chip = pci_get_drvdata(pdev);

	if (chip->allow_runtime_pm)
		sdhci_pci_runtime_pm_forbid(&pdev->dev);

	for (i = 0; i < chip->num_slots; i++)
		sdhci_pci_remove_slot(chip->slots[i]);
}

static struct pci_driver sdhci_driver = {
	.name =		"sdhci-pci",
	.id_table =	pci_ids,
	.probe =	sdhci_pci_probe,
	.remove =	sdhci_pci_remove,
	.driver =	{
		.pm =   &sdhci_pci_pm_ops
	},
};

module_pci_driver(sdhci_driver);

MODULE_AUTHOR("Pierre Ossman <pierre@ossman.eu>");
MODULE_DESCRIPTION("Secure Digital Host Controller Interface PCI driver");
MODULE_LICENSE("GPL");<|MERGE_RESOLUTION|>--- conflicted
+++ resolved
@@ -1177,13 +1177,10 @@
 	    slot->chip->pdev->subsystem_device == PCI_SUBDEVICE_ID_NI_78E3)
 		slot->host->mmc->caps2 |= MMC_CAP2_AVOID_3_3V;
 
-<<<<<<< HEAD
 	if (slot->chip->pdev->device == PCI_DEVICE_ID_INTEL_BYT_SD)
 		slot->host->quirks2 |= SDHCI_QUIRK2_NEED_DELAY_AFTER_CLK_DISABLE |
 				       SDHCI_QUIRK2_SPURIOUS_CARD_INSERT_INTERRUPT;
-=======
 	byt_needs_pwr_off(slot);
->>>>>>> c7395ea3
 
 	return 0;
 }
