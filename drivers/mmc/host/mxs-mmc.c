/*
 * Portions copyright (C) 2003 Russell King, PXA MMCI Driver
 * Portions copyright (C) 2004-2005 Pierre Ossman, W83L51xD SD/MMC driver
 *
 * Copyright 2008 Embedded Alley Solutions, Inc.
 * Copyright 2009-2011 Freescale Semiconductor, Inc.
 *
 * This program is free software; you can redistribute it and/or modify
 * it under the terms of the GNU General Public License as published by
 * the Free Software Foundation; either version 2 of the License, or
 * (at your option) any later version.
 *
 * This program is distributed in the hope that it will be useful,
 * but WITHOUT ANY WARRANTY; without even the implied warranty of
 * MERCHANTABILITY or FITNESS FOR A PARTICULAR PURPOSE.  See the
 * GNU General Public License for more details.
 *
 * You should have received a copy of the GNU General Public License along
 * with this program; if not, write to the Free Software Foundation, Inc.,
 * 51 Franklin Street, Fifth Floor, Boston, MA 02110-1301 USA.
 */

#include <linux/kernel.h>
#include <linux/init.h>
#include <linux/ioport.h>
#include <linux/platform_device.h>
#include <linux/delay.h>
#include <linux/interrupt.h>
#include <linux/dma-mapping.h>
#include <linux/dmaengine.h>
#include <linux/highmem.h>
#include <linux/clk.h>
#include <linux/err.h>
#include <linux/completion.h>
#include <linux/mmc/host.h>
#include <linux/mmc/mmc.h>
#include <linux/mmc/sdio.h>
#include <linux/gpio.h>
#include <linux/regulator/consumer.h>
#include <linux/module.h>
#include <linux/fsl/mxs-dma.h>

#include <mach/mxs.h>
#include <mach/common.h>
#include <mach/mmc.h>

#define DRIVER_NAME	"mxs-mmc"

/* card detect polling timeout */
#define MXS_MMC_DETECT_TIMEOUT			(HZ/2)

#define SSP_VERSION_LATEST	4
#define ssp_is_old()		(host->version < SSP_VERSION_LATEST)

/* SSP registers */
#define HW_SSP_CTRL0				0x000
#define  BM_SSP_CTRL0_RUN			(1 << 29)
#define  BM_SSP_CTRL0_SDIO_IRQ_CHECK		(1 << 28)
#define  BM_SSP_CTRL0_IGNORE_CRC		(1 << 26)
#define  BM_SSP_CTRL0_READ			(1 << 25)
#define  BM_SSP_CTRL0_DATA_XFER			(1 << 24)
#define  BP_SSP_CTRL0_BUS_WIDTH			(22)
#define  BM_SSP_CTRL0_BUS_WIDTH			(0x3 << 22)
#define  BM_SSP_CTRL0_WAIT_FOR_IRQ		(1 << 21)
#define  BM_SSP_CTRL0_LONG_RESP			(1 << 19)
#define  BM_SSP_CTRL0_GET_RESP			(1 << 17)
#define  BM_SSP_CTRL0_ENABLE			(1 << 16)
#define  BP_SSP_CTRL0_XFER_COUNT		(0)
#define  BM_SSP_CTRL0_XFER_COUNT		(0xffff)
#define HW_SSP_CMD0				0x010
#define  BM_SSP_CMD0_DBL_DATA_RATE_EN		(1 << 25)
#define  BM_SSP_CMD0_SLOW_CLKING_EN		(1 << 22)
#define  BM_SSP_CMD0_CONT_CLKING_EN		(1 << 21)
#define  BM_SSP_CMD0_APPEND_8CYC		(1 << 20)
#define  BP_SSP_CMD0_BLOCK_SIZE			(16)
#define  BM_SSP_CMD0_BLOCK_SIZE			(0xf << 16)
#define  BP_SSP_CMD0_BLOCK_COUNT		(8)
#define  BM_SSP_CMD0_BLOCK_COUNT		(0xff << 8)
#define  BP_SSP_CMD0_CMD			(0)
#define  BM_SSP_CMD0_CMD			(0xff)
#define HW_SSP_CMD1				0x020
#define HW_SSP_XFER_SIZE			0x030
#define HW_SSP_BLOCK_SIZE			0x040
#define  BP_SSP_BLOCK_SIZE_BLOCK_COUNT		(4)
#define  BM_SSP_BLOCK_SIZE_BLOCK_COUNT		(0xffffff << 4)
#define  BP_SSP_BLOCK_SIZE_BLOCK_SIZE		(0)
#define  BM_SSP_BLOCK_SIZE_BLOCK_SIZE		(0xf)
#define HW_SSP_TIMING				(ssp_is_old() ? 0x050 : 0x070)
#define  BP_SSP_TIMING_TIMEOUT			(16)
#define  BM_SSP_TIMING_TIMEOUT			(0xffff << 16)
#define  BP_SSP_TIMING_CLOCK_DIVIDE		(8)
#define  BM_SSP_TIMING_CLOCK_DIVIDE		(0xff << 8)
#define  BP_SSP_TIMING_CLOCK_RATE		(0)
#define  BM_SSP_TIMING_CLOCK_RATE		(0xff)
#define HW_SSP_CTRL1				(ssp_is_old() ? 0x060 : 0x080)
#define  BM_SSP_CTRL1_SDIO_IRQ			(1 << 31)
#define  BM_SSP_CTRL1_SDIO_IRQ_EN		(1 << 30)
#define  BM_SSP_CTRL1_RESP_ERR_IRQ		(1 << 29)
#define  BM_SSP_CTRL1_RESP_ERR_IRQ_EN		(1 << 28)
#define  BM_SSP_CTRL1_RESP_TIMEOUT_IRQ		(1 << 27)
#define  BM_SSP_CTRL1_RESP_TIMEOUT_IRQ_EN	(1 << 26)
#define  BM_SSP_CTRL1_DATA_TIMEOUT_IRQ		(1 << 25)
#define  BM_SSP_CTRL1_DATA_TIMEOUT_IRQ_EN	(1 << 24)
#define  BM_SSP_CTRL1_DATA_CRC_IRQ		(1 << 23)
#define  BM_SSP_CTRL1_DATA_CRC_IRQ_EN		(1 << 22)
#define  BM_SSP_CTRL1_FIFO_UNDERRUN_IRQ		(1 << 21)
#define  BM_SSP_CTRL1_FIFO_UNDERRUN_IRQ_EN	(1 << 20)
#define  BM_SSP_CTRL1_RECV_TIMEOUT_IRQ		(1 << 17)
#define  BM_SSP_CTRL1_RECV_TIMEOUT_IRQ_EN	(1 << 16)
#define  BM_SSP_CTRL1_FIFO_OVERRUN_IRQ		(1 << 15)
#define  BM_SSP_CTRL1_FIFO_OVERRUN_IRQ_EN	(1 << 14)
#define  BM_SSP_CTRL1_DMA_ENABLE		(1 << 13)
#define  BM_SSP_CTRL1_POLARITY			(1 << 9)
#define  BP_SSP_CTRL1_WORD_LENGTH		(4)
#define  BM_SSP_CTRL1_WORD_LENGTH		(0xf << 4)
#define  BP_SSP_CTRL1_SSP_MODE			(0)
#define  BM_SSP_CTRL1_SSP_MODE			(0xf)
#define HW_SSP_SDRESP0				(ssp_is_old() ? 0x080 : 0x0a0)
#define HW_SSP_SDRESP1				(ssp_is_old() ? 0x090 : 0x0b0)
#define HW_SSP_SDRESP2				(ssp_is_old() ? 0x0a0 : 0x0c0)
#define HW_SSP_SDRESP3				(ssp_is_old() ? 0x0b0 : 0x0d0)
#define HW_SSP_STATUS				(ssp_is_old() ? 0x0c0 : 0x100)
#define  BM_SSP_STATUS_CARD_DETECT		(1 << 28)
#define  BM_SSP_STATUS_SDIO_IRQ			(1 << 17)
#define HW_SSP_VERSION				(cpu_is_mx23() ? 0x110 : 0x130)
#define  BP_SSP_VERSION_MAJOR			(24)

#define BF_SSP(value, field)	(((value) << BP_SSP_##field) & BM_SSP_##field)

#define MXS_MMC_IRQ_BITS	(BM_SSP_CTRL1_SDIO_IRQ		| \
				 BM_SSP_CTRL1_RESP_ERR_IRQ	| \
				 BM_SSP_CTRL1_RESP_TIMEOUT_IRQ	| \
				 BM_SSP_CTRL1_DATA_TIMEOUT_IRQ	| \
				 BM_SSP_CTRL1_DATA_CRC_IRQ	| \
				 BM_SSP_CTRL1_FIFO_UNDERRUN_IRQ	| \
				 BM_SSP_CTRL1_RECV_TIMEOUT_IRQ  | \
				 BM_SSP_CTRL1_FIFO_OVERRUN_IRQ)

#define SSP_PIO_NUM	3

struct mxs_mmc_host {
	struct mmc_host			*mmc;
	struct mmc_request		*mrq;
	struct mmc_command		*cmd;
	struct mmc_data			*data;

	void __iomem			*base;
	int				irq;
	struct resource			*res;
	struct resource			*dma_res;
	struct clk			*clk;
	unsigned int			clk_rate;

	struct dma_chan         	*dmach;
	struct mxs_dma_data		dma_data;
	unsigned int			dma_dir;
	enum dma_transfer_direction	slave_dirn;
	u32				ssp_pio_words[SSP_PIO_NUM];

	unsigned int			version;
	unsigned char			bus_width;
	spinlock_t			lock;
	int				sdio_irq_en;
};

static int mxs_mmc_get_ro(struct mmc_host *mmc)
{
	struct mxs_mmc_host *host = mmc_priv(mmc);
	struct mxs_mmc_platform_data *pdata =
		mmc_dev(host->mmc)->platform_data;

	if (!pdata)
		return -EFAULT;

	if (!gpio_is_valid(pdata->wp_gpio))
		return -EINVAL;

	return gpio_get_value(pdata->wp_gpio);
}

static int mxs_mmc_get_cd(struct mmc_host *mmc)
{
	struct mxs_mmc_host *host = mmc_priv(mmc);

	return !(readl(host->base + HW_SSP_STATUS) &
		 BM_SSP_STATUS_CARD_DETECT);
}

static void mxs_mmc_reset(struct mxs_mmc_host *host)
{
	u32 ctrl0, ctrl1;

	mxs_reset_block(host->base);

	ctrl0 = BM_SSP_CTRL0_IGNORE_CRC;
	ctrl1 = BF_SSP(0x3, CTRL1_SSP_MODE) |
		BF_SSP(0x7, CTRL1_WORD_LENGTH) |
		BM_SSP_CTRL1_DMA_ENABLE |
		BM_SSP_CTRL1_POLARITY |
		BM_SSP_CTRL1_RECV_TIMEOUT_IRQ_EN |
		BM_SSP_CTRL1_DATA_CRC_IRQ_EN |
		BM_SSP_CTRL1_DATA_TIMEOUT_IRQ_EN |
		BM_SSP_CTRL1_RESP_TIMEOUT_IRQ_EN |
		BM_SSP_CTRL1_RESP_ERR_IRQ_EN;

	writel(BF_SSP(0xffff, TIMING_TIMEOUT) |
	       BF_SSP(2, TIMING_CLOCK_DIVIDE) |
	       BF_SSP(0, TIMING_CLOCK_RATE),
	       host->base + HW_SSP_TIMING);

	if (host->sdio_irq_en) {
		ctrl0 |= BM_SSP_CTRL0_SDIO_IRQ_CHECK;
		ctrl1 |= BM_SSP_CTRL1_SDIO_IRQ_EN;
	}

	writel(ctrl0, host->base + HW_SSP_CTRL0);
	writel(ctrl1, host->base + HW_SSP_CTRL1);
}

static void mxs_mmc_start_cmd(struct mxs_mmc_host *host,
			      struct mmc_command *cmd);

static void mxs_mmc_request_done(struct mxs_mmc_host *host)
{
	struct mmc_command *cmd = host->cmd;
	struct mmc_data *data = host->data;
	struct mmc_request *mrq = host->mrq;

	if (mmc_resp_type(cmd) & MMC_RSP_PRESENT) {
		if (mmc_resp_type(cmd) & MMC_RSP_136) {
			cmd->resp[3] = readl(host->base + HW_SSP_SDRESP0);
			cmd->resp[2] = readl(host->base + HW_SSP_SDRESP1);
			cmd->resp[1] = readl(host->base + HW_SSP_SDRESP2);
			cmd->resp[0] = readl(host->base + HW_SSP_SDRESP3);
		} else {
			cmd->resp[0] = readl(host->base + HW_SSP_SDRESP0);
		}
	}

	if (data) {
		dma_unmap_sg(mmc_dev(host->mmc), data->sg,
			     data->sg_len, host->dma_dir);
		/*
		 * If there was an error on any block, we mark all
		 * data blocks as being in error.
		 */
		if (!data->error)
			data->bytes_xfered = data->blocks * data->blksz;
		else
			data->bytes_xfered = 0;

		host->data = NULL;
		if (mrq->stop) {
			mxs_mmc_start_cmd(host, mrq->stop);
			return;
		}
	}

	host->mrq = NULL;
	mmc_request_done(host->mmc, mrq);
}

static void mxs_mmc_dma_irq_callback(void *param)
{
	struct mxs_mmc_host *host = param;

	mxs_mmc_request_done(host);
}

static irqreturn_t mxs_mmc_irq_handler(int irq, void *dev_id)
{
	struct mxs_mmc_host *host = dev_id;
	struct mmc_command *cmd = host->cmd;
	struct mmc_data *data = host->data;
	u32 stat;

	spin_lock(&host->lock);

	stat = readl(host->base + HW_SSP_CTRL1);
	writel(stat & MXS_MMC_IRQ_BITS,
	       host->base + HW_SSP_CTRL1 + MXS_CLR_ADDR);

	if ((stat & BM_SSP_CTRL1_SDIO_IRQ) && (stat & BM_SSP_CTRL1_SDIO_IRQ_EN))
		mmc_signal_sdio_irq(host->mmc);

	spin_unlock(&host->lock);

	if (stat & BM_SSP_CTRL1_RESP_TIMEOUT_IRQ)
		cmd->error = -ETIMEDOUT;
	else if (stat & BM_SSP_CTRL1_RESP_ERR_IRQ)
		cmd->error = -EIO;

	if (data) {
		if (stat & (BM_SSP_CTRL1_DATA_TIMEOUT_IRQ |
			    BM_SSP_CTRL1_RECV_TIMEOUT_IRQ))
			data->error = -ETIMEDOUT;
		else if (stat & BM_SSP_CTRL1_DATA_CRC_IRQ)
			data->error = -EILSEQ;
		else if (stat & (BM_SSP_CTRL1_FIFO_UNDERRUN_IRQ |
				 BM_SSP_CTRL1_FIFO_OVERRUN_IRQ))
			data->error = -EIO;
	}

	return IRQ_HANDLED;
}

static struct dma_async_tx_descriptor *mxs_mmc_prep_dma(
	struct mxs_mmc_host *host, unsigned long flags)
{
	struct dma_async_tx_descriptor *desc;
	struct mmc_data *data = host->data;
	struct scatterlist * sgl;
	unsigned int sg_len;

	if (data) {
		/* data */
		dma_map_sg(mmc_dev(host->mmc), data->sg,
			   data->sg_len, host->dma_dir);
		sgl = data->sg;
		sg_len = data->sg_len;
	} else {
		/* pio */
		sgl = (struct scatterlist *) host->ssp_pio_words;
		sg_len = SSP_PIO_NUM;
	}

<<<<<<< HEAD
	desc = dmaengine_prep_slave_sg(host->dmach,
				sgl, sg_len, host->slave_dirn, append);
=======
	desc = host->dmach->device->device_prep_slave_sg(host->dmach,
				sgl, sg_len, host->slave_dirn, flags);
>>>>>>> 7b0e67f6
	if (desc) {
		desc->callback = mxs_mmc_dma_irq_callback;
		desc->callback_param = host;
	} else {
		if (data)
			dma_unmap_sg(mmc_dev(host->mmc), data->sg,
				     data->sg_len, host->dma_dir);
	}

	return desc;
}

static void mxs_mmc_bc(struct mxs_mmc_host *host)
{
	struct mmc_command *cmd = host->cmd;
	struct dma_async_tx_descriptor *desc;
	u32 ctrl0, cmd0, cmd1;

	ctrl0 = BM_SSP_CTRL0_ENABLE | BM_SSP_CTRL0_IGNORE_CRC;
	cmd0 = BF_SSP(cmd->opcode, CMD0_CMD) | BM_SSP_CMD0_APPEND_8CYC;
	cmd1 = cmd->arg;

	if (host->sdio_irq_en) {
		ctrl0 |= BM_SSP_CTRL0_SDIO_IRQ_CHECK;
		cmd0 |= BM_SSP_CMD0_CONT_CLKING_EN | BM_SSP_CMD0_SLOW_CLKING_EN;
	}

	host->ssp_pio_words[0] = ctrl0;
	host->ssp_pio_words[1] = cmd0;
	host->ssp_pio_words[2] = cmd1;
	host->dma_dir = DMA_NONE;
	host->slave_dirn = DMA_TRANS_NONE;
	desc = mxs_mmc_prep_dma(host, DMA_CTRL_ACK);
	if (!desc)
		goto out;

	dmaengine_submit(desc);
	return;

out:
	dev_warn(mmc_dev(host->mmc),
		 "%s: failed to prep dma\n", __func__);
}

static void mxs_mmc_ac(struct mxs_mmc_host *host)
{
	struct mmc_command *cmd = host->cmd;
	struct dma_async_tx_descriptor *desc;
	u32 ignore_crc, get_resp, long_resp;
	u32 ctrl0, cmd0, cmd1;

	ignore_crc = (mmc_resp_type(cmd) & MMC_RSP_CRC) ?
			0 : BM_SSP_CTRL0_IGNORE_CRC;
	get_resp = (mmc_resp_type(cmd) & MMC_RSP_PRESENT) ?
			BM_SSP_CTRL0_GET_RESP : 0;
	long_resp = (mmc_resp_type(cmd) & MMC_RSP_136) ?
			BM_SSP_CTRL0_LONG_RESP : 0;

	ctrl0 = BM_SSP_CTRL0_ENABLE | ignore_crc | get_resp | long_resp;
	cmd0 = BF_SSP(cmd->opcode, CMD0_CMD);
	cmd1 = cmd->arg;

	if (host->sdio_irq_en) {
		ctrl0 |= BM_SSP_CTRL0_SDIO_IRQ_CHECK;
		cmd0 |= BM_SSP_CMD0_CONT_CLKING_EN | BM_SSP_CMD0_SLOW_CLKING_EN;
	}

	host->ssp_pio_words[0] = ctrl0;
	host->ssp_pio_words[1] = cmd0;
	host->ssp_pio_words[2] = cmd1;
	host->dma_dir = DMA_NONE;
	host->slave_dirn = DMA_TRANS_NONE;
	desc = mxs_mmc_prep_dma(host, DMA_CTRL_ACK);
	if (!desc)
		goto out;

	dmaengine_submit(desc);
	return;

out:
	dev_warn(mmc_dev(host->mmc),
		 "%s: failed to prep dma\n", __func__);
}

static unsigned short mxs_ns_to_ssp_ticks(unsigned clock_rate, unsigned ns)
{
	const unsigned int ssp_timeout_mul = 4096;
	/*
	 * Calculate ticks in ms since ns are large numbers
	 * and might overflow
	 */
	const unsigned int clock_per_ms = clock_rate / 1000;
	const unsigned int ms = ns / 1000;
	const unsigned int ticks = ms * clock_per_ms;
	const unsigned int ssp_ticks = ticks / ssp_timeout_mul;

	WARN_ON(ssp_ticks == 0);
	return ssp_ticks;
}

static void mxs_mmc_adtc(struct mxs_mmc_host *host)
{
	struct mmc_command *cmd = host->cmd;
	struct mmc_data *data = cmd->data;
	struct dma_async_tx_descriptor *desc;
	struct scatterlist *sgl = data->sg, *sg;
	unsigned int sg_len = data->sg_len;
	int i;

	unsigned short dma_data_dir, timeout;
	enum dma_transfer_direction slave_dirn;
	unsigned int data_size = 0, log2_blksz;
	unsigned int blocks = data->blocks;

	u32 ignore_crc, get_resp, long_resp, read;
	u32 ctrl0, cmd0, cmd1, val;

	ignore_crc = (mmc_resp_type(cmd) & MMC_RSP_CRC) ?
			0 : BM_SSP_CTRL0_IGNORE_CRC;
	get_resp = (mmc_resp_type(cmd) & MMC_RSP_PRESENT) ?
			BM_SSP_CTRL0_GET_RESP : 0;
	long_resp = (mmc_resp_type(cmd) & MMC_RSP_136) ?
			BM_SSP_CTRL0_LONG_RESP : 0;

	if (data->flags & MMC_DATA_WRITE) {
		dma_data_dir = DMA_TO_DEVICE;
		slave_dirn = DMA_MEM_TO_DEV;
		read = 0;
	} else {
		dma_data_dir = DMA_FROM_DEVICE;
		slave_dirn = DMA_DEV_TO_MEM;
		read = BM_SSP_CTRL0_READ;
	}

	ctrl0 = BF_SSP(host->bus_width, CTRL0_BUS_WIDTH) |
		ignore_crc | get_resp | long_resp |
		BM_SSP_CTRL0_DATA_XFER | read |
		BM_SSP_CTRL0_WAIT_FOR_IRQ |
		BM_SSP_CTRL0_ENABLE;

	cmd0 = BF_SSP(cmd->opcode, CMD0_CMD);

	/* get logarithm to base 2 of block size for setting register */
	log2_blksz = ilog2(data->blksz);

	/*
	 * take special care of the case that data size from data->sg
	 * is not equal to blocks x blksz
	 */
	for_each_sg(sgl, sg, sg_len, i)
		data_size += sg->length;

	if (data_size != data->blocks * data->blksz)
		blocks = 1;

	/* xfer count, block size and count need to be set differently */
	if (ssp_is_old()) {
		ctrl0 |= BF_SSP(data_size, CTRL0_XFER_COUNT);
		cmd0 |= BF_SSP(log2_blksz, CMD0_BLOCK_SIZE) |
			BF_SSP(blocks - 1, CMD0_BLOCK_COUNT);
	} else {
		writel(data_size, host->base + HW_SSP_XFER_SIZE);
		writel(BF_SSP(log2_blksz, BLOCK_SIZE_BLOCK_SIZE) |
		       BF_SSP(blocks - 1, BLOCK_SIZE_BLOCK_COUNT),
		       host->base + HW_SSP_BLOCK_SIZE);
	}

	if ((cmd->opcode == MMC_STOP_TRANSMISSION) ||
	    (cmd->opcode == SD_IO_RW_EXTENDED))
		cmd0 |= BM_SSP_CMD0_APPEND_8CYC;

	cmd1 = cmd->arg;

	if (host->sdio_irq_en) {
		ctrl0 |= BM_SSP_CTRL0_SDIO_IRQ_CHECK;
		cmd0 |= BM_SSP_CMD0_CONT_CLKING_EN | BM_SSP_CMD0_SLOW_CLKING_EN;
	}

	/* set the timeout count */
	timeout = mxs_ns_to_ssp_ticks(host->clk_rate, data->timeout_ns);
	val = readl(host->base + HW_SSP_TIMING);
	val &= ~(BM_SSP_TIMING_TIMEOUT);
	val |= BF_SSP(timeout, TIMING_TIMEOUT);
	writel(val, host->base + HW_SSP_TIMING);

	/* pio */
	host->ssp_pio_words[0] = ctrl0;
	host->ssp_pio_words[1] = cmd0;
	host->ssp_pio_words[2] = cmd1;
	host->dma_dir = DMA_NONE;
	host->slave_dirn = DMA_TRANS_NONE;
	desc = mxs_mmc_prep_dma(host, 0);
	if (!desc)
		goto out;

	/* append data sg */
	WARN_ON(host->data != NULL);
	host->data = data;
	host->dma_dir = dma_data_dir;
	host->slave_dirn = slave_dirn;
	desc = mxs_mmc_prep_dma(host, DMA_PREP_INTERRUPT | DMA_CTRL_ACK);
	if (!desc)
		goto out;

	dmaengine_submit(desc);
	return;
out:
	dev_warn(mmc_dev(host->mmc),
		 "%s: failed to prep dma\n", __func__);
}

static void mxs_mmc_start_cmd(struct mxs_mmc_host *host,
			      struct mmc_command *cmd)
{
	host->cmd = cmd;

	switch (mmc_cmd_type(cmd)) {
	case MMC_CMD_BC:
		mxs_mmc_bc(host);
		break;
	case MMC_CMD_BCR:
		mxs_mmc_ac(host);
		break;
	case MMC_CMD_AC:
		mxs_mmc_ac(host);
		break;
	case MMC_CMD_ADTC:
		mxs_mmc_adtc(host);
		break;
	default:
		dev_warn(mmc_dev(host->mmc),
			 "%s: unknown MMC command\n", __func__);
		break;
	}
}

static void mxs_mmc_request(struct mmc_host *mmc, struct mmc_request *mrq)
{
	struct mxs_mmc_host *host = mmc_priv(mmc);

	WARN_ON(host->mrq != NULL);
	host->mrq = mrq;
	mxs_mmc_start_cmd(host, mrq->cmd);
}

static void mxs_mmc_set_clk_rate(struct mxs_mmc_host *host, unsigned int rate)
{
	unsigned int ssp_clk, ssp_sck;
	u32 clock_divide, clock_rate;
	u32 val;

	ssp_clk = clk_get_rate(host->clk);

	for (clock_divide = 2; clock_divide <= 254; clock_divide += 2) {
		clock_rate = DIV_ROUND_UP(ssp_clk, rate * clock_divide);
		clock_rate = (clock_rate > 0) ? clock_rate - 1 : 0;
		if (clock_rate <= 255)
			break;
	}

	if (clock_divide > 254) {
		dev_err(mmc_dev(host->mmc),
			"%s: cannot set clock to %d\n", __func__, rate);
		return;
	}

	ssp_sck = ssp_clk / clock_divide / (1 + clock_rate);

	val = readl(host->base + HW_SSP_TIMING);
	val &= ~(BM_SSP_TIMING_CLOCK_DIVIDE | BM_SSP_TIMING_CLOCK_RATE);
	val |= BF_SSP(clock_divide, TIMING_CLOCK_DIVIDE);
	val |= BF_SSP(clock_rate, TIMING_CLOCK_RATE);
	writel(val, host->base + HW_SSP_TIMING);

	host->clk_rate = ssp_sck;

	dev_dbg(mmc_dev(host->mmc),
		"%s: clock_divide %d, clock_rate %d, ssp_clk %d, rate_actual %d, rate_requested %d\n",
		__func__, clock_divide, clock_rate, ssp_clk, ssp_sck, rate);
}

static void mxs_mmc_set_ios(struct mmc_host *mmc, struct mmc_ios *ios)
{
	struct mxs_mmc_host *host = mmc_priv(mmc);

	if (ios->bus_width == MMC_BUS_WIDTH_8)
		host->bus_width = 2;
	else if (ios->bus_width == MMC_BUS_WIDTH_4)
		host->bus_width = 1;
	else
		host->bus_width = 0;

	if (ios->clock)
		mxs_mmc_set_clk_rate(host, ios->clock);
}

static void mxs_mmc_enable_sdio_irq(struct mmc_host *mmc, int enable)
{
	struct mxs_mmc_host *host = mmc_priv(mmc);
	unsigned long flags;

	spin_lock_irqsave(&host->lock, flags);

	host->sdio_irq_en = enable;

	if (enable) {
		writel(BM_SSP_CTRL0_SDIO_IRQ_CHECK,
		       host->base + HW_SSP_CTRL0 + MXS_SET_ADDR);
		writel(BM_SSP_CTRL1_SDIO_IRQ_EN,
		       host->base + HW_SSP_CTRL1 + MXS_SET_ADDR);

		if (readl(host->base + HW_SSP_STATUS) & BM_SSP_STATUS_SDIO_IRQ)
			mmc_signal_sdio_irq(host->mmc);

	} else {
		writel(BM_SSP_CTRL0_SDIO_IRQ_CHECK,
		       host->base + HW_SSP_CTRL0 + MXS_CLR_ADDR);
		writel(BM_SSP_CTRL1_SDIO_IRQ_EN,
		       host->base + HW_SSP_CTRL1 + MXS_CLR_ADDR);
	}

	spin_unlock_irqrestore(&host->lock, flags);
}

static const struct mmc_host_ops mxs_mmc_ops = {
	.request = mxs_mmc_request,
	.get_ro = mxs_mmc_get_ro,
	.get_cd = mxs_mmc_get_cd,
	.set_ios = mxs_mmc_set_ios,
	.enable_sdio_irq = mxs_mmc_enable_sdio_irq,
};

static bool mxs_mmc_dma_filter(struct dma_chan *chan, void *param)
{
	struct mxs_mmc_host *host = param;

	if (!mxs_dma_is_apbh(chan))
		return false;

	if (chan->chan_id != host->dma_res->start)
		return false;

	chan->private = &host->dma_data;

	return true;
}

static int mxs_mmc_probe(struct platform_device *pdev)
{
	struct mxs_mmc_host *host;
	struct mmc_host *mmc;
	struct resource *iores, *dmares, *r;
	struct mxs_mmc_platform_data *pdata;
	int ret = 0, irq_err, irq_dma;
	dma_cap_mask_t mask;

	iores = platform_get_resource(pdev, IORESOURCE_MEM, 0);
	dmares = platform_get_resource(pdev, IORESOURCE_DMA, 0);
	irq_err = platform_get_irq(pdev, 0);
	irq_dma = platform_get_irq(pdev, 1);
	if (!iores || !dmares || irq_err < 0 || irq_dma < 0)
		return -EINVAL;

	r = request_mem_region(iores->start, resource_size(iores), pdev->name);
	if (!r)
		return -EBUSY;

	mmc = mmc_alloc_host(sizeof(struct mxs_mmc_host), &pdev->dev);
	if (!mmc) {
		ret = -ENOMEM;
		goto out_release_mem;
	}

	host = mmc_priv(mmc);
	host->base = ioremap(r->start, resource_size(r));
	if (!host->base) {
		ret = -ENOMEM;
		goto out_mmc_free;
	}

	/* only major verion does matter */
	host->version = readl(host->base + HW_SSP_VERSION) >>
			BP_SSP_VERSION_MAJOR;

	host->mmc = mmc;
	host->res = r;
	host->dma_res = dmares;
	host->irq = irq_err;
	host->sdio_irq_en = 0;

	host->clk = clk_get(&pdev->dev, NULL);
	if (IS_ERR(host->clk)) {
		ret = PTR_ERR(host->clk);
		goto out_iounmap;
	}
	clk_prepare_enable(host->clk);

	mxs_mmc_reset(host);

	dma_cap_zero(mask);
	dma_cap_set(DMA_SLAVE, mask);
	host->dma_data.chan_irq = irq_dma;
	host->dmach = dma_request_channel(mask, mxs_mmc_dma_filter, host);
	if (!host->dmach) {
		dev_err(mmc_dev(host->mmc),
			"%s: failed to request dma\n", __func__);
		goto out_clk_put;
	}

	/* set mmc core parameters */
	mmc->ops = &mxs_mmc_ops;
	mmc->caps = MMC_CAP_SD_HIGHSPEED | MMC_CAP_MMC_HIGHSPEED |
		    MMC_CAP_SDIO_IRQ | MMC_CAP_NEEDS_POLL;

	pdata =	mmc_dev(host->mmc)->platform_data;
	if (pdata) {
		if (pdata->flags & SLOTF_8_BIT_CAPABLE)
			mmc->caps |= MMC_CAP_4_BIT_DATA | MMC_CAP_8_BIT_DATA;
		if (pdata->flags & SLOTF_4_BIT_CAPABLE)
			mmc->caps |= MMC_CAP_4_BIT_DATA;
	}

	mmc->f_min = 400000;
	mmc->f_max = 288000000;
	mmc->ocr_avail = MMC_VDD_32_33 | MMC_VDD_33_34;

	mmc->max_segs = 52;
	mmc->max_blk_size = 1 << 0xf;
	mmc->max_blk_count = (ssp_is_old()) ? 0xff : 0xffffff;
	mmc->max_req_size = (ssp_is_old()) ? 0xffff : 0xffffffff;
	mmc->max_seg_size = dma_get_max_seg_size(host->dmach->device->dev);

	platform_set_drvdata(pdev, mmc);

	ret = request_irq(host->irq, mxs_mmc_irq_handler, 0, DRIVER_NAME, host);
	if (ret)
		goto out_free_dma;

	spin_lock_init(&host->lock);

	ret = mmc_add_host(mmc);
	if (ret)
		goto out_free_irq;

	dev_info(mmc_dev(host->mmc), "initialized\n");

	return 0;

out_free_irq:
	free_irq(host->irq, host);
out_free_dma:
	if (host->dmach)
		dma_release_channel(host->dmach);
out_clk_put:
	clk_disable_unprepare(host->clk);
	clk_put(host->clk);
out_iounmap:
	iounmap(host->base);
out_mmc_free:
	mmc_free_host(mmc);
out_release_mem:
	release_mem_region(iores->start, resource_size(iores));
	return ret;
}

static int mxs_mmc_remove(struct platform_device *pdev)
{
	struct mmc_host *mmc = platform_get_drvdata(pdev);
	struct mxs_mmc_host *host = mmc_priv(mmc);
	struct resource *res = host->res;

	mmc_remove_host(mmc);

	free_irq(host->irq, host);

	platform_set_drvdata(pdev, NULL);

	if (host->dmach)
		dma_release_channel(host->dmach);

	clk_disable_unprepare(host->clk);
	clk_put(host->clk);

	iounmap(host->base);

	mmc_free_host(mmc);

	release_mem_region(res->start, resource_size(res));

	return 0;
}

#ifdef CONFIG_PM
static int mxs_mmc_suspend(struct device *dev)
{
	struct mmc_host *mmc = dev_get_drvdata(dev);
	struct mxs_mmc_host *host = mmc_priv(mmc);
	int ret = 0;

	ret = mmc_suspend_host(mmc);

	clk_disable_unprepare(host->clk);

	return ret;
}

static int mxs_mmc_resume(struct device *dev)
{
	struct mmc_host *mmc = dev_get_drvdata(dev);
	struct mxs_mmc_host *host = mmc_priv(mmc);
	int ret = 0;

	clk_prepare_enable(host->clk);

	ret = mmc_resume_host(mmc);

	return ret;
}

static const struct dev_pm_ops mxs_mmc_pm_ops = {
	.suspend	= mxs_mmc_suspend,
	.resume		= mxs_mmc_resume,
};
#endif

static struct platform_driver mxs_mmc_driver = {
	.probe		= mxs_mmc_probe,
	.remove		= mxs_mmc_remove,
	.driver		= {
		.name	= DRIVER_NAME,
		.owner	= THIS_MODULE,
#ifdef CONFIG_PM
		.pm	= &mxs_mmc_pm_ops,
#endif
	},
};

module_platform_driver(mxs_mmc_driver);

MODULE_DESCRIPTION("FREESCALE MXS MMC peripheral");
MODULE_AUTHOR("Freescale Semiconductor");
MODULE_LICENSE("GPL");<|MERGE_RESOLUTION|>--- conflicted
+++ resolved
@@ -324,13 +324,8 @@
 		sg_len = SSP_PIO_NUM;
 	}
 
-<<<<<<< HEAD
 	desc = dmaengine_prep_slave_sg(host->dmach,
-				sgl, sg_len, host->slave_dirn, append);
-=======
-	desc = host->dmach->device->device_prep_slave_sg(host->dmach,
 				sgl, sg_len, host->slave_dirn, flags);
->>>>>>> 7b0e67f6
 	if (desc) {
 		desc->callback = mxs_mmc_dma_irq_callback;
 		desc->callback_param = host;
