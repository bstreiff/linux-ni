/****************************************************************************/

/*
 *	uclinux.c -- generic memory mapped MTD driver for uclinux
 *
 *	(C) Copyright 2002, Greg Ungerer (gerg@snapgear.com)
 */

/****************************************************************************/

#include <linux/module.h>
#include <linux/types.h>
#include <linux/init.h>
#include <linux/kernel.h>
#include <linux/fs.h>
#include <linux/mm.h>
#include <linux/major.h>
#include <linux/mtd/mtd.h>
#include <linux/mtd/map.h>
#include <linux/mtd/partitions.h>
#include <asm/io.h>

/****************************************************************************/

extern char _ebss;

struct map_info uclinux_ram_map = {
	.name = "RAM",
	.phys = (unsigned long)&_ebss,
	.size = 0,
};

static struct mtd_info *uclinux_ram_mtdinfo;

/****************************************************************************/

static struct mtd_partition uclinux_romfs[] = {
	{ .name = "ROMfs" }
};

#define	NUM_PARTITIONS	ARRAY_SIZE(uclinux_romfs)

/****************************************************************************/

static int uclinux_point(struct mtd_info *mtd, loff_t from, size_t len,
	size_t *retlen, void **virt, resource_size_t *phys)
{
	struct map_info *map = mtd->priv;
	*virt = map->virt + from;
	if (phys)
		*phys = map->phys + from;
	*retlen = len;
	return(0);
}

/****************************************************************************/

static int __init uclinux_mtd_init(void)
{
	struct mtd_info *mtd;
	struct map_info *mapp;

	mapp = &uclinux_ram_map;
<<<<<<< HEAD
	mapp->phys = addr;
	mapp->size = PAGE_ALIGN(get_rootfs_len((unsigned *)addr));
=======
	if (!mapp->size)
		mapp->size = PAGE_ALIGN(ntohl(*((unsigned long *)(mapp->phys + 8))));
>>>>>>> 8e4a718f
	mapp->bankwidth = 4;

	printk("uclinux[mtd]: RAM probe address=0x%x size=0x%x\n",
	       	(int) mapp->phys, (int) mapp->size);

	mapp->virt = ioremap_nocache(mapp->phys, mapp->size);

	if (mapp->virt == 0) {
		printk("uclinux[mtd]: ioremap_nocache() failed\n");
		return(-EIO);
	}

	simple_map_init(mapp);

	mtd = do_map_probe("map_ram", mapp);
	if (!mtd) {
		printk("uclinux[mtd]: failed to find a mapping?\n");
		iounmap(mapp->virt);
		return(-ENXIO);
	}

	mtd->owner = THIS_MODULE;
	mtd->point = uclinux_point;
	mtd->priv = mapp;

	uclinux_ram_mtdinfo = mtd;
	add_mtd_partitions(mtd, uclinux_romfs, NUM_PARTITIONS);

	return(0);
}

/****************************************************************************/

static void __exit uclinux_mtd_cleanup(void)
{
	if (uclinux_ram_mtdinfo) {
		del_mtd_partitions(uclinux_ram_mtdinfo);
		map_destroy(uclinux_ram_mtdinfo);
		uclinux_ram_mtdinfo = NULL;
	}
	if (uclinux_ram_map.virt) {
		iounmap((void *) uclinux_ram_map.virt);
		uclinux_ram_map.virt = 0;
	}
}

/****************************************************************************/

module_init(uclinux_mtd_init);
module_exit(uclinux_mtd_cleanup);

MODULE_LICENSE("GPL");
MODULE_AUTHOR("Greg Ungerer <gerg@snapgear.com>");
MODULE_DESCRIPTION("Generic RAM based MTD for uClinux");

/****************************************************************************/<|MERGE_RESOLUTION|>--- conflicted
+++ resolved
@@ -61,13 +61,8 @@
 	struct map_info *mapp;
 
 	mapp = &uclinux_ram_map;
-<<<<<<< HEAD
-	mapp->phys = addr;
-	mapp->size = PAGE_ALIGN(get_rootfs_len((unsigned *)addr));
-=======
 	if (!mapp->size)
 		mapp->size = PAGE_ALIGN(ntohl(*((unsigned long *)(mapp->phys + 8))));
->>>>>>> 8e4a718f
 	mapp->bankwidth = 4;
 
 	printk("uclinux[mtd]: RAM probe address=0x%x size=0x%x\n",
