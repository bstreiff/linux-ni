/*
 * MTD SPI driver for ST M25Pxx (and similar) serial flash chips
 *
 * Author: Mike Lavender, mike@steroidmicros.com
 *
 * Copyright (c) 2005, Intec Automation Inc.
 *
 * Some parts are based on lart.c by Abraham Van Der Merwe
 *
 * Cleaned up and generalized based on mtd_dataflash.c
 *
 * This code is free software; you can redistribute it and/or modify
 * it under the terms of the GNU General Public License version 2 as
 * published by the Free Software Foundation.
 *
 */

#include <linux/init.h>
#include <linux/err.h>
#include <linux/errno.h>
#include <linux/module.h>
#include <linux/device.h>
#include <linux/interrupt.h>
#include <linux/mutex.h>
#include <linux/math64.h>
#include <linux/slab.h>
#include <linux/sched.h>
#include <linux/mod_devicetable.h>

#include <linux/mtd/cfi.h>
#include <linux/mtd/mtd.h>
#include <linux/mtd/partitions.h>
#include <linux/of_platform.h>

#include <linux/spi/spi.h>
#include <linux/spi/flash.h>

/* Flash opcodes. */
#define	OPCODE_WREN		0x06	/* Write enable */
#define	OPCODE_RDSR		0x05	/* Read status register */
#define	OPCODE_WRSR		0x01	/* Write status register 1 byte */
#define	OPCODE_NORM_READ	0x03	/* Read data bytes (low frequency) */
#define	OPCODE_FAST_READ	0x0b	/* Read data bytes (high frequency) */
#define OPCODE_QUAD_READ	0x6b	/* Quad read command */
#define	OPCODE_PP		0x02	/* Page program (up to 256 bytes) */
#define OPCODE_QPP		0x32	/* Quad page program */
#define	OPCODE_BE_4K		0x20	/* Erase 4KiB block */
#define	OPCODE_BE_4K_PMC	0xd7	/* Erase 4KiB block on PMC chips */
#define	OPCODE_BE_32K		0x52	/* Erase 32KiB block */
#define	OPCODE_CHIP_ERASE	0xc7	/* Erase whole flash chip */
#define	OPCODE_SE		0xd8	/* Sector erase (usually 64KiB) */
#define	OPCODE_RDID		0x9f	/* Read JEDEC ID */
#define OPCODE_RDFSR		0x70	/* Read Flag Status Register */
#define OPCODE_WREAR		0xc5	/* Write Extended Address Register */

/* 4-byte address opcodes - used on Spansion and some Macronix flashes. */
#define	OPCODE_NORM_READ_4B	0x13	/* Read data bytes (low frequency) */
#define	OPCODE_FAST_READ_4B	0x0c	/* Read data bytes (high frequency) */
#define	OPCODE_PP_4B		0x12	/* Page program (up to 256 bytes) */
#define	OPCODE_SE_4B		0xdc	/* Sector erase (usually 64KiB) */

/* Used for SST flashes only. */
#define	OPCODE_BP		0x02	/* Byte program */
#define	OPCODE_WRDI		0x04	/* Write disable */
#define	OPCODE_AAI_WP		0xad	/* Auto address increment word program */

/* Used for Macronix and Winbond flashes. */
#define	OPCODE_EN4B		0xb7	/* Enter 4-byte mode */
#define	OPCODE_EX4B		0xe9	/* Exit 4-byte mode */

/* Used for Spansion flashes only. */
#define	OPCODE_BRWR		0x17	/* Bank register write */
#define	OPCODE_BRRD		0x16	/* Bank register read */

/* Status Register bits. */
#define	SR_WIP			1	/* Write in progress */
#define	SR_WEL			2	/* Write enable latch */
/* meaning of other SR_* bits may differ between vendors */
#define	SR_BP0			4	/* Block protect 0 */
#define	SR_BP1			8	/* Block protect 1 */
#define	SR_BP2			0x10	/* Block protect 2 */
#define	SR_SRWD			0x80	/* SR write protect */

/* Flag Status Register bits. */
#define FSR_RDY			0x80	/* Ready/Busy program erase
					controller */
/* Define max times to check status register before we give up. */
#define	MAX_READY_WAIT_JIFFIES	(480 * HZ) /* N25Q specs 480s max chip erase */
#define	MAX_CMD_SIZE		5

#define JEDEC_MFR(_jedec_id)	((_jedec_id) >> 16)

/****************************************************************************/

struct m25p {
	struct spi_device	*spi;
	struct mutex		lock;
	struct mtd_info		mtd;
	u16			page_size;
	u16			addr_width;
	u8			erase_opcode;
	u8			read_opcode;
	u8			program_opcode;
	u8			*command;
	bool			fast_read;
	u16			curbank;
	u32			jedec_id;
	bool			check_fsr;
	bool			shift;
	bool			isparallel;
	bool			isstacked;
	u8			read_opcode;
	u8			prog_opcode;
	u8			dummycount;
};

static inline struct m25p *mtd_to_m25p(struct mtd_info *mtd)
{
	return container_of(mtd, struct m25p, mtd);
}

/****************************************************************************/

/*
 * Internal helper functions
 */

/*
 * Read register, returning its value in the location
 * Returns negative if error occurred.
 */
static inline int read_spi_reg(struct m25p *flash, u8 code, const char *name)
{
	ssize_t retval;
	u8 val;

	retval = spi_write_then_read(flash->spi, &code, 1, &val, 1);

	if (retval < 0) {
		dev_err(&flash->spi->dev, "error %d reading %s\n",
				(int) retval, name);
		return retval;
	}

	return val;
}

/*
 * Read flag status register, returning its value in the location
 * Return flag status register value.
 * Returns negative if error occurred.
 */
static int read_fsr(struct m25p *flash)
{
	return read_spi_reg(flash, OPCODE_RDFSR, "FSR");
}

/*
 * Read the status register, returning its value in the location
 * Return the status register value.
 * Returns negative if error occurred.
 */
static int read_sr(struct m25p *flash)
{
	return read_spi_reg(flash, OPCODE_RDSR, "SR");
}

/*
 * Write status register 1 byte
 * Returns negative if error occurred.
 */
static int write_sr(struct m25p *flash, u8 val)
{
	flash->command[0] = OPCODE_WRSR;
	flash->command[1] = val;

	return spi_write(flash->spi, flash->command, 2);
}

/*
 * Set write enable latch with Write Enable command.
 * Returns negative if error occurred.
 */
static inline int write_enable(struct m25p *flash)
{
	u8	code = OPCODE_WREN;

	return spi_write_then_read(flash->spi, &code, 1, NULL, 0);
}

/*
 * Send write disble instruction to the chip.
 */
static inline int write_disable(struct m25p *flash)
{
	u8	code = OPCODE_WRDI;

	return spi_write_then_read(flash->spi, &code, 1, NULL, 0);
}

/*
 * Enable/disable 4-byte addressing mode.
 */
static inline int set_4byte(struct m25p *flash, u32 jedec_id, int enable)
{
<<<<<<< HEAD
	int ret;
	u8 val;
=======
	int status;
	bool need_wren = false;
>>>>>>> 5e01dc7b

	switch (JEDEC_MFR(jedec_id)) {
	case CFI_MFR_ST: /* Micron, actually */
		/* Some Micron need WREN command; all will accept it */
		need_wren = true;
	case CFI_MFR_MACRONIX:
	case 0xEF /* winbond */:
		if (need_wren)
			write_enable(flash);

		flash->command[0] = enable ? OPCODE_EN4B : OPCODE_EX4B;
		status = spi_write(flash->spi, flash->command, 1);

		if (need_wren)
			write_disable(flash);

		return status;
	default:
		/* Spansion style */
		flash->command[0] = OPCODE_BRWR;
		flash->command[1] = enable << 7 ;
		ret = spi_write(flash->spi, flash->command, 2);

		/* verify the 4 byte mode is enabled */
		flash->command[0] = OPCODE_BRRD;
		spi_write_then_read(flash->spi, flash->command, 1, &val, 1);
		if (val != enable << 7) {
			dev_warn(&flash->spi->dev,
				 "fallback to 3-byte address mode\n");
			dev_warn(&flash->spi->dev,
				 "maximum accessible size is 16MB\n");
			flash->addr_width = 3;
		}
		return ret;
	}
}

/*
 * Service routine to read status register until ready, or timeout occurs.
 * Returns non-zero if error.
 */
static int wait_till_ready(struct m25p *flash)
{
	unsigned long deadline;
	int sr, fsr;

	deadline = jiffies + MAX_READY_WAIT_JIFFIES;

	do {
		if ((sr = read_sr(flash)) < 0)
			break;
		else if (!(sr & SR_WIP)) {
			if (flash->check_fsr) {
				fsr = read_fsr(flash);
				if (!(fsr & FSR_RDY))
					return 1;
			}
			return 0;
		}

		cond_resched();

	} while (!time_after_eq(jiffies, deadline));

	return 1;
}

/*
 * Update Extended Address/bank selection Register.
 * Call with flash->lock locked.
 */
static int write_ear(struct m25p *flash, u32 addr)
{
	u8 ear;
	int ret;

	/* Wait until finished previous write command. */
	if (wait_till_ready(flash))
		return 1;

	if (flash->mtd.size <= (0x1000000) << flash->shift)
		return 0;

	addr = addr % (u32) flash->mtd.size;
	ear = addr >> 24;

	if ((!flash->isstacked) && (ear == flash->curbank))
		return 0;

	if (flash->isstacked && (flash->mtd.size <= 0x2000000))
		return 0;

	if (JEDEC_MFR(flash->jedec_id) == 0x01)
		flash->command[0] = OPCODE_BRWR;
	if (JEDEC_MFR(flash->jedec_id) == 0x20) {
		write_enable(flash);
		flash->command[0] = OPCODE_WREAR;
	}
	flash->command[1] = ear;

	ret = spi_write(flash->spi, flash->command, 2);
	if (ret)
		return ret;

	flash->curbank = ear;

	return 0;
}

/*
 * Erase the whole flash memory
 *
 * Returns 0 if successful, non-zero otherwise.
 */
static int erase_chip(struct m25p *flash)
{
	pr_debug("%s: %s %lldKiB\n", dev_name(&flash->spi->dev), __func__,
			(long long)(flash->mtd.size >> 10));

	/* Wait until finished previous write command. */
	if (wait_till_ready(flash))
		return 1;

	if (flash->isstacked)
		flash->spi->master->flags &= ~SPI_MASTER_U_PAGE;

	/* Send write enable, then erase commands. */
	write_enable(flash);

	/* Set up command buffer. */
	flash->command[0] = OPCODE_CHIP_ERASE;

	spi_write(flash->spi, flash->command, 1);

	if (flash->isstacked) {
		/* Wait until finished previous write command. */
		if (wait_till_ready(flash))
			return 1;

		flash->spi->master->flags |= SPI_MASTER_U_PAGE;

		/* Send write enable, then erase commands. */
		write_enable(flash);

		/* Set up command buffer. */
		flash->command[0] = OPCODE_CHIP_ERASE;

		spi_write(flash->spi, flash->command, 1);
	}

	return 0;
}

static void m25p_addr2cmd(struct m25p *flash, unsigned int addr, u8 *cmd)
{
	int i;

	/* opcode is in cmd[0] */
	for (i = 1; i <= flash->addr_width; i++)
		cmd[i] = addr >> (flash->addr_width * 8 - i * 8);
}

static int m25p_cmdsz(struct m25p *flash)
{
	return 1 + flash->addr_width;
}

/*
 * Erase one sector of flash memory at offset ``offset'' which is any
 * address within the sector which should be erased.
 *
 * Returns 0 if successful, non-zero otherwise.
 */
static int erase_sector(struct m25p *flash, u32 offset)
{
	pr_debug("%s: %s %dKiB at 0x%08x\n", dev_name(&flash->spi->dev),
			__func__, flash->mtd.erasesize / 1024, offset);

	/* Wait until finished previous write command. */
	if (wait_till_ready(flash))
		return 1;

	/* update Extended Address Register */
	if (write_ear(flash, offset))
		return 1;

	/* Send write enable, then erase commands. */
	write_enable(flash);

	/* Set up command buffer. */
	flash->command[0] = flash->erase_opcode;
	m25p_addr2cmd(flash, offset, flash->command);

	spi_write(flash->spi, flash->command, m25p_cmdsz(flash));

	return 0;
}

/****************************************************************************/

/*
 * MTD implementation
 */

/*
 * Erase an address range on the flash chip.  The address range may extend
 * one or more erase sectors.  Return an error is there is a problem erasing.
 */
static int m25p80_erase(struct mtd_info *mtd, struct erase_info *instr)
{
	struct m25p *flash = mtd_to_m25p(mtd);
	u32 addr, len, offset;
	uint32_t rem;

	pr_debug("%s: %s at 0x%llx, len %lld\n", dev_name(&flash->spi->dev),
			__func__, (long long)instr->addr,
			(long long)instr->len);

	div_u64_rem(instr->len, mtd->erasesize, &rem);
	if (rem)
		return -EINVAL;

	addr = instr->addr;
	len = instr->len;

	mutex_lock(&flash->lock);

	/* whole-chip erase? */
	if (len == flash->mtd.size) {
		if (erase_chip(flash)) {
			instr->state = MTD_ERASE_FAILED;
			mutex_unlock(&flash->lock);
			return -EIO;
		}

	/* REVISIT in some cases we could speed up erasing large regions
	 * by using OPCODE_SE instead of OPCODE_BE_4K.  We may have set up
	 * to use "small sector erase", but that's not always optimal.
	 */

	/* "sector"-at-a-time erase */
	} else {
		while (len) {
			offset = addr;
			if (flash->isparallel == 1)
				offset /= 2;
			if (flash->isstacked == 1) {
				if (offset >= (flash->mtd.size / 2)) {
					offset = offset - (flash->mtd.size / 2);
					flash->spi->master->flags |=
							SPI_MASTER_U_PAGE;
				} else
					flash->spi->master->flags &=
							~SPI_MASTER_U_PAGE;
			}
			if (erase_sector(flash, offset)) {
				instr->state = MTD_ERASE_FAILED;
				mutex_unlock(&flash->lock);
				return -EIO;
			}

			addr += mtd->erasesize;
			len -= mtd->erasesize;
		}
	}

	mutex_unlock(&flash->lock);

	instr->state = MTD_ERASE_DONE;
	mtd_erase_callback(instr);

	return 0;
}

/*
 * Read an address range from the flash chip.  The address range
 * may be any size provided it is within the physical boundaries.
 */
static int m25p80_read(struct mtd_info *mtd, loff_t from, size_t len,
	size_t *retlen, u_char *buf)
{
	struct m25p *flash = mtd_to_m25p(mtd);
	struct spi_transfer t[2];
	struct spi_message m;

	pr_debug("%s: %s from 0x%08x, len %zd\n", dev_name(&flash->spi->dev),
			__func__, (u32)from, len);

	spi_message_init(&m);
	memset(t, 0, (sizeof t));

	/* NOTE:
	 * OPCODE_FAST_READ (if available) is faster.
	 * Should add 1 byte DUMMY_BYTE.
	 */
	t[0].tx_buf = flash->command;
	t[0].len = m25p_cmdsz(flash) + flash->dummycount;
	spi_message_add_tail(&t[0], &m);

	t[1].rx_buf = buf;
	t[1].len = len;
	spi_message_add_tail(&t[1], &m);

	/* Wait till previous write/erase is done. */
	if (wait_till_ready(flash))
		/* REVISIT status return?? */
		return 1;

	/* FIXME switch to OPCODE_FAST_READ.  It's required for higher
	 * clocks; and at this writing, every chip this driver handles
	 * supports that opcode.
	 */

	/* Set up the write data buffer. */
<<<<<<< HEAD
	flash->command[0] = flash->read_opcode;
=======
	opcode = flash->read_opcode;
	flash->command[0] = opcode;
>>>>>>> 5e01dc7b
	m25p_addr2cmd(flash, from, flash->command);

	spi_sync(flash->spi, &m);

	*retlen = m.actual_length - m25p_cmdsz(flash) -
			flash->dummycount;

	return 0;
}

static int m25p80_read_ext(struct mtd_info *mtd, loff_t from, size_t len,
	size_t *retlen, u_char *buf)
{
	struct m25p *flash = mtd_to_m25p(mtd);
	u32 addr = from;
	u32 offset = from;
	u32 read_len = 0;
	u32 actual_len = 0;
	u32 read_count = 0;
	u32 rem_bank_len = 0;
	u8 bank = 0;

#define OFFSET_16_MB 0x1000000

	mutex_lock(&flash->lock);

	while (len) {
		bank = addr / (OFFSET_16_MB << flash->shift);
		rem_bank_len = ((OFFSET_16_MB << flash->shift) * (bank + 1)) -
				addr;
		offset = addr;
		if (flash->isparallel == 1)
			offset /= 2;
		if (flash->isstacked == 1) {
			if (offset >= (flash->mtd.size / 2)) {
				offset = offset - (flash->mtd.size / 2);
				flash->spi->master->flags |= SPI_MASTER_U_PAGE;
			} else {
				flash->spi->master->flags &= ~SPI_MASTER_U_PAGE;
			}
		}
		write_ear(flash, offset);
		if (len < rem_bank_len)
			read_len = len;
		else
			read_len = rem_bank_len;

		m25p80_read(mtd, offset, read_len, &actual_len, buf);

		addr += actual_len;
		len -= actual_len;
		buf += actual_len;
		read_count += actual_len;
	}

	*retlen = read_count;

	mutex_unlock(&flash->lock);
	return 0;
}

/*
 * Write an address range to the flash chip.  Data must be written in
 * FLASH_PAGESIZE chunks.  The address range may be any size provided
 * it is within the physical boundaries.
 */
static int m25p80_write(struct mtd_info *mtd, loff_t to, size_t len,
	size_t *retlen, const u_char *buf)
{
	struct m25p *flash = mtd_to_m25p(mtd);
	u32 page_offset, page_size;
	struct spi_transfer t[2];
	struct spi_message m;

	pr_debug("%s: %s to 0x%08x, len %zd\n", dev_name(&flash->spi->dev),
			__func__, (u32)to, len);

	spi_message_init(&m);
	memset(t, 0, (sizeof t));

	t[0].tx_buf = flash->command;
	t[0].len = m25p_cmdsz(flash);
	spi_message_add_tail(&t[0], &m);

	t[1].tx_buf = buf;
	spi_message_add_tail(&t[1], &m);

	/* Wait until finished previous write command. */
	if (wait_till_ready(flash))
		return 1;

	write_enable(flash);

	/* Set up the opcode in the write buffer. */
<<<<<<< HEAD
	flash->command[0] = flash->prog_opcode;
	m25p_addr2cmd(flash, (to >> flash->shift), flash->command);
=======
	flash->command[0] = flash->program_opcode;
	m25p_addr2cmd(flash, to, flash->command);
>>>>>>> 5e01dc7b

	page_offset = to & (flash->page_size - 1);

	/* do all the bytes fit onto one page? */
	if (page_offset + len <= flash->page_size) {
		t[1].len = len;

		spi_sync(flash->spi, &m);

		*retlen = m.actual_length - m25p_cmdsz(flash);
	} else {
		u32 i;

		/* the size of data remaining on the first page */
		page_size = flash->page_size - page_offset;

		t[1].len = page_size;
		spi_sync(flash->spi, &m);

		*retlen = m.actual_length - m25p_cmdsz(flash);

		/* write everything in flash->page_size chunks */
		for (i = page_size; i < len; i += page_size) {
			page_size = len - i;
			if (page_size > flash->page_size)
				page_size = flash->page_size;

			/* write the next page to flash */
			m25p_addr2cmd(flash, ((to + i) >> flash->shift),
					flash->command);

			t[1].tx_buf = buf + i;
			t[1].len = page_size;

			if (wait_till_ready(flash))
				return 1;

			write_enable(flash);

			spi_sync(flash->spi, &m);

			*retlen += m.actual_length - m25p_cmdsz(flash);
		}
	}

	return 0;
}

static int m25p80_write_ext(struct mtd_info *mtd, loff_t to, size_t len,
	size_t *retlen, const u_char *buf)
{
	struct m25p *flash = mtd_to_m25p(mtd);
	u32 addr = to;
	u32 offset = to;
	u32 write_len = 0;
	u32 actual_len = 0;
	u32 write_count = 0;
	u32 rem_bank_len = 0;
	u8 bank = 0;

#define OFFSET_16_MB 0x1000000

	mutex_lock(&flash->lock);
	while (len) {
		bank = addr / (OFFSET_16_MB << flash->shift);
		rem_bank_len = ((OFFSET_16_MB << flash->shift) * (bank + 1)) -
				addr;
		offset = addr;

		if (flash->isstacked == 1) {
			if (offset >= (flash->mtd.size / 2)) {
				offset = offset - (flash->mtd.size / 2);
				flash->spi->master->flags |= SPI_MASTER_U_PAGE;
			} else {
				flash->spi->master->flags &= ~SPI_MASTER_U_PAGE;
			}
		}
		write_ear(flash, (offset >> flash->shift));
		if (len < rem_bank_len)
			write_len = len;
		else
			write_len = rem_bank_len;

		m25p80_write(mtd, offset, write_len, &actual_len, buf);

		addr += actual_len;
		len -= actual_len;
		buf += actual_len;
		write_count += actual_len;
	}

	*retlen = write_count;

	mutex_unlock(&flash->lock);
	return 0;
}

static int sst_write(struct mtd_info *mtd, loff_t to, size_t len,
		size_t *retlen, const u_char *buf)
{
	struct m25p *flash = mtd_to_m25p(mtd);
	struct spi_transfer t[2];
	struct spi_message m;
	size_t actual;
	int cmd_sz, ret;

	pr_debug("%s: %s to 0x%08x, len %zd\n", dev_name(&flash->spi->dev),
			__func__, (u32)to, len);

	spi_message_init(&m);
	memset(t, 0, (sizeof t));

	t[0].tx_buf = flash->command;
	t[0].len = m25p_cmdsz(flash);
	spi_message_add_tail(&t[0], &m);

	t[1].tx_buf = buf;
	spi_message_add_tail(&t[1], &m);

	mutex_lock(&flash->lock);

	/* Wait until finished previous write command. */
	ret = wait_till_ready(flash);
	if (ret)
		goto time_out;

	write_enable(flash);

	actual = to % 2;
	/* Start write from odd address. */
	if (actual) {
		flash->command[0] = OPCODE_BP;
		m25p_addr2cmd(flash, to, flash->command);

		/* write one byte. */
		t[1].len = 1;
		spi_sync(flash->spi, &m);
		ret = wait_till_ready(flash);
		if (ret)
			goto time_out;
		*retlen += m.actual_length - m25p_cmdsz(flash);
	}
	to += actual;

	flash->command[0] = OPCODE_AAI_WP;
	m25p_addr2cmd(flash, to, flash->command);

	/* Write out most of the data here. */
	cmd_sz = m25p_cmdsz(flash);
	for (; actual < len - 1; actual += 2) {
		t[0].len = cmd_sz;
		/* write two bytes. */
		t[1].len = 2;
		t[1].tx_buf = buf + actual;

		spi_sync(flash->spi, &m);
		ret = wait_till_ready(flash);
		if (ret)
			goto time_out;
		*retlen += m.actual_length - cmd_sz;
		cmd_sz = 1;
		to += 2;
	}
	write_disable(flash);
	ret = wait_till_ready(flash);
	if (ret)
		goto time_out;

	/* Write out trailing byte if it exists. */
	if (actual != len) {
		write_enable(flash);
		flash->command[0] = OPCODE_BP;
		m25p_addr2cmd(flash, to, flash->command);
		t[0].len = m25p_cmdsz(flash);
		t[1].len = 1;
		t[1].tx_buf = buf + actual;

		spi_sync(flash->spi, &m);
		ret = wait_till_ready(flash);
		if (ret)
			goto time_out;
		*retlen += m.actual_length - m25p_cmdsz(flash);
		write_disable(flash);
	}

time_out:
	mutex_unlock(&flash->lock);
	return ret;
}

static int m25p80_lock(struct mtd_info *mtd, loff_t ofs, uint64_t len)
{
	struct m25p *flash = mtd_to_m25p(mtd);
	uint32_t offset = ofs;
	uint8_t status_old, status_new;
	int res = 0;

	mutex_lock(&flash->lock);
	/* Wait until finished previous command */
	if (wait_till_ready(flash)) {
		res = 1;
		goto err;
	}

	status_old = read_sr(flash);

	if (offset < flash->mtd.size-(flash->mtd.size/2))
		status_new = status_old | SR_BP2 | SR_BP1 | SR_BP0;
	else if (offset < flash->mtd.size-(flash->mtd.size/4))
		status_new = (status_old & ~SR_BP0) | SR_BP2 | SR_BP1;
	else if (offset < flash->mtd.size-(flash->mtd.size/8))
		status_new = (status_old & ~SR_BP1) | SR_BP2 | SR_BP0;
	else if (offset < flash->mtd.size-(flash->mtd.size/16))
		status_new = (status_old & ~(SR_BP0|SR_BP1)) | SR_BP2;
	else if (offset < flash->mtd.size-(flash->mtd.size/32))
		status_new = (status_old & ~SR_BP2) | SR_BP1 | SR_BP0;
	else if (offset < flash->mtd.size-(flash->mtd.size/64))
		status_new = (status_old & ~(SR_BP2|SR_BP0)) | SR_BP1;
	else
		status_new = (status_old & ~(SR_BP2|SR_BP1)) | SR_BP0;

	/* Only modify protection if it will not unlock other areas */
	if ((status_new&(SR_BP2|SR_BP1|SR_BP0)) >
					(status_old&(SR_BP2|SR_BP1|SR_BP0))) {
		write_enable(flash);
		if (write_sr(flash, status_new) < 0) {
			res = 1;
			goto err;
		}
	}

err:	mutex_unlock(&flash->lock);
	return res;
}

static int m25p80_unlock(struct mtd_info *mtd, loff_t ofs, uint64_t len)
{
	struct m25p *flash = mtd_to_m25p(mtd);
	uint32_t offset = ofs;
	uint8_t status_old, status_new;
	int res = 0;

	mutex_lock(&flash->lock);
	/* Wait until finished previous command */
	if (wait_till_ready(flash)) {
		res = 1;
		goto err;
	}

	status_old = read_sr(flash);

	if (offset+len > flash->mtd.size-(flash->mtd.size/64))
		status_new = status_old & ~(SR_BP2|SR_BP1|SR_BP0);
	else if (offset+len > flash->mtd.size-(flash->mtd.size/32))
		status_new = (status_old & ~(SR_BP2|SR_BP1)) | SR_BP0;
	else if (offset+len > flash->mtd.size-(flash->mtd.size/16))
		status_new = (status_old & ~(SR_BP2|SR_BP0)) | SR_BP1;
	else if (offset+len > flash->mtd.size-(flash->mtd.size/8))
		status_new = (status_old & ~SR_BP2) | SR_BP1 | SR_BP0;
	else if (offset+len > flash->mtd.size-(flash->mtd.size/4))
		status_new = (status_old & ~(SR_BP0|SR_BP1)) | SR_BP2;
	else if (offset+len > flash->mtd.size-(flash->mtd.size/2))
		status_new = (status_old & ~SR_BP1) | SR_BP2 | SR_BP0;
	else
		status_new = (status_old & ~SR_BP0) | SR_BP2 | SR_BP1;

	/* Only modify protection if it will not lock other areas */
	if ((status_new&(SR_BP2|SR_BP1|SR_BP0)) <
					(status_old&(SR_BP2|SR_BP1|SR_BP0))) {
		write_enable(flash);
		if (write_sr(flash, status_new) < 0) {
			res = 1;
			goto err;
		}
	}

err:	mutex_unlock(&flash->lock);
	return res;
}

/****************************************************************************/

/*
 * SPI device driver setup and teardown
 */

struct flash_info {
	/* JEDEC id zero means "no ID" (most older chips); otherwise it has
	 * a high byte of zero plus three data bytes: the manufacturer id,
	 * then a two byte device id.
	 */
	u32		jedec_id;
	u16             ext_id;

	/* The size listed here is what works with OPCODE_SE, which isn't
	 * necessarily called a "sector" by the vendor.
	 */
	unsigned	sector_size;
	u16		n_sectors;

	u16		page_size;
	u16		addr_width;

	u16		flags;
#define	SECT_4K		0x01		/* OPCODE_BE_4K works uniformly */
#define	M25P_NO_ERASE	0x02		/* No erase command needed */
#define	SST_WRITE	0x04		/* use SST byte programming */
<<<<<<< HEAD
#define	SECT_32K	0x10		/* OPCODE_BE_32K */
#define E_FSR		0x08		/* Flag SR exists for flash */
=======
#define	M25P_NO_FR	0x08		/* Can't do fastread */
#define	SECT_4K_PMC	0x10		/* OPCODE_BE_4K_PMC works uniformly */
>>>>>>> 5e01dc7b
};

#define INFO(_jedec_id, _ext_id, _sector_size, _n_sectors, _flags)	\
	((kernel_ulong_t)&(struct flash_info) {				\
		.jedec_id = (_jedec_id),				\
		.ext_id = (_ext_id),					\
		.sector_size = (_sector_size),				\
		.n_sectors = (_n_sectors),				\
		.page_size = 256,					\
		.flags = (_flags),					\
	})

#define CAT25_INFO(_sector_size, _n_sectors, _page_size, _addr_width, _flags)	\
	((kernel_ulong_t)&(struct flash_info) {				\
		.sector_size = (_sector_size),				\
		.n_sectors = (_n_sectors),				\
		.page_size = (_page_size),				\
		.addr_width = (_addr_width),				\
		.flags = (_flags),					\
	})

/* NOTE: double check command sets and memory organization when you add
 * more flash chips.  This current list focusses on newer chips, which
 * have been converging on command sets which including JEDEC ID.
 */
static const struct spi_device_id m25p_ids[] = {
	/* Atmel -- some are (confusingly) marketed as "DataFlash" */
	{ "at25fs010",  INFO(0x1f6601, 0, 32 * 1024,   4, SECT_4K) },
	{ "at25fs040",  INFO(0x1f6604, 0, 64 * 1024,   8, SECT_4K) },

	{ "at25df041a", INFO(0x1f4401, 0, 64 * 1024,   8, SECT_4K) },
	{ "at25df321a", INFO(0x1f4701, 0, 64 * 1024,  64, SECT_4K) },
	{ "at25df641",  INFO(0x1f4800, 0, 64 * 1024, 128, SECT_4K) },

	{ "at26f004",   INFO(0x1f0400, 0, 64 * 1024,  8, SECT_4K) },
	{ "at26df081a", INFO(0x1f4501, 0, 64 * 1024, 16, SECT_4K) },
	{ "at26df161a", INFO(0x1f4601, 0, 64 * 1024, 32, SECT_4K) },
	{ "at26df321",  INFO(0x1f4700, 0, 64 * 1024, 64, SECT_4K) },

	{ "at45db081d", INFO(0x1f2500, 0, 64 * 1024, 16, SECT_4K) },

	/* EON -- en25xxx */
	{ "en25f32", INFO(0x1c3116, 0, 64 * 1024,  64, SECT_4K) },
	{ "en25p32", INFO(0x1c2016, 0, 64 * 1024,  64, 0) },
	{ "en25q32b", INFO(0x1c3016, 0, 64 * 1024,  64, 0) },
	{ "en25p64", INFO(0x1c2017, 0, 64 * 1024, 128, 0) },
	{ "en25q64", INFO(0x1c3017, 0, 64 * 1024, 128, SECT_4K) },
	{ "en25qh256", INFO(0x1c7019, 0, 64 * 1024, 512, 0) },

	/* Everspin */
	{ "mr25h256", CAT25_INFO(  32 * 1024, 1, 256, 2, M25P_NO_ERASE | M25P_NO_FR) },
	{ "mr25h10", CAT25_INFO(128 * 1024, 1, 256, 3, M25P_NO_ERASE | M25P_NO_FR) },

	/* GigaDevice */
	{ "gd25q32", INFO(0xc84016, 0, 64 * 1024,  64, SECT_4K) },
	{ "gd25q64", INFO(0xc84017, 0, 64 * 1024, 128, SECT_4K) },

	/* Intel/Numonyx -- xxxs33b */
	{ "160s33b",  INFO(0x898911, 0, 64 * 1024,  32, 0) },
	{ "320s33b",  INFO(0x898912, 0, 64 * 1024,  64, 0) },
	{ "640s33b",  INFO(0x898913, 0, 64 * 1024, 128, 0) },

	/* Macronix */
	{ "mx25l2005a",  INFO(0xc22012, 0, 64 * 1024,   4, SECT_4K) },
	{ "mx25l4005a",  INFO(0xc22013, 0, 64 * 1024,   8, SECT_4K) },
	{ "mx25l8005",   INFO(0xc22014, 0, 64 * 1024,  16, 0) },
	{ "mx25l1606e",  INFO(0xc22015, 0, 64 * 1024,  32, SECT_4K) },
	{ "mx25l3205d",  INFO(0xc22016, 0, 64 * 1024,  64, 0) },
	{ "mx25l6405d",  INFO(0xc22017, 0, 64 * 1024, 128, 0) },
	{ "mx25l12805d", INFO(0xc22018, 0, 64 * 1024, 256, 0) },
	{ "mx25l12855e", INFO(0xc22618, 0, 64 * 1024, 256, 0) },
	{ "mx25l25635e", INFO(0xc22019, 0, 64 * 1024, 512, 0) },
	{ "mx25l25655e", INFO(0xc22619, 0, 64 * 1024, 512, 0) },
	{ "mx66l51235l", INFO(0xc2201a, 0, 64 * 1024, 1024, 0) },

	/* Micron */
	{ "n25q064",  INFO(0x20ba17, 0, 64 * 1024, 128, 0) },
	{ "n25q128a11",  INFO(0x20bb18, 0, 64 * 1024, 256, 0) },
	{ "n25q128a13",  INFO(0x20ba18, 0, 64 * 1024, 256, 0) },
	{ "n25q256a", INFO(0x20ba19, 0, 64 * 1024, 512, SECT_4K) },
	/* Numonyx flash n25q128 - FIXME check the name */
	{ "n25q128",   INFO(0x20bb18, 0, 64 * 1024, 256, 0) },
	{ "n25q128a11",  INFO(0x20bb18, 0, 64 * 1024, 256, E_FSR) },
	{ "n25q128a13",  INFO(0x20ba18, 0, 64 * 1024, 256, E_FSR) },
	{ "n25q256a13", INFO(0x20ba19,  0, 64 * 1024,  512, SECT_4K | E_FSR) },
	{ "n25q256a11", INFO(0x20bb19,  0, 64 * 1024,  512, SECT_4K | E_FSR) },
	{ "n25q512a13", INFO(0x20ba20,  0, 64 * 1024,  1024, SECT_4K | E_FSR) },
	{ "n25q512a11", INFO(0x20bb20,  0, 64 * 1024,  1024, SECT_4K | E_FSR) },
	{ "n25q00aa13", INFO(0x20ba21,  0, 64 * 1024,  2048, SECT_4K | E_FSR) },

	/* PMC */
	{ "pm25lv512", INFO(0, 0, 32 * 1024, 2, SECT_4K_PMC) },
	{ "pm25lv010", INFO(0, 0, 32 * 1024, 4, SECT_4K_PMC) },
	{ "pm25lq032", INFO(0x7f9d46, 0, 64 * 1024,  64, SECT_4K) },

	/* Spansion -- single (large) sector size only, at least
	 * for the chips listed here (without boot sectors).
	 */
	{ "s25sl032p",  INFO(0x010215, 0x4d00,  64 * 1024,  64, 0) },
	{ "s25sl064p",  INFO(0x010216, 0x4d00,  64 * 1024, 128, 0) },
	{ "s25fl256s0", INFO(0x010219, 0x4d00, 256 * 1024, 128, 0) },
	{ "s25fl256s1", INFO(0x010219, 0x4d01,  64 * 1024, 512, 0) },
	{ "s25fl512s",  INFO(0x010220, 0x4d00, 256 * 1024, 256, 0) },
	{ "s70fl01gs",  INFO(0x010221, 0x4d00, 256 * 1024, 256, 0) },
	{ "s25sl12800", INFO(0x012018, 0x0300, 256 * 1024,  64, 0) },
	{ "s25sl12801", INFO(0x012018, 0x0301,  64 * 1024, 256, 0) },
	{ "s25fl129p0", INFO(0x012018, 0x4d00, 256 * 1024,  64, 0) },
	{ "s25fl129p1", INFO(0x012018, 0x4d01,  64 * 1024, 256, 0) },
	{ "s25sl004a",  INFO(0x010212,      0,  64 * 1024,   8, 0) },
	{ "s25sl008a",  INFO(0x010213,      0,  64 * 1024,  16, 0) },
	{ "s25sl016a",  INFO(0x010214,      0,  64 * 1024,  32, 0) },
	{ "s25sl032a",  INFO(0x010215,      0,  64 * 1024,  64, 0) },
	{ "s25sl064a",  INFO(0x010216,      0,  64 * 1024, 128, 0) },
	{ "s25fl016k",  INFO(0xef4015,      0,  64 * 1024,  32, SECT_4K) },
	/* s25fl064k supports 4KiB, 32KiB and 64KiB sectors erase size. */
	/* To support JFFS2, the minimum erase size is 8KiB(>4KiB). */
	/* And thus, the sector size of s25fl064k is set to 32KiB for */
	/* JFFS2 support. */
	{ "s25fl064k",  INFO(0xef4017,      0,  64 * 1024, 128, SECT_32K) },

	/* SST -- large erase sizes are "overlays", "sectors" are 4K */
	{ "sst25vf040b", INFO(0xbf258d, 0, 64 * 1024,  8, SECT_4K | SST_WRITE) },
	{ "sst25vf080b", INFO(0xbf258e, 0, 64 * 1024, 16, SECT_4K | SST_WRITE) },
	{ "sst25vf016b", INFO(0xbf2541, 0, 64 * 1024, 32, SECT_4K | SST_WRITE) },
	{ "sst25vf032b", INFO(0xbf254a, 0, 64 * 1024, 64, SECT_4K | SST_WRITE) },
	{ "sst25vf064c", INFO(0xbf254b, 0, 64 * 1024, 128, SECT_4K) },
	{ "sst25wf512",  INFO(0xbf2501, 0, 64 * 1024,  1, SECT_4K | SST_WRITE) },
	{ "sst25wf010",  INFO(0xbf2502, 0, 64 * 1024,  2, SECT_4K | SST_WRITE) },
	{ "sst25wf020",  INFO(0xbf2503, 0, 64 * 1024,  4, SECT_4K | SST_WRITE) },
	{ "sst25wf040",  INFO(0xbf2504, 0, 64 * 1024,  8, SECT_4K | SST_WRITE) },
	{ "sst25wf080",  INFO(0xbf2505, 0, 64 * 1024,  16, SECT_4K | SST_WRITE) },

	/* ST Microelectronics -- newer production may have feature updates */
	{ "m25p05",  INFO(0x202010,  0,  32 * 1024,   2, 0) },
	{ "m25p10",  INFO(0x202011,  0,  32 * 1024,   4, 0) },
	{ "m25p20",  INFO(0x202012,  0,  64 * 1024,   4, 0) },
	{ "m25p40",  INFO(0x202013,  0,  64 * 1024,   8, 0) },
	{ "m25p80",  INFO(0x202014,  0,  64 * 1024,  16, 0) },
	{ "m25p16",  INFO(0x202015,  0,  64 * 1024,  32, 0) },
	{ "m25p32",  INFO(0x202016,  0,  64 * 1024,  64, 0) },
	{ "m25p64",  INFO(0x202017,  0,  64 * 1024, 128, 0) },
	{ "m25p128", INFO(0x202018,  0, 256 * 1024,  64, 0) },
	{ "n25q032", INFO(0x20ba16,  0,  64 * 1024,  64, 0) },

	{ "m25p05-nonjedec",  INFO(0, 0,  32 * 1024,   2, 0) },
	{ "m25p10-nonjedec",  INFO(0, 0,  32 * 1024,   4, 0) },
	{ "m25p20-nonjedec",  INFO(0, 0,  64 * 1024,   4, 0) },
	{ "m25p40-nonjedec",  INFO(0, 0,  64 * 1024,   8, 0) },
	{ "m25p80-nonjedec",  INFO(0, 0,  64 * 1024,  16, 0) },
	{ "m25p16-nonjedec",  INFO(0, 0,  64 * 1024,  32, 0) },
	{ "m25p32-nonjedec",  INFO(0, 0,  64 * 1024,  64, 0) },
	{ "m25p64-nonjedec",  INFO(0, 0,  64 * 1024, 128, 0) },
	{ "m25p128-nonjedec", INFO(0, 0, 256 * 1024,  64, 0) },

	{ "m45pe10", INFO(0x204011,  0, 64 * 1024,    2, 0) },
	{ "m45pe80", INFO(0x204014,  0, 64 * 1024,   16, 0) },
	{ "m45pe16", INFO(0x204015,  0, 64 * 1024,   32, 0) },

	{ "m25pe20", INFO(0x208012,  0, 64 * 1024,  4,       0) },
	{ "m25pe80", INFO(0x208014,  0, 64 * 1024, 16,       0) },
	{ "m25pe16", INFO(0x208015,  0, 64 * 1024, 32, SECT_4K) },

	{ "m25px32",    INFO(0x207116,  0, 64 * 1024, 64, SECT_4K) },
	{ "m25px32-s0", INFO(0x207316,  0, 64 * 1024, 64, SECT_4K) },
	{ "m25px32-s1", INFO(0x206316,  0, 64 * 1024, 64, SECT_4K) },
	{ "m25px64",    INFO(0x207117,  0, 64 * 1024, 128, 0) },

	/* Winbond -- w25x "blocks" are 64K, "sectors" are 4KiB */
	{ "w25x10", INFO(0xef3011, 0, 64 * 1024,  2,  SECT_4K) },
	{ "w25x20", INFO(0xef3012, 0, 64 * 1024,  4,  SECT_4K) },
	{ "w25x40", INFO(0xef3013, 0, 64 * 1024,  8,  SECT_4K) },
	{ "w25x80", INFO(0xef3014, 0, 64 * 1024,  16, SECT_4K) },
	{ "w25x16", INFO(0xef3015, 0, 64 * 1024,  32, SECT_4K) },
	{ "w25x32", INFO(0xef3016, 0, 64 * 1024,  64, SECT_4K) },
	{ "w25q32", INFO(0xef4016, 0, 64 * 1024,  64, SECT_4K) },
	{ "w25q32dw", INFO(0xef6016, 0, 64 * 1024,  64, SECT_4K) },
	{ "w25x64", INFO(0xef3017, 0, 64 * 1024, 128, SECT_4K) },
<<<<<<< HEAD
	/* Winbond -- w25q "blocks" are 64K, "sectors" are 32KiB */
	/* w25q64 supports 4KiB, 32KiB and 64KiB sectors erase size. */
	/* To support JFFS2, the minimum erase size is 8KiB(>4KiB). */
	/* And thus, the sector size of w25q64 is set to 32KiB for */
	/* JFFS2 support. */
	{ "w25q64", INFO(0xef4017, 0, 64 * 1024, 128, SECT_32K) },
=======
	{ "w25q64", INFO(0xef4017, 0, 64 * 1024, 128, SECT_4K) },
	{ "w25q128", INFO(0xef4018, 0, 64 * 1024, 256, SECT_4K) },
>>>>>>> 5e01dc7b
	{ "w25q80", INFO(0xef5014, 0, 64 * 1024,  16, SECT_4K) },
	{ "w25q80bl", INFO(0xef4014, 0, 64 * 1024,  16, SECT_4K) },
	{ "w25q128", INFO(0xef4018, 0, 64 * 1024, 256, SECT_4K) },
	{ "w25q256", INFO(0xef4019, 0, 64 * 1024, 512, SECT_4K) },

	/* Catalyst / On Semiconductor -- non-JEDEC */
	{ "cat25c11", CAT25_INFO(  16, 8, 16, 1, M25P_NO_ERASE | M25P_NO_FR) },
	{ "cat25c03", CAT25_INFO(  32, 8, 16, 2, M25P_NO_ERASE | M25P_NO_FR) },
	{ "cat25c09", CAT25_INFO( 128, 8, 32, 2, M25P_NO_ERASE | M25P_NO_FR) },
	{ "cat25c17", CAT25_INFO( 256, 8, 32, 2, M25P_NO_ERASE | M25P_NO_FR) },
	{ "cat25128", CAT25_INFO(2048, 8, 64, 2, M25P_NO_ERASE | M25P_NO_FR) },
	{ },
};
MODULE_DEVICE_TABLE(spi, m25p_ids);

static const struct spi_device_id *jedec_probe(struct spi_device *spi)
{
	int			tmp;
	u8			code = OPCODE_RDID;
	u8			id[5];
	u32			jedec;
	u16                     ext_jedec;
	struct flash_info	*info;

	/* JEDEC also defines an optional "extended device information"
	 * string for after vendor-specific data, after the three bytes
	 * we use here.  Supporting some chips might require using it.
	 */
	tmp = spi_write_then_read(spi, &code, 1, id, 5);
	if (tmp < 0) {
		pr_debug("%s: error %d reading JEDEC ID\n",
				dev_name(&spi->dev), tmp);
		return ERR_PTR(tmp);
	}
	jedec = id[0];
	jedec = jedec << 8;
	jedec |= id[1];
	jedec = jedec << 8;
	jedec |= id[2];

	ext_jedec = id[3] << 8 | id[4];

	for (tmp = 0; tmp < ARRAY_SIZE(m25p_ids) - 1; tmp++) {
		info = (void *)m25p_ids[tmp].driver_data;
		if (info->jedec_id == jedec) {
			if (info->ext_id != 0 && info->ext_id != ext_jedec)
				continue;
			return &m25p_ids[tmp];
		}
	}
	dev_err(&spi->dev, "unrecognized JEDEC id %06x\n", jedec);
	return ERR_PTR(-ENODEV);
}


/*
 * board specific setup should have ensured the SPI clock used here
 * matches what the READ command supports, at least until this driver
 * understands FAST_READ (for clocks over 25 MHz).
 */
static int m25p_probe(struct spi_device *spi)
{
	const struct spi_device_id	*id = spi_get_device_id(spi);
	struct flash_platform_data	*data;
	struct m25p			*flash;
	struct flash_info		*info;
	unsigned			i;
	struct mtd_part_parser_data	ppdata;
	struct device_node __maybe_unused *np = spi->dev.of_node;

#ifdef CONFIG_MTD_OF_PARTS
	if (!of_device_is_available(np))
		return -ENODEV;
#endif

	/* Platform data helps sort out which chip type we have, as
	 * well as how this board partitions it.  If we don't have
	 * a chip ID, try the JEDEC id commands; they'll work for most
	 * newer chips, even if we don't recognize the particular chip.
	 */
	data = dev_get_platdata(&spi->dev);
	if (data && data->type) {
		const struct spi_device_id *plat_id;

		for (i = 0; i < ARRAY_SIZE(m25p_ids) - 1; i++) {
			plat_id = &m25p_ids[i];
			if (strcmp(data->type, plat_id->name))
				continue;
			break;
		}

		if (i < ARRAY_SIZE(m25p_ids) - 1)
			id = plat_id;
		else
			dev_warn(&spi->dev, "unrecognized id %s\n", data->type);
	}

	info = (void *)id->driver_data;

	if (info->jedec_id) {
		const struct spi_device_id *jid;

		jid = jedec_probe(spi);
		if (IS_ERR(jid)) {
			return PTR_ERR(jid);
		} else if (jid != id) {
			/*
			 * JEDEC knows better, so overwrite platform ID. We
			 * can't trust partitions any longer, but we'll let
			 * mtd apply them anyway, since some partitions may be
			 * marked read-only, and we don't want to lose that
			 * information, even if it's not 100% accurate.
			 */
			dev_warn(&spi->dev, "found %s, expected %s\n",
				 jid->name, id->name);
			id = jid;
			info = (void *)jid->driver_data;
		}
	}

	flash = kzalloc(sizeof *flash, GFP_KERNEL);
	if (!flash)
		return -ENOMEM;
	flash->command = kmalloc(MAX_CMD_SIZE + (flash->fast_read ? 1 : 0),
					GFP_KERNEL);
	if (!flash->command) {
		kfree(flash);
		return -ENOMEM;
	}

	flash->spi = spi;
	mutex_init(&flash->lock);
	spi_set_drvdata(spi, flash);

	/*
	 * Atmel, SST and Intel/Numonyx serial flash tend to power
	 * up with the software protection bits set
	 */

	if (JEDEC_MFR(info->jedec_id) == CFI_MFR_ATMEL ||
	    JEDEC_MFR(info->jedec_id) == CFI_MFR_INTEL ||
	    JEDEC_MFR(info->jedec_id) == CFI_MFR_SST) {
		write_enable(flash);
		write_sr(flash, 0);
	}

	if (data && data->name)
		flash->mtd.name = data->name;
	else
		flash->mtd.name = dev_name(&spi->dev);

	flash->mtd.type = MTD_NORFLASH;
	flash->mtd.writesize = 1;
	flash->mtd.flags = MTD_CAP_NORFLASH;
	flash->mtd.size = info->sector_size * info->n_sectors;

	{
#ifdef CONFIG_OF
		const char *comp_str;
		u32 is_dual;
		np = of_get_next_parent(spi->dev.of_node);
		of_property_read_string(np, "compatible", &comp_str);
		if (!strcmp(comp_str, "xlnx,ps7-qspi-1.00.a")) {
			if (of_property_read_u32(np, "is-dual", &is_dual) < 0) {
				/* Default to single if prop not defined */
				flash->shift = 0;
				flash->isstacked = 0;
				flash->isparallel = 0;
			} else {
				if (is_dual == 1) {
					/* dual parallel */
					flash->shift = 1;
					info->sector_size <<= flash->shift;
					info->page_size <<= flash->shift;
					flash->mtd.size <<= flash->shift;
					flash->isparallel = 1;
					flash->isstacked = 0;
				} else {
#ifdef CONFIG_SPI_ZYNQ_QSPI_DUAL_STACKED
					/* dual stacked */
					flash->shift = 0;
					flash->mtd.size <<= 1;
					flash->isstacked = 1;
					flash->isparallel = 0;
#else
					/* single */
					flash->shift = 0;
					flash->isstacked = 0;
					flash->isparallel = 0;
#endif
				}
			}
		}
#else
		/* Default to single */
		flash->shift = 0;
		flash->isstacked = 0;
		flash->isparallel = 0;
#endif
	}

	flash->mtd._erase = m25p80_erase;
	flash->mtd._read = m25p80_read_ext;

	/* flash protection support for STmicro chips */
	if (JEDEC_MFR(info->jedec_id) == CFI_MFR_ST) {
		flash->mtd._lock = m25p80_lock;
		flash->mtd._unlock = m25p80_unlock;
	}

	/* sst flash chips use AAI word program */
	if (info->flags & SST_WRITE)
		flash->mtd._write = sst_write;
	else
		flash->mtd._write = m25p80_write_ext;

	/* prefer "small sector" erase if possible */
	if (info->flags & SECT_4K) {
		flash->erase_opcode = OPCODE_BE_4K;
<<<<<<< HEAD
		flash->mtd.erasesize = 4096 << flash->shift;
	} else if (info->flags & SECT_32K) {
		flash->erase_opcode = OPCODE_BE_32K;
		flash->mtd.erasesize = 32768 << flash->shift;
=======
		flash->mtd.erasesize = 4096;
	} else if (info->flags & SECT_4K_PMC) {
		flash->erase_opcode = OPCODE_BE_4K_PMC;
		flash->mtd.erasesize = 4096;
>>>>>>> 5e01dc7b
	} else {
		flash->erase_opcode = OPCODE_SE;
		flash->mtd.erasesize = info->sector_size;
	}

	flash->read_opcode = OPCODE_NORM_READ;
	flash->prog_opcode = OPCODE_PP;
	flash->dummycount = 0;

	if (info->flags & M25P_NO_ERASE)
		flash->mtd.flags |= MTD_NO_ERASE;

	if (info->flags & E_FSR)
		flash->check_fsr = 1;

	flash->jedec_id = info->jedec_id;
	ppdata.of_node = spi->dev.of_node;
	flash->mtd.dev.parent = &spi->dev;
	flash->page_size = info->page_size;
	flash->mtd.writebufsize = flash->page_size;

	flash->fast_read = false;
	if (np && of_property_read_bool(np, "m25p,fast-read"))
		flash->fast_read = true;

#ifdef CONFIG_M25PXX_USE_FAST_READ
	flash->fast_read = true;
#endif
<<<<<<< HEAD
	if (flash->fast_read) {
		flash->read_opcode = OPCODE_FAST_READ;
		flash->dummycount = 1;
	}

	if (spi->master->flags & SPI_MASTER_QUAD_MODE) {
		flash->read_opcode = OPCODE_QUAD_READ;
		flash->prog_opcode = OPCODE_QPP;
		flash->dummycount = 1;
	}
=======
	if (info->flags & M25P_NO_FR)
		flash->fast_read = false;

	/* Default commands */
	if (flash->fast_read)
		flash->read_opcode = OPCODE_FAST_READ;
	else
		flash->read_opcode = OPCODE_NORM_READ;

	flash->program_opcode = OPCODE_PP;
>>>>>>> 5e01dc7b

	if (info->addr_width)
		flash->addr_width = info->addr_width;
	else if (flash->mtd.size > 0x1000000) {
		/* enable 4-byte addressing if the device exceeds 16MiB */
<<<<<<< HEAD
		if (flash->mtd.size > 0x1000000) {
#ifdef CONFIG_OF
			const char *comp_str;
			np = of_get_next_parent(spi->dev.of_node);
			of_property_read_string(np, "compatible", &comp_str);
			if (!strcmp(comp_str, "xlnx,ps7-qspi-1.00.a")) {
				flash->addr_width = 3;
				set_4byte(flash, info->jedec_id, 0);
			} else {
#endif
				flash->addr_width = 4;
				set_4byte(flash, info->jedec_id, 1);
#ifdef CONFIG_OF
			}
#endif
=======
		flash->addr_width = 4;
		if (JEDEC_MFR(info->jedec_id) == CFI_MFR_AMD) {
			/* Dedicated 4-byte command set */
			flash->read_opcode = flash->fast_read ?
				OPCODE_FAST_READ_4B :
				OPCODE_NORM_READ_4B;
			flash->program_opcode = OPCODE_PP_4B;
			/* No small sector erase for 4-byte command set */
			flash->erase_opcode = OPCODE_SE_4B;
			flash->mtd.erasesize = info->sector_size;
>>>>>>> 5e01dc7b
		} else
			set_4byte(flash, info->jedec_id, 1);
	} else {
		flash->addr_width = 3;
	}

	dev_info(&spi->dev, "%s (%lld Kbytes)\n", id->name,
			(long long)flash->mtd.size >> 10);

	pr_debug("mtd .name = %s, .size = 0x%llx (%lldMiB) "
			".erasesize = 0x%.8x (%uKiB) .numeraseregions = %d\n",
		flash->mtd.name,
		(long long)flash->mtd.size, (long long)(flash->mtd.size >> 20),
		flash->mtd.erasesize, flash->mtd.erasesize / 1024,
		flash->mtd.numeraseregions);

	if (flash->mtd.numeraseregions)
		for (i = 0; i < flash->mtd.numeraseregions; i++)
			pr_debug("mtd.eraseregions[%d] = { .offset = 0x%llx, "
				".erasesize = 0x%.8x (%uKiB), "
				".numblocks = %d }\n",
				i, (long long)flash->mtd.eraseregions[i].offset,
				flash->mtd.eraseregions[i].erasesize,
				flash->mtd.eraseregions[i].erasesize / 1024,
				flash->mtd.eraseregions[i].numblocks);


	/* partitions should match sector boundaries; and it may be good to
	 * use readonly partitions for writeprotected sectors (BP2..BP0).
	 */
	return mtd_device_parse_register(&flash->mtd, NULL, &ppdata,
			data ? data->parts : NULL,
			data ? data->nr_parts : 0);
}


static int m25p_remove(struct spi_device *spi)
{
	struct m25p	*flash = spi_get_drvdata(spi);
	int		status;

	/* Clean up MTD stuff. */
	status = mtd_device_unregister(&flash->mtd);
	if (status == 0) {
		kfree(flash->command);
		kfree(flash);
	}
	return 0;
}


static struct spi_driver m25p80_driver = {
	.driver = {
		.name	= "m25p80",
		.owner	= THIS_MODULE,
	},
	.id_table	= m25p_ids,
	.probe	= m25p_probe,
	.remove	= m25p_remove,

	/* REVISIT: many of these chips have deep power-down modes, which
	 * should clearly be entered on suspend() to minimize power use.
	 * And also when they're otherwise idle...
	 */
};

module_spi_driver(m25p80_driver);

MODULE_LICENSE("GPL");
MODULE_AUTHOR("Mike Lavender");
MODULE_DESCRIPTION("MTD SPI driver for ST M25Pxx flash chips");<|MERGE_RESOLUTION|>--- conflicted
+++ resolved
@@ -109,8 +109,6 @@
 	bool			shift;
 	bool			isparallel;
 	bool			isstacked;
-	u8			read_opcode;
-	u8			prog_opcode;
 	u8			dummycount;
 };
 
@@ -203,13 +201,10 @@
  */
 static inline int set_4byte(struct m25p *flash, u32 jedec_id, int enable)
 {
-<<<<<<< HEAD
+	int status;
+	bool need_wren = false;
 	int ret;
 	u8 val;
-=======
-	int status;
-	bool need_wren = false;
->>>>>>> 5e01dc7b
 
 	switch (JEDEC_MFR(jedec_id)) {
 	case CFI_MFR_ST: /* Micron, actually */
@@ -494,6 +489,7 @@
 	struct m25p *flash = mtd_to_m25p(mtd);
 	struct spi_transfer t[2];
 	struct spi_message m;
+	uint8_t opcode;
 
 	pr_debug("%s: %s from 0x%08x, len %zd\n", dev_name(&flash->spi->dev),
 			__func__, (u32)from, len);
@@ -524,12 +520,8 @@
 	 */
 
 	/* Set up the write data buffer. */
-<<<<<<< HEAD
-	flash->command[0] = flash->read_opcode;
-=======
 	opcode = flash->read_opcode;
 	flash->command[0] = opcode;
->>>>>>> 5e01dc7b
 	m25p_addr2cmd(flash, from, flash->command);
 
 	spi_sync(flash->spi, &m);
@@ -624,13 +616,8 @@
 	write_enable(flash);
 
 	/* Set up the opcode in the write buffer. */
-<<<<<<< HEAD
-	flash->command[0] = flash->prog_opcode;
-	m25p_addr2cmd(flash, (to >> flash->shift), flash->command);
-=======
 	flash->command[0] = flash->program_opcode;
 	m25p_addr2cmd(flash, to, flash->command);
->>>>>>> 5e01dc7b
 
 	page_offset = to & (flash->page_size - 1);
 
@@ -938,13 +925,10 @@
 #define	SECT_4K		0x01		/* OPCODE_BE_4K works uniformly */
 #define	M25P_NO_ERASE	0x02		/* No erase command needed */
 #define	SST_WRITE	0x04		/* use SST byte programming */
-<<<<<<< HEAD
-#define	SECT_32K	0x10		/* OPCODE_BE_32K */
-#define E_FSR		0x08		/* Flag SR exists for flash */
-=======
 #define	M25P_NO_FR	0x08		/* Can't do fastread */
 #define	SECT_4K_PMC	0x10		/* OPCODE_BE_4K_PMC works uniformly */
->>>>>>> 5e01dc7b
+#define	SECT_32K	0x20		/* OPCODE_BE_32K */
+#define E_FSR		0x40		/* Flag SR exists for flash */
 };
 
 #define INFO(_jedec_id, _ext_id, _sector_size, _n_sectors, _flags)	\
@@ -1122,17 +1106,13 @@
 	{ "w25q32", INFO(0xef4016, 0, 64 * 1024,  64, SECT_4K) },
 	{ "w25q32dw", INFO(0xef6016, 0, 64 * 1024,  64, SECT_4K) },
 	{ "w25x64", INFO(0xef3017, 0, 64 * 1024, 128, SECT_4K) },
-<<<<<<< HEAD
 	/* Winbond -- w25q "blocks" are 64K, "sectors" are 32KiB */
 	/* w25q64 supports 4KiB, 32KiB and 64KiB sectors erase size. */
 	/* To support JFFS2, the minimum erase size is 8KiB(>4KiB). */
 	/* And thus, the sector size of w25q64 is set to 32KiB for */
 	/* JFFS2 support. */
 	{ "w25q64", INFO(0xef4017, 0, 64 * 1024, 128, SECT_32K) },
-=======
-	{ "w25q64", INFO(0xef4017, 0, 64 * 1024, 128, SECT_4K) },
 	{ "w25q128", INFO(0xef4018, 0, 64 * 1024, 256, SECT_4K) },
->>>>>>> 5e01dc7b
 	{ "w25q80", INFO(0xef5014, 0, 64 * 1024,  16, SECT_4K) },
 	{ "w25q80bl", INFO(0xef4014, 0, 64 * 1024,  16, SECT_4K) },
 	{ "w25q128", INFO(0xef4018, 0, 64 * 1024, 256, SECT_4K) },
@@ -1352,24 +1332,20 @@
 	/* prefer "small sector" erase if possible */
 	if (info->flags & SECT_4K) {
 		flash->erase_opcode = OPCODE_BE_4K;
-<<<<<<< HEAD
 		flash->mtd.erasesize = 4096 << flash->shift;
 	} else if (info->flags & SECT_32K) {
 		flash->erase_opcode = OPCODE_BE_32K;
 		flash->mtd.erasesize = 32768 << flash->shift;
-=======
-		flash->mtd.erasesize = 4096;
 	} else if (info->flags & SECT_4K_PMC) {
 		flash->erase_opcode = OPCODE_BE_4K_PMC;
 		flash->mtd.erasesize = 4096;
->>>>>>> 5e01dc7b
 	} else {
 		flash->erase_opcode = OPCODE_SE;
 		flash->mtd.erasesize = info->sector_size;
 	}
 
 	flash->read_opcode = OPCODE_NORM_READ;
-	flash->prog_opcode = OPCODE_PP;
+	flash->program_opcode = OPCODE_PP;
 	flash->dummycount = 0;
 
 	if (info->flags & M25P_NO_ERASE)
@@ -1391,18 +1367,6 @@
 #ifdef CONFIG_M25PXX_USE_FAST_READ
 	flash->fast_read = true;
 #endif
-<<<<<<< HEAD
-	if (flash->fast_read) {
-		flash->read_opcode = OPCODE_FAST_READ;
-		flash->dummycount = 1;
-	}
-
-	if (spi->master->flags & SPI_MASTER_QUAD_MODE) {
-		flash->read_opcode = OPCODE_QUAD_READ;
-		flash->prog_opcode = OPCODE_QPP;
-		flash->dummycount = 1;
-	}
-=======
 	if (info->flags & M25P_NO_FR)
 		flash->fast_read = false;
 
@@ -1413,29 +1377,16 @@
 		flash->read_opcode = OPCODE_NORM_READ;
 
 	flash->program_opcode = OPCODE_PP;
->>>>>>> 5e01dc7b
+
+	if (spi->master->flags & SPI_MASTER_QUAD_MODE) {
+		flash->read_opcode = OPCODE_QUAD_READ;
+		flash->program_opcode = OPCODE_QPP;
+	}
 
 	if (info->addr_width)
 		flash->addr_width = info->addr_width;
 	else if (flash->mtd.size > 0x1000000) {
 		/* enable 4-byte addressing if the device exceeds 16MiB */
-<<<<<<< HEAD
-		if (flash->mtd.size > 0x1000000) {
-#ifdef CONFIG_OF
-			const char *comp_str;
-			np = of_get_next_parent(spi->dev.of_node);
-			of_property_read_string(np, "compatible", &comp_str);
-			if (!strcmp(comp_str, "xlnx,ps7-qspi-1.00.a")) {
-				flash->addr_width = 3;
-				set_4byte(flash, info->jedec_id, 0);
-			} else {
-#endif
-				flash->addr_width = 4;
-				set_4byte(flash, info->jedec_id, 1);
-#ifdef CONFIG_OF
-			}
-#endif
-=======
 		flash->addr_width = 4;
 		if (JEDEC_MFR(info->jedec_id) == CFI_MFR_AMD) {
 			/* Dedicated 4-byte command set */
@@ -1446,7 +1397,6 @@
 			/* No small sector erase for 4-byte command set */
 			flash->erase_opcode = OPCODE_SE_4B;
 			flash->mtd.erasesize = info->sector_size;
->>>>>>> 5e01dc7b
 		} else
 			set_4byte(flash, info->jedec_id, 1);
 	} else {
