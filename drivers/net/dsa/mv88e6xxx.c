/*
 * net/dsa/mv88e6xxx.c - Marvell 88e6xxx switch chip support
 * Copyright (c) 2008 Marvell Semiconductor
 *
 * Copyright (c) 2015 CMC Electronics, Inc.
 *	Added support for VLAN Table Unit operations
 *
 * This program is free software; you can redistribute it and/or modify
 * it under the terms of the GNU General Public License as published by
 * the Free Software Foundation; either version 2 of the License, or
 * (at your option) any later version.
 */

#include <linux/delay.h>
#include <linux/etherdevice.h>
#include <linux/ethtool.h>
#include <linux/if_bridge.h>
#include <linux/jiffies.h>
#include <linux/list.h>
#include <linux/module.h>
#include <linux/netdevice.h>
#include <linux/gpio/consumer.h>
#include <linux/phy.h>
#include <net/dsa.h>
#include <net/switchdev.h>
#include "mv88e6xxx.h"

static void assert_smi_lock(struct dsa_switch *ds)
{
	struct mv88e6xxx_priv_state *ps = ds_to_priv(ds);

	if (unlikely(!mutex_is_locked(&ps->smi_mutex))) {
		dev_err(ds->master_dev, "SMI lock not held!\n");
		dump_stack();
	}
}

/* If the switch's ADDR[4:0] strap pins are strapped to zero, it will
 * use all 32 SMI bus addresses on its SMI bus, and all switch registers
 * will be directly accessible on some {device address,register address}
 * pair.  If the ADDR[4:0] pins are not strapped to zero, the switch
 * will only respond to SMI transactions to that specific address, and
 * an indirect addressing mechanism needs to be used to access its
 * registers.
 */
static int mv88e6xxx_reg_wait_ready(struct mii_bus *bus, int sw_addr)
{
	int ret;
	int i;

	for (i = 0; i < 16; i++) {
		ret = mdiobus_read_nested(bus, sw_addr, SMI_CMD);
		if (ret < 0)
			return ret;

		if ((ret & SMI_CMD_BUSY) == 0)
			return 0;
	}

	return -ETIMEDOUT;
}

static int __mv88e6xxx_reg_read(struct mii_bus *bus, int sw_addr, int addr,
				int reg)
{
	int ret;

	if (sw_addr == 0)
		return mdiobus_read_nested(bus, addr, reg);

	/* Wait for the bus to become free. */
	ret = mv88e6xxx_reg_wait_ready(bus, sw_addr);
	if (ret < 0)
		return ret;

	/* Transmit the read command. */
	ret = mdiobus_write_nested(bus, sw_addr, SMI_CMD,
				   SMI_CMD_OP_22_READ | (addr << 5) | reg);
	if (ret < 0)
		return ret;

	/* Wait for the read command to complete. */
	ret = mv88e6xxx_reg_wait_ready(bus, sw_addr);
	if (ret < 0)
		return ret;

	/* Read the data. */
	ret = mdiobus_read_nested(bus, sw_addr, SMI_DATA);
	if (ret < 0)
		return ret;

	return ret & 0xffff;
}

static int _mv88e6xxx_reg_read(struct dsa_switch *ds, int addr, int reg)
{
	struct mii_bus *bus = dsa_host_dev_to_mii_bus(ds->master_dev);
	int ret;

	assert_smi_lock(ds);

	if (bus == NULL)
		return -EINVAL;

	ret = __mv88e6xxx_reg_read(bus, ds->pd->sw_addr, addr, reg);
	if (ret < 0)
		return ret;

	dev_dbg(ds->master_dev, "<- addr: 0x%.2x reg: 0x%.2x val: 0x%.4x\n",
		addr, reg, ret);

	return ret;
}

int mv88e6xxx_reg_read(struct dsa_switch *ds, int addr, int reg)
{
	struct mv88e6xxx_priv_state *ps = ds_to_priv(ds);
	int ret;

	mutex_lock(&ps->smi_mutex);
	ret = _mv88e6xxx_reg_read(ds, addr, reg);
	mutex_unlock(&ps->smi_mutex);

	return ret;
}

static int __mv88e6xxx_reg_write(struct mii_bus *bus, int sw_addr, int addr,
				 int reg, u16 val)
{
	int ret;

	if (sw_addr == 0)
		return mdiobus_write_nested(bus, addr, reg, val);

	/* Wait for the bus to become free. */
	ret = mv88e6xxx_reg_wait_ready(bus, sw_addr);
	if (ret < 0)
		return ret;

	/* Transmit the data to write. */
	ret = mdiobus_write_nested(bus, sw_addr, SMI_DATA, val);
	if (ret < 0)
		return ret;

	/* Transmit the write command. */
	ret = mdiobus_write_nested(bus, sw_addr, SMI_CMD,
				   SMI_CMD_OP_22_WRITE | (addr << 5) | reg);
	if (ret < 0)
		return ret;

	/* Wait for the write command to complete. */
	ret = mv88e6xxx_reg_wait_ready(bus, sw_addr);
	if (ret < 0)
		return ret;

	return 0;
}

static int _mv88e6xxx_reg_write(struct dsa_switch *ds, int addr, int reg,
				u16 val)
{
	struct mii_bus *bus = dsa_host_dev_to_mii_bus(ds->master_dev);

	assert_smi_lock(ds);

	if (bus == NULL)
		return -EINVAL;

	dev_dbg(ds->master_dev, "-> addr: 0x%.2x reg: 0x%.2x val: 0x%.4x\n",
		addr, reg, val);

	return __mv88e6xxx_reg_write(bus, ds->pd->sw_addr, addr, reg, val);
}

int mv88e6xxx_reg_write(struct dsa_switch *ds, int addr, int reg, u16 val)
{
	struct mv88e6xxx_priv_state *ps = ds_to_priv(ds);
	int ret;

	mutex_lock(&ps->smi_mutex);
	ret = _mv88e6xxx_reg_write(ds, addr, reg, val);
	mutex_unlock(&ps->smi_mutex);

	return ret;
}

int mv88e6xxx_set_addr_direct(struct dsa_switch *ds, u8 *addr)
{
	REG_WRITE(REG_GLOBAL, GLOBAL_MAC_01, (addr[0] << 8) | addr[1]);
	REG_WRITE(REG_GLOBAL, GLOBAL_MAC_23, (addr[2] << 8) | addr[3]);
	REG_WRITE(REG_GLOBAL, GLOBAL_MAC_45, (addr[4] << 8) | addr[5]);

	return 0;
}

int mv88e6xxx_set_addr_indirect(struct dsa_switch *ds, u8 *addr)
{
	int i;
	int ret;

	for (i = 0; i < 6; i++) {
		int j;

		/* Write the MAC address byte. */
		REG_WRITE(REG_GLOBAL2, GLOBAL2_SWITCH_MAC,
			  GLOBAL2_SWITCH_MAC_BUSY | (i << 8) | addr[i]);

		/* Wait for the write to complete. */
		for (j = 0; j < 16; j++) {
			ret = REG_READ(REG_GLOBAL2, GLOBAL2_SWITCH_MAC);
			if ((ret & GLOBAL2_SWITCH_MAC_BUSY) == 0)
				break;
		}
		if (j == 16)
			return -ETIMEDOUT;
	}

	return 0;
}

static int _mv88e6xxx_phy_read(struct dsa_switch *ds, int addr, int regnum)
{
	if (addr >= 0)
		return _mv88e6xxx_reg_read(ds, addr, regnum);
	return 0xffff;
}

static int _mv88e6xxx_phy_write(struct dsa_switch *ds, int addr, int regnum,
				u16 val)
{
	if (addr >= 0)
		return _mv88e6xxx_reg_write(ds, addr, regnum, val);
	return 0;
}

#ifdef CONFIG_NET_DSA_MV88E6XXX_NEED_PPU
static int mv88e6xxx_ppu_disable(struct dsa_switch *ds)
{
	int ret;
	unsigned long timeout;

	ret = REG_READ(REG_GLOBAL, GLOBAL_CONTROL);
	REG_WRITE(REG_GLOBAL, GLOBAL_CONTROL,
		  ret & ~GLOBAL_CONTROL_PPU_ENABLE);

	timeout = jiffies + 1 * HZ;
	while (time_before(jiffies, timeout)) {
		ret = REG_READ(REG_GLOBAL, GLOBAL_STATUS);
		usleep_range(1000, 2000);
		if ((ret & GLOBAL_STATUS_PPU_MASK) !=
		    GLOBAL_STATUS_PPU_POLLING)
			return 0;
	}

	return -ETIMEDOUT;
}

static int mv88e6xxx_ppu_enable(struct dsa_switch *ds)
{
	int ret;
	unsigned long timeout;

	ret = REG_READ(REG_GLOBAL, GLOBAL_CONTROL);
	REG_WRITE(REG_GLOBAL, GLOBAL_CONTROL, ret | GLOBAL_CONTROL_PPU_ENABLE);

	timeout = jiffies + 1 * HZ;
	while (time_before(jiffies, timeout)) {
		ret = REG_READ(REG_GLOBAL, GLOBAL_STATUS);
		usleep_range(1000, 2000);
		if ((ret & GLOBAL_STATUS_PPU_MASK) ==
		    GLOBAL_STATUS_PPU_POLLING)
			return 0;
	}

	return -ETIMEDOUT;
}

static void mv88e6xxx_ppu_reenable_work(struct work_struct *ugly)
{
	struct mv88e6xxx_priv_state *ps;

	ps = container_of(ugly, struct mv88e6xxx_priv_state, ppu_work);
	if (mutex_trylock(&ps->ppu_mutex)) {
		struct dsa_switch *ds = ((struct dsa_switch *)ps) - 1;

		if (mv88e6xxx_ppu_enable(ds) == 0)
			ps->ppu_disabled = 0;
		mutex_unlock(&ps->ppu_mutex);
	}
}

static void mv88e6xxx_ppu_reenable_timer(unsigned long _ps)
{
	struct mv88e6xxx_priv_state *ps = (void *)_ps;

	schedule_work(&ps->ppu_work);
}

static int mv88e6xxx_ppu_access_get(struct dsa_switch *ds)
{
	struct mv88e6xxx_priv_state *ps = ds_to_priv(ds);
	int ret;

	mutex_lock(&ps->ppu_mutex);

	/* If the PHY polling unit is enabled, disable it so that
	 * we can access the PHY registers.  If it was already
	 * disabled, cancel the timer that is going to re-enable
	 * it.
	 */
	if (!ps->ppu_disabled) {
		ret = mv88e6xxx_ppu_disable(ds);
		if (ret < 0) {
			mutex_unlock(&ps->ppu_mutex);
			return ret;
		}
		ps->ppu_disabled = 1;
	} else {
		del_timer(&ps->ppu_timer);
		ret = 0;
	}

	return ret;
}

static void mv88e6xxx_ppu_access_put(struct dsa_switch *ds)
{
	struct mv88e6xxx_priv_state *ps = ds_to_priv(ds);

	/* Schedule a timer to re-enable the PHY polling unit. */
	mod_timer(&ps->ppu_timer, jiffies + msecs_to_jiffies(10));
	mutex_unlock(&ps->ppu_mutex);
}

void mv88e6xxx_ppu_state_init(struct dsa_switch *ds)
{
	struct mv88e6xxx_priv_state *ps = ds_to_priv(ds);

	mutex_init(&ps->ppu_mutex);
	INIT_WORK(&ps->ppu_work, mv88e6xxx_ppu_reenable_work);
	init_timer(&ps->ppu_timer);
	ps->ppu_timer.data = (unsigned long)ps;
	ps->ppu_timer.function = mv88e6xxx_ppu_reenable_timer;
}

int mv88e6xxx_phy_read_ppu(struct dsa_switch *ds, int addr, int regnum)
{
	int ret;

	ret = mv88e6xxx_ppu_access_get(ds);
	if (ret >= 0) {
		ret = mv88e6xxx_reg_read(ds, addr, regnum);
		mv88e6xxx_ppu_access_put(ds);
	}

	return ret;
}

int mv88e6xxx_phy_write_ppu(struct dsa_switch *ds, int addr,
			    int regnum, u16 val)
{
	int ret;

	ret = mv88e6xxx_ppu_access_get(ds);
	if (ret >= 0) {
		ret = mv88e6xxx_reg_write(ds, addr, regnum, val);
		mv88e6xxx_ppu_access_put(ds);
	}

	return ret;
}
#endif

static bool mv88e6xxx_6065_family(struct dsa_switch *ds)
{
	struct mv88e6xxx_priv_state *ps = ds_to_priv(ds);

	switch (ps->id) {
	case PORT_SWITCH_ID_6031:
	case PORT_SWITCH_ID_6061:
	case PORT_SWITCH_ID_6035:
	case PORT_SWITCH_ID_6065:
		return true;
	}
	return false;
}

static bool mv88e6xxx_6095_family(struct dsa_switch *ds)
{
	struct mv88e6xxx_priv_state *ps = ds_to_priv(ds);

	switch (ps->id) {
	case PORT_SWITCH_ID_6092:
	case PORT_SWITCH_ID_6095:
		return true;
	}
	return false;
}

static bool mv88e6xxx_6097_family(struct dsa_switch *ds)
{
	struct mv88e6xxx_priv_state *ps = ds_to_priv(ds);

	switch (ps->id) {
	case PORT_SWITCH_ID_6046:
	case PORT_SWITCH_ID_6085:
	case PORT_SWITCH_ID_6096:
	case PORT_SWITCH_ID_6097:
		return true;
	}
	return false;
}

static bool mv88e6xxx_6165_family(struct dsa_switch *ds)
{
	struct mv88e6xxx_priv_state *ps = ds_to_priv(ds);

	switch (ps->id) {
	case PORT_SWITCH_ID_6123:
	case PORT_SWITCH_ID_6161:
	case PORT_SWITCH_ID_6165:
		return true;
	}
	return false;
}

static bool mv88e6xxx_6185_family(struct dsa_switch *ds)
{
	struct mv88e6xxx_priv_state *ps = ds_to_priv(ds);

	switch (ps->id) {
	case PORT_SWITCH_ID_6121:
	case PORT_SWITCH_ID_6122:
	case PORT_SWITCH_ID_6152:
	case PORT_SWITCH_ID_6155:
	case PORT_SWITCH_ID_6182:
	case PORT_SWITCH_ID_6185:
	case PORT_SWITCH_ID_6108:
	case PORT_SWITCH_ID_6131:
		return true;
	}
	return false;
}

static bool mv88e6xxx_6320_family(struct dsa_switch *ds)
{
	struct mv88e6xxx_priv_state *ps = ds_to_priv(ds);

	switch (ps->id) {
	case PORT_SWITCH_ID_6320:
	case PORT_SWITCH_ID_6321:
		return true;
	}
	return false;
}

static bool mv88e6xxx_6351_family(struct dsa_switch *ds)
{
	struct mv88e6xxx_priv_state *ps = ds_to_priv(ds);

	switch (ps->id) {
	case PORT_SWITCH_ID_6171:
	case PORT_SWITCH_ID_6175:
	case PORT_SWITCH_ID_6350:
	case PORT_SWITCH_ID_6351:
		return true;
	}
	return false;
}

static bool mv88e6xxx_6352_family(struct dsa_switch *ds)
{
	struct mv88e6xxx_priv_state *ps = ds_to_priv(ds);

	switch (ps->id) {
	case PORT_SWITCH_ID_6172:
	case PORT_SWITCH_ID_6176:
	case PORT_SWITCH_ID_6240:
	case PORT_SWITCH_ID_6352:
		return true;
	}
	return false;
}

/* We expect the switch to perform auto negotiation if there is a real
 * phy. However, in the case of a fixed link phy, we force the port
 * settings from the fixed link settings.
 */
void mv88e6xxx_adjust_link(struct dsa_switch *ds, int port,
			   struct phy_device *phydev)
{
	struct mv88e6xxx_priv_state *ps = ds_to_priv(ds);
	u32 reg;
	int ret;

	if (!phy_is_pseudo_fixed_link(phydev))
		return;

	mutex_lock(&ps->smi_mutex);

	ret = _mv88e6xxx_reg_read(ds, REG_PORT(port), PORT_PCS_CTRL);
	if (ret < 0)
		goto out;

	reg = ret & ~(PORT_PCS_CTRL_LINK_UP |
		      PORT_PCS_CTRL_FORCE_LINK |
		      PORT_PCS_CTRL_DUPLEX_FULL |
		      PORT_PCS_CTRL_FORCE_DUPLEX |
		      PORT_PCS_CTRL_UNFORCED);

	reg |= PORT_PCS_CTRL_FORCE_LINK;
	if (phydev->link)
			reg |= PORT_PCS_CTRL_LINK_UP;

	if (mv88e6xxx_6065_family(ds) && phydev->speed > SPEED_100)
		goto out;

	switch (phydev->speed) {
	case SPEED_1000:
		reg |= PORT_PCS_CTRL_1000;
		break;
	case SPEED_100:
		reg |= PORT_PCS_CTRL_100;
		break;
	case SPEED_10:
		reg |= PORT_PCS_CTRL_10;
		break;
	default:
		pr_info("Unknown speed");
		goto out;
	}

	reg |= PORT_PCS_CTRL_FORCE_DUPLEX;
	if (phydev->duplex == DUPLEX_FULL)
		reg |= PORT_PCS_CTRL_DUPLEX_FULL;

	if ((mv88e6xxx_6352_family(ds) || mv88e6xxx_6351_family(ds)) &&
	    (port >= ps->num_ports - 2)) {
		if (phydev->interface == PHY_INTERFACE_MODE_RGMII_RXID)
			reg |= PORT_PCS_CTRL_RGMII_DELAY_RXCLK;
		if (phydev->interface == PHY_INTERFACE_MODE_RGMII_TXID)
			reg |= PORT_PCS_CTRL_RGMII_DELAY_TXCLK;
		if (phydev->interface == PHY_INTERFACE_MODE_RGMII_ID)
			reg |= (PORT_PCS_CTRL_RGMII_DELAY_RXCLK |
				PORT_PCS_CTRL_RGMII_DELAY_TXCLK);
	}
	_mv88e6xxx_reg_write(ds, REG_PORT(port), PORT_PCS_CTRL, reg);

out:
	mutex_unlock(&ps->smi_mutex);
}

static int _mv88e6xxx_stats_wait(struct dsa_switch *ds)
{
	int ret;
	int i;

	for (i = 0; i < 10; i++) {
		ret = _mv88e6xxx_reg_read(ds, REG_GLOBAL, GLOBAL_STATS_OP);
		if ((ret & GLOBAL_STATS_OP_BUSY) == 0)
			return 0;
	}

	return -ETIMEDOUT;
}

static int _mv88e6xxx_stats_snapshot(struct dsa_switch *ds, int port)
{
	int ret;

	if (mv88e6xxx_6320_family(ds) || mv88e6xxx_6352_family(ds))
		port = (port + 1) << 5;

	/* Snapshot the hardware statistics counters for this port. */
	ret = _mv88e6xxx_reg_write(ds, REG_GLOBAL, GLOBAL_STATS_OP,
				   GLOBAL_STATS_OP_CAPTURE_PORT |
				   GLOBAL_STATS_OP_HIST_RX_TX | port);
	if (ret < 0)
		return ret;

	/* Wait for the snapshotting to complete. */
	ret = _mv88e6xxx_stats_wait(ds);
	if (ret < 0)
		return ret;

	return 0;
}

static void _mv88e6xxx_stats_read(struct dsa_switch *ds, int stat, u32 *val)
{
	u32 _val;
	int ret;

	*val = 0;

	ret = _mv88e6xxx_reg_write(ds, REG_GLOBAL, GLOBAL_STATS_OP,
				   GLOBAL_STATS_OP_READ_CAPTURED |
				   GLOBAL_STATS_OP_HIST_RX_TX | stat);
	if (ret < 0)
		return;

	ret = _mv88e6xxx_stats_wait(ds);
	if (ret < 0)
		return;

	ret = _mv88e6xxx_reg_read(ds, REG_GLOBAL, GLOBAL_STATS_COUNTER_32);
	if (ret < 0)
		return;

	_val = ret << 16;

	ret = _mv88e6xxx_reg_read(ds, REG_GLOBAL, GLOBAL_STATS_COUNTER_01);
	if (ret < 0)
		return;

	*val = _val | ret;
}

static struct mv88e6xxx_hw_stat mv88e6xxx_hw_stats[] = {
	{ "in_good_octets",	8, 0x00, BANK0, },
	{ "in_bad_octets",	4, 0x02, BANK0, },
	{ "in_unicast",		4, 0x04, BANK0, },
	{ "in_broadcasts",	4, 0x06, BANK0, },
	{ "in_multicasts",	4, 0x07, BANK0, },
	{ "in_pause",		4, 0x16, BANK0, },
	{ "in_undersize",	4, 0x18, BANK0, },
	{ "in_fragments",	4, 0x19, BANK0, },
	{ "in_oversize",	4, 0x1a, BANK0, },
	{ "in_jabber",		4, 0x1b, BANK0, },
	{ "in_rx_error",	4, 0x1c, BANK0, },
	{ "in_fcs_error",	4, 0x1d, BANK0, },
	{ "out_octets",		8, 0x0e, BANK0, },
	{ "out_unicast",	4, 0x10, BANK0, },
	{ "out_broadcasts",	4, 0x13, BANK0, },
	{ "out_multicasts",	4, 0x12, BANK0, },
	{ "out_pause",		4, 0x15, BANK0, },
	{ "excessive",		4, 0x11, BANK0, },
	{ "collisions",		4, 0x1e, BANK0, },
	{ "deferred",		4, 0x05, BANK0, },
	{ "single",		4, 0x14, BANK0, },
	{ "multiple",		4, 0x17, BANK0, },
	{ "out_fcs_error",	4, 0x03, BANK0, },
	{ "late",		4, 0x1f, BANK0, },
	{ "hist_64bytes",	4, 0x08, BANK0, },
	{ "hist_65_127bytes",	4, 0x09, BANK0, },
	{ "hist_128_255bytes",	4, 0x0a, BANK0, },
	{ "hist_256_511bytes",	4, 0x0b, BANK0, },
	{ "hist_512_1023bytes", 4, 0x0c, BANK0, },
	{ "hist_1024_max_bytes", 4, 0x0d, BANK0, },
	{ "sw_in_discards",	4, 0x10, PORT, },
	{ "sw_in_filtered",	2, 0x12, PORT, },
	{ "sw_out_filtered",	2, 0x13, PORT, },
	{ "in_discards",	4, 0x00 | GLOBAL_STATS_OP_BANK_1, BANK1, },
	{ "in_filtered",	4, 0x01 | GLOBAL_STATS_OP_BANK_1, BANK1, },
	{ "in_accepted",	4, 0x02 | GLOBAL_STATS_OP_BANK_1, BANK1, },
	{ "in_bad_accepted",	4, 0x03 | GLOBAL_STATS_OP_BANK_1, BANK1, },
	{ "in_good_avb_class_a", 4, 0x04 | GLOBAL_STATS_OP_BANK_1, BANK1, },
	{ "in_good_avb_class_b", 4, 0x05 | GLOBAL_STATS_OP_BANK_1, BANK1, },
	{ "in_bad_avb_class_a", 4, 0x06 | GLOBAL_STATS_OP_BANK_1, BANK1, },
	{ "in_bad_avb_class_b", 4, 0x07 | GLOBAL_STATS_OP_BANK_1, BANK1, },
	{ "tcam_counter_0",	4, 0x08 | GLOBAL_STATS_OP_BANK_1, BANK1, },
	{ "tcam_counter_1",	4, 0x09 | GLOBAL_STATS_OP_BANK_1, BANK1, },
	{ "tcam_counter_2",	4, 0x0a | GLOBAL_STATS_OP_BANK_1, BANK1, },
	{ "tcam_counter_3",	4, 0x0b | GLOBAL_STATS_OP_BANK_1, BANK1, },
	{ "in_da_unknown",	4, 0x0e | GLOBAL_STATS_OP_BANK_1, BANK1, },
	{ "in_management",	4, 0x0f | GLOBAL_STATS_OP_BANK_1, BANK1, },
	{ "out_queue_0",	4, 0x10 | GLOBAL_STATS_OP_BANK_1, BANK1, },
	{ "out_queue_1",	4, 0x11 | GLOBAL_STATS_OP_BANK_1, BANK1, },
	{ "out_queue_2",	4, 0x12 | GLOBAL_STATS_OP_BANK_1, BANK1, },
	{ "out_queue_3",	4, 0x13 | GLOBAL_STATS_OP_BANK_1, BANK1, },
	{ "out_queue_4",	4, 0x14 | GLOBAL_STATS_OP_BANK_1, BANK1, },
	{ "out_queue_5",	4, 0x15 | GLOBAL_STATS_OP_BANK_1, BANK1, },
	{ "out_queue_6",	4, 0x16 | GLOBAL_STATS_OP_BANK_1, BANK1, },
	{ "out_queue_7",	4, 0x17 | GLOBAL_STATS_OP_BANK_1, BANK1, },
	{ "out_cut_through",	4, 0x18 | GLOBAL_STATS_OP_BANK_1, BANK1, },
	{ "out_octets_a",	4, 0x1a | GLOBAL_STATS_OP_BANK_1, BANK1, },
	{ "out_octets_b",	4, 0x1b | GLOBAL_STATS_OP_BANK_1, BANK1, },
	{ "out_management",	4, 0x1f | GLOBAL_STATS_OP_BANK_1, BANK1, },
};

static bool mv88e6xxx_has_stat(struct dsa_switch *ds,
			       struct mv88e6xxx_hw_stat *stat)
{
	switch (stat->type) {
	case BANK0:
		return true;
	case BANK1:
		return mv88e6xxx_6320_family(ds);
	case PORT:
		return mv88e6xxx_6095_family(ds) ||
			mv88e6xxx_6185_family(ds) ||
			mv88e6xxx_6097_family(ds) ||
			mv88e6xxx_6165_family(ds) ||
			mv88e6xxx_6351_family(ds) ||
			mv88e6xxx_6352_family(ds);
	}
	return false;
}

static uint64_t _mv88e6xxx_get_ethtool_stat(struct dsa_switch *ds,
					    struct mv88e6xxx_hw_stat *s,
					    int port)
{
	u32 low;
	u32 high = 0;
	int ret;
	u64 value;

	switch (s->type) {
	case PORT:
		ret = _mv88e6xxx_reg_read(ds, REG_PORT(port), s->reg);
		if (ret < 0)
			return UINT64_MAX;

		low = ret;
		if (s->sizeof_stat == 4) {
			ret = _mv88e6xxx_reg_read(ds, REG_PORT(port),
						  s->reg + 1);
			if (ret < 0)
				return UINT64_MAX;
			high = ret;
		}
		break;
	case BANK0:
	case BANK1:
		_mv88e6xxx_stats_read(ds, s->reg, &low);
		if (s->sizeof_stat == 8)
			_mv88e6xxx_stats_read(ds, s->reg + 1, &high);
	}
	value = (((u64)high) << 16) | low;
	return value;
}

void mv88e6xxx_get_strings(struct dsa_switch *ds, int port, uint8_t *data)
{
	struct mv88e6xxx_hw_stat *stat;
	int i, j;

	for (i = 0, j = 0; i < ARRAY_SIZE(mv88e6xxx_hw_stats); i++) {
		stat = &mv88e6xxx_hw_stats[i];
		if (mv88e6xxx_has_stat(ds, stat)) {
			memcpy(data + j * ETH_GSTRING_LEN, stat->string,
			       ETH_GSTRING_LEN);
			j++;
		}
	}
}

int mv88e6xxx_get_sset_count(struct dsa_switch *ds)
{
	struct mv88e6xxx_hw_stat *stat;
	int i, j;

	for (i = 0, j = 0; i < ARRAY_SIZE(mv88e6xxx_hw_stats); i++) {
		stat = &mv88e6xxx_hw_stats[i];
		if (mv88e6xxx_has_stat(ds, stat))
			j++;
	}
	return j;
}

void
mv88e6xxx_get_ethtool_stats(struct dsa_switch *ds,
			    int port, uint64_t *data)
{
	struct mv88e6xxx_priv_state *ps = ds_to_priv(ds);
	struct mv88e6xxx_hw_stat *stat;
	int ret;
	int i, j;

	mutex_lock(&ps->smi_mutex);

	ret = _mv88e6xxx_stats_snapshot(ds, port);
	if (ret < 0) {
		mutex_unlock(&ps->smi_mutex);
		return;
	}
	for (i = 0, j = 0; i < ARRAY_SIZE(mv88e6xxx_hw_stats); i++) {
		stat = &mv88e6xxx_hw_stats[i];
		if (mv88e6xxx_has_stat(ds, stat)) {
			data[j] = _mv88e6xxx_get_ethtool_stat(ds, stat, port);
			j++;
		}
	}

	mutex_unlock(&ps->smi_mutex);
}

int mv88e6xxx_get_regs_len(struct dsa_switch *ds, int port)
{
	return 32 * sizeof(u16);
}

void mv88e6xxx_get_regs(struct dsa_switch *ds, int port,
			struct ethtool_regs *regs, void *_p)
{
	u16 *p = _p;
	int i;

	regs->version = 0;

	memset(p, 0xff, 32 * sizeof(u16));

	for (i = 0; i < 32; i++) {
		int ret;

		ret = mv88e6xxx_reg_read(ds, REG_PORT(port), i);
		if (ret >= 0)
			p[i] = ret;
	}
}

static int _mv88e6xxx_wait(struct dsa_switch *ds, int reg, int offset,
			   u16 mask)
{
	unsigned long timeout = jiffies + HZ / 10;

	while (time_before(jiffies, timeout)) {
		int ret;

		ret = _mv88e6xxx_reg_read(ds, reg, offset);
		if (ret < 0)
			return ret;
		if (!(ret & mask))
			return 0;

		usleep_range(1000, 2000);
	}
	return -ETIMEDOUT;
}

static int mv88e6xxx_wait(struct dsa_switch *ds, int reg, int offset, u16 mask)
{
	struct mv88e6xxx_priv_state *ps = ds_to_priv(ds);
	int ret;

	mutex_lock(&ps->smi_mutex);
	ret = _mv88e6xxx_wait(ds, reg, offset, mask);
	mutex_unlock(&ps->smi_mutex);

	return ret;
}

static int _mv88e6xxx_phy_wait(struct dsa_switch *ds)
{
	return _mv88e6xxx_wait(ds, REG_GLOBAL2, GLOBAL2_SMI_OP,
			       GLOBAL2_SMI_OP_BUSY);
}

int mv88e6xxx_eeprom_load_wait(struct dsa_switch *ds)
{
	return mv88e6xxx_wait(ds, REG_GLOBAL2, GLOBAL2_EEPROM_OP,
			      GLOBAL2_EEPROM_OP_LOAD);
}

int mv88e6xxx_eeprom_busy_wait(struct dsa_switch *ds)
{
	return mv88e6xxx_wait(ds, REG_GLOBAL2, GLOBAL2_EEPROM_OP,
			      GLOBAL2_EEPROM_OP_BUSY);
}

static int _mv88e6xxx_atu_wait(struct dsa_switch *ds)
{
	return _mv88e6xxx_wait(ds, REG_GLOBAL, GLOBAL_ATU_OP,
			       GLOBAL_ATU_OP_BUSY);
}

static int _mv88e6xxx_phy_read_indirect(struct dsa_switch *ds, int addr,
					int regnum)
{
	int ret;

	ret = _mv88e6xxx_reg_write(ds, REG_GLOBAL2, GLOBAL2_SMI_OP,
				   GLOBAL2_SMI_OP_22_READ | (addr << 5) |
				   regnum);
	if (ret < 0)
		return ret;

	ret = _mv88e6xxx_phy_wait(ds);
	if (ret < 0)
		return ret;

	return _mv88e6xxx_reg_read(ds, REG_GLOBAL2, GLOBAL2_SMI_DATA);
}

static int _mv88e6xxx_phy_write_indirect(struct dsa_switch *ds, int addr,
					 int regnum, u16 val)
{
	int ret;

	ret = _mv88e6xxx_reg_write(ds, REG_GLOBAL2, GLOBAL2_SMI_DATA, val);
	if (ret < 0)
		return ret;

	ret = _mv88e6xxx_reg_write(ds, REG_GLOBAL2, GLOBAL2_SMI_OP,
				   GLOBAL2_SMI_OP_22_WRITE | (addr << 5) |
				   regnum);

	return _mv88e6xxx_phy_wait(ds);
}

int mv88e6xxx_get_eee(struct dsa_switch *ds, int port, struct ethtool_eee *e)
{
	struct mv88e6xxx_priv_state *ps = ds_to_priv(ds);
	int reg;

	mutex_lock(&ps->smi_mutex);

	reg = _mv88e6xxx_phy_read_indirect(ds, port, 16);
	if (reg < 0)
		goto out;

	e->eee_enabled = !!(reg & 0x0200);
	e->tx_lpi_enabled = !!(reg & 0x0100);

	reg = _mv88e6xxx_reg_read(ds, REG_PORT(port), PORT_STATUS);
	if (reg < 0)
		goto out;

	e->eee_active = !!(reg & PORT_STATUS_EEE);
	reg = 0;

out:
	mutex_unlock(&ps->smi_mutex);
	return reg;
}

int mv88e6xxx_set_eee(struct dsa_switch *ds, int port,
		      struct phy_device *phydev, struct ethtool_eee *e)
{
	struct mv88e6xxx_priv_state *ps = ds_to_priv(ds);
	int reg;
	int ret;

	mutex_lock(&ps->smi_mutex);

	ret = _mv88e6xxx_phy_read_indirect(ds, port, 16);
	if (ret < 0)
		goto out;

	reg = ret & ~0x0300;
	if (e->eee_enabled)
		reg |= 0x0200;
	if (e->tx_lpi_enabled)
		reg |= 0x0100;

	ret = _mv88e6xxx_phy_write_indirect(ds, port, 16, reg);
out:
	mutex_unlock(&ps->smi_mutex);

	return ret;
}

static int _mv88e6xxx_atu_cmd(struct dsa_switch *ds, u16 cmd)
{
	int ret;

	ret = _mv88e6xxx_reg_write(ds, REG_GLOBAL, GLOBAL_ATU_OP, cmd);
	if (ret < 0)
		return ret;

	return _mv88e6xxx_atu_wait(ds);
}

static int _mv88e6xxx_atu_data_write(struct dsa_switch *ds,
				     struct mv88e6xxx_atu_entry *entry)
{
	u16 data = entry->state & GLOBAL_ATU_DATA_STATE_MASK;

	if (entry->state != GLOBAL_ATU_DATA_STATE_UNUSED) {
		unsigned int mask, shift;

		if (entry->trunk) {
			data |= GLOBAL_ATU_DATA_TRUNK;
			mask = GLOBAL_ATU_DATA_TRUNK_ID_MASK;
			shift = GLOBAL_ATU_DATA_TRUNK_ID_SHIFT;
		} else {
			mask = GLOBAL_ATU_DATA_PORT_VECTOR_MASK;
			shift = GLOBAL_ATU_DATA_PORT_VECTOR_SHIFT;
		}

		data |= (entry->portv_trunkid << shift) & mask;
	}

	return _mv88e6xxx_reg_write(ds, REG_GLOBAL, GLOBAL_ATU_DATA, data);
}

static int _mv88e6xxx_atu_flush_move(struct dsa_switch *ds,
				     struct mv88e6xxx_atu_entry *entry,
				     bool static_too)
{
	int op;
	int err;

	err = _mv88e6xxx_atu_wait(ds);
	if (err)
		return err;

	err = _mv88e6xxx_atu_data_write(ds, entry);
	if (err)
		return err;

	if (entry->fid) {
		err = _mv88e6xxx_reg_write(ds, REG_GLOBAL, GLOBAL_ATU_FID,
					   entry->fid);
		if (err)
			return err;

		op = static_too ? GLOBAL_ATU_OP_FLUSH_MOVE_ALL_DB :
			GLOBAL_ATU_OP_FLUSH_MOVE_NON_STATIC_DB;
	} else {
		op = static_too ? GLOBAL_ATU_OP_FLUSH_MOVE_ALL :
			GLOBAL_ATU_OP_FLUSH_MOVE_NON_STATIC;
	}

	return _mv88e6xxx_atu_cmd(ds, op);
}

static int _mv88e6xxx_atu_flush(struct dsa_switch *ds, u16 fid, bool static_too)
{
	struct mv88e6xxx_atu_entry entry = {
		.fid = fid,
		.state = 0, /* EntryState bits must be 0 */
	};

	return _mv88e6xxx_atu_flush_move(ds, &entry, static_too);
}

static int _mv88e6xxx_atu_move(struct dsa_switch *ds, u16 fid, int from_port,
			       int to_port, bool static_too)
{
	struct mv88e6xxx_atu_entry entry = {
		.trunk = false,
		.fid = fid,
	};

	/* EntryState bits must be 0xF */
	entry.state = GLOBAL_ATU_DATA_STATE_MASK;

	/* ToPort and FromPort are respectively in PortVec bits 7:4 and 3:0 */
	entry.portv_trunkid = (to_port & 0x0f) << 4;
	entry.portv_trunkid |= from_port & 0x0f;

	return _mv88e6xxx_atu_flush_move(ds, &entry, static_too);
}

static int _mv88e6xxx_atu_remove(struct dsa_switch *ds, u16 fid, int port,
				 bool static_too)
{
	/* Destination port 0xF means remove the entries */
	return _mv88e6xxx_atu_move(ds, fid, port, 0x0f, static_too);
}

static int mv88e6xxx_set_port_state(struct dsa_switch *ds, int port, u8 state)
{
	struct mv88e6xxx_priv_state *ps = ds_to_priv(ds);
	int reg, ret = 0;
	u8 oldstate;

	mutex_lock(&ps->smi_mutex);

	reg = _mv88e6xxx_reg_read(ds, REG_PORT(port), PORT_CONTROL);
	if (reg < 0) {
		ret = reg;
		goto abort;
	}

	oldstate = reg & PORT_CONTROL_STATE_MASK;
	if (oldstate != state) {
		/* Flush forwarding database if we're moving a port
		 * from Learning or Forwarding state to Disabled or
		 * Blocking or Listening state.
		 */
		if (oldstate >= PORT_CONTROL_STATE_LEARNING &&
		    state <= PORT_CONTROL_STATE_BLOCKING) {
			ret = _mv88e6xxx_atu_remove(ds, 0, port, false);
			if (ret)
				goto abort;
		}
		reg = (reg & ~PORT_CONTROL_STATE_MASK) | state;
		ret = _mv88e6xxx_reg_write(ds, REG_PORT(port), PORT_CONTROL,
					   reg);
	}

abort:
	mutex_unlock(&ps->smi_mutex);
	return ret;
}

static int _mv88e6xxx_port_based_vlan_map(struct dsa_switch *ds, int port)
{
	struct mv88e6xxx_priv_state *ps = ds_to_priv(ds);
	struct net_device *bridge = ps->ports[port].bridge_dev;
	const u16 mask = (1 << ps->num_ports) - 1;
	u16 output_ports = 0;
	int reg;
	int i;

	/* allow CPU port or DSA link(s) to send frames to every port */
	if (dsa_is_cpu_port(ds, port) || dsa_is_dsa_port(ds, port)) {
		output_ports = mask;
	} else {
		for (i = 0; i < ps->num_ports; ++i) {
			/* allow sending frames to every group member */
			if (bridge && ps->ports[i].bridge_dev == bridge)
				output_ports |= BIT(i);

			/* allow sending frames to CPU port and DSA link(s) */
			if (dsa_is_cpu_port(ds, i) || dsa_is_dsa_port(ds, i))
				output_ports |= BIT(i);
		}
	}

	/* prevent frames from going back out of the port they came in on */
	output_ports &= ~BIT(port);

	reg = _mv88e6xxx_reg_read(ds, REG_PORT(port), PORT_BASE_VLAN);
	if (reg < 0)
		return reg;

	reg &= ~mask;
	reg |= output_ports & mask;

	return _mv88e6xxx_reg_write(ds, REG_PORT(port), PORT_BASE_VLAN, reg);
}

int mv88e6xxx_port_stp_update(struct dsa_switch *ds, int port, u8 state)
{
	struct mv88e6xxx_priv_state *ps = ds_to_priv(ds);
	int stp_state;

	switch (state) {
	case BR_STATE_DISABLED:
		stp_state = PORT_CONTROL_STATE_DISABLED;
		break;
	case BR_STATE_BLOCKING:
	case BR_STATE_LISTENING:
		stp_state = PORT_CONTROL_STATE_BLOCKING;
		break;
	case BR_STATE_LEARNING:
		stp_state = PORT_CONTROL_STATE_LEARNING;
		break;
	case BR_STATE_FORWARDING:
	default:
		stp_state = PORT_CONTROL_STATE_FORWARDING;
		break;
	}

	netdev_dbg(ds->ports[port], "port state %d [%d]\n", state, stp_state);

	/* mv88e6xxx_port_stp_update may be called with softirqs disabled,
	 * so we can not update the port state directly but need to schedule it.
	 */
	ps->ports[port].state = stp_state;
	set_bit(port, &ps->port_state_update_mask);
	schedule_work(&ps->bridge_work);

	return 0;
}

static int _mv88e6xxx_port_pvid_get(struct dsa_switch *ds, int port, u16 *pvid)
{
	int ret;

	ret = _mv88e6xxx_reg_read(ds, REG_PORT(port), PORT_DEFAULT_VLAN);
	if (ret < 0)
		return ret;

	*pvid = ret & PORT_DEFAULT_VLAN_MASK;

	return 0;
}

static int _mv88e6xxx_port_pvid_set(struct dsa_switch *ds, int port, u16 pvid)
{
	return _mv88e6xxx_reg_write(ds, REG_PORT(port), PORT_DEFAULT_VLAN,
				   pvid & PORT_DEFAULT_VLAN_MASK);
}

static int _mv88e6xxx_vtu_wait(struct dsa_switch *ds)
{
	return _mv88e6xxx_wait(ds, REG_GLOBAL, GLOBAL_VTU_OP,
			       GLOBAL_VTU_OP_BUSY);
}

static int _mv88e6xxx_vtu_cmd(struct dsa_switch *ds, u16 op)
{
	int ret;

	ret = _mv88e6xxx_reg_write(ds, REG_GLOBAL, GLOBAL_VTU_OP, op);
	if (ret < 0)
		return ret;

	return _mv88e6xxx_vtu_wait(ds);
}

static int _mv88e6xxx_vtu_stu_flush(struct dsa_switch *ds)
{
	int ret;

	ret = _mv88e6xxx_vtu_wait(ds);
	if (ret < 0)
		return ret;

	return _mv88e6xxx_vtu_cmd(ds, GLOBAL_VTU_OP_FLUSH_ALL);
}

static int _mv88e6xxx_vtu_stu_data_read(struct dsa_switch *ds,
					struct mv88e6xxx_vtu_stu_entry *entry,
					unsigned int nibble_offset)
{
	struct mv88e6xxx_priv_state *ps = ds_to_priv(ds);
	u16 regs[3];
	int i;
	int ret;

	for (i = 0; i < 3; ++i) {
		ret = _mv88e6xxx_reg_read(ds, REG_GLOBAL,
					  GLOBAL_VTU_DATA_0_3 + i);
		if (ret < 0)
			return ret;

		regs[i] = ret;
	}

	for (i = 0; i < ps->num_ports; ++i) {
		unsigned int shift = (i % 4) * 4 + nibble_offset;
		u16 reg = regs[i / 4];

		entry->data[i] = (reg >> shift) & GLOBAL_VTU_STU_DATA_MASK;
	}

	return 0;
}

static int _mv88e6xxx_vtu_stu_data_write(struct dsa_switch *ds,
					 struct mv88e6xxx_vtu_stu_entry *entry,
					 unsigned int nibble_offset)
{
	struct mv88e6xxx_priv_state *ps = ds_to_priv(ds);
	u16 regs[3] = { 0 };
	int i;
	int ret;

	for (i = 0; i < ps->num_ports; ++i) {
		unsigned int shift = (i % 4) * 4 + nibble_offset;
		u8 data = entry->data[i];

		regs[i / 4] |= (data & GLOBAL_VTU_STU_DATA_MASK) << shift;
	}

	for (i = 0; i < 3; ++i) {
		ret = _mv88e6xxx_reg_write(ds, REG_GLOBAL,
					   GLOBAL_VTU_DATA_0_3 + i, regs[i]);
		if (ret < 0)
			return ret;
	}

	return 0;
}

static int _mv88e6xxx_vtu_vid_write(struct dsa_switch *ds, u16 vid)
{
	return _mv88e6xxx_reg_write(ds, REG_GLOBAL, GLOBAL_VTU_VID,
				    vid & GLOBAL_VTU_VID_MASK);
}

static int _mv88e6xxx_vtu_getnext(struct dsa_switch *ds,
				  struct mv88e6xxx_vtu_stu_entry *entry)
{
	struct mv88e6xxx_vtu_stu_entry next = { 0 };
	int ret;

	ret = _mv88e6xxx_vtu_wait(ds);
	if (ret < 0)
		return ret;

	ret = _mv88e6xxx_vtu_cmd(ds, GLOBAL_VTU_OP_VTU_GET_NEXT);
	if (ret < 0)
		return ret;

	ret = _mv88e6xxx_reg_read(ds, REG_GLOBAL, GLOBAL_VTU_VID);
	if (ret < 0)
		return ret;

	next.vid = ret & GLOBAL_VTU_VID_MASK;
	next.valid = !!(ret & GLOBAL_VTU_VID_VALID);

	if (next.valid) {
		ret = _mv88e6xxx_vtu_stu_data_read(ds, &next, 0);
		if (ret < 0)
			return ret;

		if (mv88e6xxx_6097_family(ds) || mv88e6xxx_6165_family(ds) ||
		    mv88e6xxx_6351_family(ds) || mv88e6xxx_6352_family(ds)) {
			ret = _mv88e6xxx_reg_read(ds, REG_GLOBAL,
						  GLOBAL_VTU_FID);
			if (ret < 0)
				return ret;

			next.fid = ret & GLOBAL_VTU_FID_MASK;

			ret = _mv88e6xxx_reg_read(ds, REG_GLOBAL,
						  GLOBAL_VTU_SID);
			if (ret < 0)
				return ret;

			next.sid = ret & GLOBAL_VTU_SID_MASK;
		}
	}

	*entry = next;
	return 0;
}

int mv88e6xxx_port_vlan_dump(struct dsa_switch *ds, int port,
			     struct switchdev_obj_port_vlan *vlan,
			     int (*cb)(struct switchdev_obj *obj))
{
	struct mv88e6xxx_priv_state *ps = ds_to_priv(ds);
	struct mv88e6xxx_vtu_stu_entry next;
	u16 pvid;
	int err;

	mutex_lock(&ps->smi_mutex);

	err = _mv88e6xxx_port_pvid_get(ds, port, &pvid);
	if (err)
		goto unlock;

	err = _mv88e6xxx_vtu_vid_write(ds, GLOBAL_VTU_VID_MASK);
	if (err)
		goto unlock;

	do {
		err = _mv88e6xxx_vtu_getnext(ds, &next);
		if (err)
			break;

		if (!next.valid)
			break;

		if (next.data[port] == GLOBAL_VTU_DATA_MEMBER_TAG_NON_MEMBER)
			continue;

		/* reinit and dump this VLAN obj */
		vlan->vid_begin = vlan->vid_end = next.vid;
		vlan->flags = 0;

		if (next.data[port] == GLOBAL_VTU_DATA_MEMBER_TAG_UNTAGGED)
			vlan->flags |= BRIDGE_VLAN_INFO_UNTAGGED;

		if (next.vid == pvid)
			vlan->flags |= BRIDGE_VLAN_INFO_PVID;

		err = cb(&vlan->obj);
		if (err)
			break;
	} while (next.vid < GLOBAL_VTU_VID_MASK);

unlock:
	mutex_unlock(&ps->smi_mutex);

	return err;
}

static int _mv88e6xxx_vtu_loadpurge(struct dsa_switch *ds,
				    struct mv88e6xxx_vtu_stu_entry *entry)
{
	u16 reg = 0;
	int ret;

	ret = _mv88e6xxx_vtu_wait(ds);
	if (ret < 0)
		return ret;

	if (!entry->valid)
		goto loadpurge;

	/* Write port member tags */
	ret = _mv88e6xxx_vtu_stu_data_write(ds, entry, 0);
	if (ret < 0)
		return ret;

	if (mv88e6xxx_6097_family(ds) || mv88e6xxx_6165_family(ds) ||
	    mv88e6xxx_6351_family(ds) || mv88e6xxx_6352_family(ds)) {
		reg = entry->sid & GLOBAL_VTU_SID_MASK;
		ret = _mv88e6xxx_reg_write(ds, REG_GLOBAL, GLOBAL_VTU_SID, reg);
		if (ret < 0)
			return ret;

		reg = entry->fid & GLOBAL_VTU_FID_MASK;
		ret = _mv88e6xxx_reg_write(ds, REG_GLOBAL, GLOBAL_VTU_FID, reg);
		if (ret < 0)
			return ret;
	}

	reg = GLOBAL_VTU_VID_VALID;
loadpurge:
	reg |= entry->vid & GLOBAL_VTU_VID_MASK;
	ret = _mv88e6xxx_reg_write(ds, REG_GLOBAL, GLOBAL_VTU_VID, reg);
	if (ret < 0)
		return ret;

	return _mv88e6xxx_vtu_cmd(ds, GLOBAL_VTU_OP_VTU_LOAD_PURGE);
}

static int _mv88e6xxx_stu_getnext(struct dsa_switch *ds, u8 sid,
				  struct mv88e6xxx_vtu_stu_entry *entry)
{
	struct mv88e6xxx_vtu_stu_entry next = { 0 };
	int ret;

	ret = _mv88e6xxx_vtu_wait(ds);
	if (ret < 0)
		return ret;

	ret = _mv88e6xxx_reg_write(ds, REG_GLOBAL, GLOBAL_VTU_SID,
				   sid & GLOBAL_VTU_SID_MASK);
	if (ret < 0)
		return ret;

	ret = _mv88e6xxx_vtu_cmd(ds, GLOBAL_VTU_OP_STU_GET_NEXT);
	if (ret < 0)
		return ret;

	ret = _mv88e6xxx_reg_read(ds, REG_GLOBAL, GLOBAL_VTU_SID);
	if (ret < 0)
		return ret;

	next.sid = ret & GLOBAL_VTU_SID_MASK;

	ret = _mv88e6xxx_reg_read(ds, REG_GLOBAL, GLOBAL_VTU_VID);
	if (ret < 0)
		return ret;

	next.valid = !!(ret & GLOBAL_VTU_VID_VALID);

	if (next.valid) {
		ret = _mv88e6xxx_vtu_stu_data_read(ds, &next, 2);
		if (ret < 0)
			return ret;
	}

	*entry = next;
	return 0;
}

static int _mv88e6xxx_stu_loadpurge(struct dsa_switch *ds,
				    struct mv88e6xxx_vtu_stu_entry *entry)
{
	u16 reg = 0;
	int ret;

	ret = _mv88e6xxx_vtu_wait(ds);
	if (ret < 0)
		return ret;

	if (!entry->valid)
		goto loadpurge;

	/* Write port states */
	ret = _mv88e6xxx_vtu_stu_data_write(ds, entry, 2);
	if (ret < 0)
		return ret;

	reg = GLOBAL_VTU_VID_VALID;
loadpurge:
	ret = _mv88e6xxx_reg_write(ds, REG_GLOBAL, GLOBAL_VTU_VID, reg);
	if (ret < 0)
		return ret;

	reg = entry->sid & GLOBAL_VTU_SID_MASK;
	ret = _mv88e6xxx_reg_write(ds, REG_GLOBAL, GLOBAL_VTU_SID, reg);
	if (ret < 0)
		return ret;

	return _mv88e6xxx_vtu_cmd(ds, GLOBAL_VTU_OP_STU_LOAD_PURGE);
}

static int _mv88e6xxx_port_fid(struct dsa_switch *ds, int port, u16 *new,
			       u16 *old)
{
	u16 fid;
	int ret;

	/* Port's default FID bits 3:0 are located in reg 0x06, offset 12 */
	ret = _mv88e6xxx_reg_read(ds, REG_PORT(port), PORT_BASE_VLAN);
	if (ret < 0)
		return ret;

	fid = (ret & PORT_BASE_VLAN_FID_3_0_MASK) >> 12;

	if (new) {
		ret &= ~PORT_BASE_VLAN_FID_3_0_MASK;
		ret |= (*new << 12) & PORT_BASE_VLAN_FID_3_0_MASK;

		ret = _mv88e6xxx_reg_write(ds, REG_PORT(port), PORT_BASE_VLAN,
					   ret);
		if (ret < 0)
			return ret;
	}

	/* Port's default FID bits 11:4 are located in reg 0x05, offset 0 */
	ret = _mv88e6xxx_reg_read(ds, REG_PORT(port), PORT_CONTROL_1);
	if (ret < 0)
		return ret;

	fid |= (ret & PORT_CONTROL_1_FID_11_4_MASK) << 4;

	if (new) {
		ret &= ~PORT_CONTROL_1_FID_11_4_MASK;
		ret |= (*new >> 4) & PORT_CONTROL_1_FID_11_4_MASK;

		ret = _mv88e6xxx_reg_write(ds, REG_PORT(port), PORT_CONTROL_1,
					   ret);
		if (ret < 0)
			return ret;

		netdev_dbg(ds->ports[port], "FID %d (was %d)\n", *new, fid);
	}

	if (old)
		*old = fid;

	return 0;
}

static int _mv88e6xxx_port_fid_get(struct dsa_switch *ds, int port, u16 *fid)
{
	return _mv88e6xxx_port_fid(ds, port, NULL, fid);
}

static int _mv88e6xxx_port_fid_set(struct dsa_switch *ds, int port, u16 fid)
{
	return _mv88e6xxx_port_fid(ds, port, &fid, NULL);
}

static int _mv88e6xxx_fid_new(struct dsa_switch *ds, u16 *fid)
{
	struct mv88e6xxx_priv_state *ps = ds_to_priv(ds);
	DECLARE_BITMAP(fid_bitmap, MV88E6XXX_N_FID);
	struct mv88e6xxx_vtu_stu_entry vlan;
	int i, err;

	bitmap_zero(fid_bitmap, MV88E6XXX_N_FID);

	/* Set every FID bit used by the (un)bridged ports */
	for (i = 0; i < ps->num_ports; ++i) {
		err = _mv88e6xxx_port_fid_get(ds, i, fid);
		if (err)
			return err;

		set_bit(*fid, fid_bitmap);
	}

	/* Set every FID bit used by the VLAN entries */
	err = _mv88e6xxx_vtu_vid_write(ds, GLOBAL_VTU_VID_MASK);
	if (err)
		return err;

	do {
		err = _mv88e6xxx_vtu_getnext(ds, &vlan);
		if (err)
			return err;

		if (!vlan.valid)
			break;

		set_bit(vlan.fid, fid_bitmap);
	} while (vlan.vid < GLOBAL_VTU_VID_MASK);

	/* The reset value 0x000 is used to indicate that multiple address
	 * databases are not needed. Return the next positive available.
	 */
	*fid = find_next_zero_bit(fid_bitmap, MV88E6XXX_N_FID, 1);
	if (unlikely(*fid == MV88E6XXX_N_FID))
		return -ENOSPC;

	/* Clear the database */
	return _mv88e6xxx_atu_flush(ds, *fid, true);
}

static int _mv88e6xxx_vtu_new(struct dsa_switch *ds, u16 vid,
			      struct mv88e6xxx_vtu_stu_entry *entry)
{
	struct mv88e6xxx_priv_state *ps = ds_to_priv(ds);
	struct mv88e6xxx_vtu_stu_entry vlan = {
		.valid = true,
		.vid = vid,
	};
	int i, err;

	err = _mv88e6xxx_fid_new(ds, &vlan.fid);
	if (err)
		return err;

	/* exclude all ports except the CPU and DSA ports */
	for (i = 0; i < ps->num_ports; ++i)
		vlan.data[i] = dsa_is_cpu_port(ds, i) || dsa_is_dsa_port(ds, i)
			? GLOBAL_VTU_DATA_MEMBER_TAG_UNMODIFIED
			: GLOBAL_VTU_DATA_MEMBER_TAG_NON_MEMBER;

	if (mv88e6xxx_6097_family(ds) || mv88e6xxx_6165_family(ds) ||
	    mv88e6xxx_6351_family(ds) || mv88e6xxx_6352_family(ds)) {
		struct mv88e6xxx_vtu_stu_entry vstp;

		/* Adding a VTU entry requires a valid STU entry. As VSTP is not
		 * implemented, only one STU entry is needed to cover all VTU
		 * entries. Thus, validate the SID 0.
		 */
		vlan.sid = 0;
		err = _mv88e6xxx_stu_getnext(ds, GLOBAL_VTU_SID_MASK, &vstp);
		if (err)
			return err;

		if (vstp.sid != vlan.sid || !vstp.valid) {
			memset(&vstp, 0, sizeof(vstp));
			vstp.valid = true;
			vstp.sid = vlan.sid;

			err = _mv88e6xxx_stu_loadpurge(ds, &vstp);
			if (err)
				return err;
		}
	}

	*entry = vlan;
	return 0;
}

static int _mv88e6xxx_vtu_get(struct dsa_switch *ds, u16 vid,
			      struct mv88e6xxx_vtu_stu_entry *entry, bool creat)
{
	int err;

	if (!vid)
		return -EINVAL;

	err = _mv88e6xxx_vtu_vid_write(ds, vid - 1);
	if (err)
		return err;

	err = _mv88e6xxx_vtu_getnext(ds, entry);
	if (err)
		return err;

	if (entry->vid != vid || !entry->valid) {
		if (!creat)
			return -EOPNOTSUPP;
		/* -ENOENT would've been more appropriate, but switchdev expects
		 * -EOPNOTSUPP to inform bridge about an eventual software VLAN.
		 */

		err = _mv88e6xxx_vtu_new(ds, vid, entry);
	}

	return err;
}

static int mv88e6xxx_port_check_hw_vlan(struct dsa_switch *ds, int port,
					u16 vid_begin, u16 vid_end)
{
	struct mv88e6xxx_priv_state *ps = ds_to_priv(ds);
	struct mv88e6xxx_vtu_stu_entry vlan;
	int i, err;

	if (!vid_begin)
		return -EOPNOTSUPP;

	mutex_lock(&ps->smi_mutex);

	err = _mv88e6xxx_vtu_vid_write(ds, vid_begin - 1);
	if (err)
		goto unlock;

	do {
		err = _mv88e6xxx_vtu_getnext(ds, &vlan);
		if (err)
			goto unlock;

		if (!vlan.valid)
			break;

		if (vlan.vid > vid_end)
			break;

		for (i = 0; i < ps->num_ports; ++i) {
			if (dsa_is_dsa_port(ds, i) || dsa_is_cpu_port(ds, i))
				continue;

			if (vlan.data[i] ==
			    GLOBAL_VTU_DATA_MEMBER_TAG_NON_MEMBER)
				continue;

			if (ps->ports[i].bridge_dev ==
			    ps->ports[port].bridge_dev)
				break; /* same bridge, check next VLAN */

			netdev_warn(ds->ports[port],
				    "hardware VLAN %d already used by %s\n",
				    vlan.vid,
				    netdev_name(ps->ports[i].bridge_dev));
			err = -EOPNOTSUPP;
			goto unlock;
		}
	} while (vlan.vid < vid_end);

unlock:
	mutex_unlock(&ps->smi_mutex);

	return err;
}

static const char * const mv88e6xxx_port_8021q_mode_names[] = {
	[PORT_CONTROL_2_8021Q_DISABLED] = "Disabled",
	[PORT_CONTROL_2_8021Q_FALLBACK] = "Fallback",
	[PORT_CONTROL_2_8021Q_CHECK] = "Check",
	[PORT_CONTROL_2_8021Q_SECURE] = "Secure",
};

int mv88e6xxx_port_vlan_filtering(struct dsa_switch *ds, int port,
				  bool vlan_filtering)
{
	struct mv88e6xxx_priv_state *ps = ds_to_priv(ds);
	u16 old, new = vlan_filtering ? PORT_CONTROL_2_8021Q_SECURE :
		PORT_CONTROL_2_8021Q_DISABLED;
	int ret;

	mutex_lock(&ps->smi_mutex);

	ret = _mv88e6xxx_reg_read(ds, REG_PORT(port), PORT_CONTROL_2);
	if (ret < 0)
		goto unlock;

	old = ret & PORT_CONTROL_2_8021Q_MASK;

	ret &= ~PORT_CONTROL_2_8021Q_MASK;
	ret |= new & PORT_CONTROL_2_8021Q_MASK;

	ret = _mv88e6xxx_reg_write(ds, REG_PORT(port), PORT_CONTROL_2, ret);
	if (ret < 0)
		goto unlock;

	netdev_dbg(ds->ports[port], "802.1Q Mode: %s (was %s)\n",
		   mv88e6xxx_port_8021q_mode_names[new],
		   mv88e6xxx_port_8021q_mode_names[old]);
unlock:
	mutex_unlock(&ps->smi_mutex);

	return ret;
}

int mv88e6xxx_port_vlan_prepare(struct dsa_switch *ds, int port,
				const struct switchdev_obj_port_vlan *vlan,
				struct switchdev_trans *trans)
{
	int err;

	/* If the requested port doesn't belong to the same bridge as the VLAN
	 * members, do not support it (yet) and fallback to software VLAN.
	 */
	err = mv88e6xxx_port_check_hw_vlan(ds, port, vlan->vid_begin,
					   vlan->vid_end);
	if (err)
		return err;

	/* We don't need any dynamic resource from the kernel (yet),
	 * so skip the prepare phase.
	 */
	return 0;
}

static int _mv88e6xxx_port_vlan_add(struct dsa_switch *ds, int port, u16 vid,
				    bool untagged)
{
	struct mv88e6xxx_vtu_stu_entry vlan;
	int err;

	err = _mv88e6xxx_vtu_get(ds, vid, &vlan, true);
	if (err)
		return err;

	vlan.data[port] = untagged ?
		GLOBAL_VTU_DATA_MEMBER_TAG_UNTAGGED :
		GLOBAL_VTU_DATA_MEMBER_TAG_TAGGED;

	return _mv88e6xxx_vtu_loadpurge(ds, &vlan);
}

int mv88e6xxx_port_vlan_add(struct dsa_switch *ds, int port,
			    const struct switchdev_obj_port_vlan *vlan,
			    struct switchdev_trans *trans)
{
	struct mv88e6xxx_priv_state *ps = ds_to_priv(ds);
	bool untagged = vlan->flags & BRIDGE_VLAN_INFO_UNTAGGED;
	bool pvid = vlan->flags & BRIDGE_VLAN_INFO_PVID;
	u16 vid;
	int err = 0;

	mutex_lock(&ps->smi_mutex);

	for (vid = vlan->vid_begin; vid <= vlan->vid_end; ++vid) {
		err = _mv88e6xxx_port_vlan_add(ds, port, vid, untagged);
		if (err)
			goto unlock;
	}

	/* no PVID with ranges, otherwise it's a bug */
	if (pvid)
		err = _mv88e6xxx_port_pvid_set(ds, port, vlan->vid_end);
unlock:
	mutex_unlock(&ps->smi_mutex);

	return err;
}

static int _mv88e6xxx_port_vlan_del(struct dsa_switch *ds, int port, u16 vid)
{
	struct mv88e6xxx_priv_state *ps = ds_to_priv(ds);
	struct mv88e6xxx_vtu_stu_entry vlan;
	int i, err;

	err = _mv88e6xxx_vtu_get(ds, vid, &vlan, false);
	if (err)
		return err;

<<<<<<< HEAD
	err = _mv88e6xxx_vtu_getnext(ds, &vlan);
	if (err)
		return err;

	if (vlan.vid != vid || !vlan.valid ||
	    vlan.data[port] == GLOBAL_VTU_DATA_MEMBER_TAG_NON_MEMBER)
=======
	/* Tell switchdev if this VLAN is handled in software */
	if (vlan.data[port] == GLOBAL_VTU_DATA_MEMBER_TAG_NON_MEMBER)
>>>>>>> ccfe1e85
		return -EOPNOTSUPP;

	vlan.data[port] = GLOBAL_VTU_DATA_MEMBER_TAG_NON_MEMBER;

	/* keep the VLAN unless all ports are excluded */
	vlan.valid = false;
	for (i = 0; i < ps->num_ports; ++i) {
		if (dsa_is_cpu_port(ds, i) || dsa_is_dsa_port(ds, i))
			continue;

		if (vlan.data[i] != GLOBAL_VTU_DATA_MEMBER_TAG_NON_MEMBER) {
			vlan.valid = true;
			break;
		}
	}

	err = _mv88e6xxx_vtu_loadpurge(ds, &vlan);
	if (err)
		return err;

	return _mv88e6xxx_atu_remove(ds, vlan.fid, port, false);
}

int mv88e6xxx_port_vlan_del(struct dsa_switch *ds, int port,
			    const struct switchdev_obj_port_vlan *vlan)
{
	struct mv88e6xxx_priv_state *ps = ds_to_priv(ds);
	const u16 defpvid = 4000 + ds->index * DSA_MAX_PORTS + port;
	u16 pvid, vid;
	int err = 0;

	mutex_lock(&ps->smi_mutex);

	err = _mv88e6xxx_port_pvid_get(ds, port, &pvid);
	if (err)
		goto unlock;

	for (vid = vlan->vid_begin; vid <= vlan->vid_end; ++vid) {
		err = _mv88e6xxx_port_vlan_del(ds, port, vid);
		if (err)
			goto unlock;

		if (vid == pvid) {
			/* restore reserved VLAN ID */
			err = _mv88e6xxx_port_pvid_set(ds, port, defpvid);
			if (err)
				goto unlock;
		}
	}

unlock:
	mutex_unlock(&ps->smi_mutex);

	return err;
}

static int _mv88e6xxx_atu_mac_write(struct dsa_switch *ds,
				    const unsigned char *addr)
{
	int i, ret;

	for (i = 0; i < 3; i++) {
		ret = _mv88e6xxx_reg_write(
			ds, REG_GLOBAL, GLOBAL_ATU_MAC_01 + i,
			(addr[i * 2] << 8) | addr[i * 2 + 1]);
		if (ret < 0)
			return ret;
	}

	return 0;
}

static int _mv88e6xxx_atu_mac_read(struct dsa_switch *ds, unsigned char *addr)
{
	int i, ret;

	for (i = 0; i < 3; i++) {
		ret = _mv88e6xxx_reg_read(ds, REG_GLOBAL,
					  GLOBAL_ATU_MAC_01 + i);
		if (ret < 0)
			return ret;
		addr[i * 2] = ret >> 8;
		addr[i * 2 + 1] = ret & 0xff;
	}

	return 0;
}

static int _mv88e6xxx_atu_load(struct dsa_switch *ds,
			       struct mv88e6xxx_atu_entry *entry)
{
	int ret;

	ret = _mv88e6xxx_atu_wait(ds);
	if (ret < 0)
		return ret;

	ret = _mv88e6xxx_atu_mac_write(ds, entry->mac);
	if (ret < 0)
		return ret;

	ret = _mv88e6xxx_atu_data_write(ds, entry);
	if (ret < 0)
		return ret;

	ret = _mv88e6xxx_reg_write(ds, REG_GLOBAL, GLOBAL_ATU_FID, entry->fid);
	if (ret < 0)
		return ret;

	return _mv88e6xxx_atu_cmd(ds, GLOBAL_ATU_OP_LOAD_DB);
}

static int _mv88e6xxx_port_fdb_load(struct dsa_switch *ds, int port,
				    const unsigned char *addr, u16 vid,
				    u8 state)
{
	struct mv88e6xxx_atu_entry entry = { 0 };
	struct mv88e6xxx_vtu_stu_entry vlan;
	int err;

	/* Null VLAN ID corresponds to the port private database */
	if (vid == 0)
		err = _mv88e6xxx_port_fid_get(ds, port, &vlan.fid);
	else
		err = _mv88e6xxx_vtu_get(ds, vid, &vlan, false);
	if (err)
		return err;

	entry.fid = vlan.fid;
	entry.state = state;
	ether_addr_copy(entry.mac, addr);
	if (state != GLOBAL_ATU_DATA_STATE_UNUSED) {
		entry.trunk = false;
		entry.portv_trunkid = BIT(port);
	}

	return _mv88e6xxx_atu_load(ds, &entry);
}

int mv88e6xxx_port_fdb_prepare(struct dsa_switch *ds, int port,
			       const struct switchdev_obj_port_fdb *fdb,
			       struct switchdev_trans *trans)
{
	/* We don't need any dynamic resource from the kernel (yet),
	 * so skip the prepare phase.
	 */
	return 0;
}

int mv88e6xxx_port_fdb_add(struct dsa_switch *ds, int port,
			   const struct switchdev_obj_port_fdb *fdb,
			   struct switchdev_trans *trans)
{
	int state = is_multicast_ether_addr(fdb->addr) ?
		GLOBAL_ATU_DATA_STATE_MC_STATIC :
		GLOBAL_ATU_DATA_STATE_UC_STATIC;
	struct mv88e6xxx_priv_state *ps = ds_to_priv(ds);
	int ret;

	mutex_lock(&ps->smi_mutex);
	ret = _mv88e6xxx_port_fdb_load(ds, port, fdb->addr, fdb->vid, state);
	mutex_unlock(&ps->smi_mutex);

	return ret;
}

int mv88e6xxx_port_fdb_del(struct dsa_switch *ds, int port,
			   const struct switchdev_obj_port_fdb *fdb)
{
	struct mv88e6xxx_priv_state *ps = ds_to_priv(ds);
	int ret;

	mutex_lock(&ps->smi_mutex);
	ret = _mv88e6xxx_port_fdb_load(ds, port, fdb->addr, fdb->vid,
				       GLOBAL_ATU_DATA_STATE_UNUSED);
	mutex_unlock(&ps->smi_mutex);

	return ret;
}

static int _mv88e6xxx_atu_getnext(struct dsa_switch *ds, u16 fid,
				  struct mv88e6xxx_atu_entry *entry)
{
	struct mv88e6xxx_atu_entry next = { 0 };
	int ret;

	next.fid = fid;

	ret = _mv88e6xxx_atu_wait(ds);
	if (ret < 0)
		return ret;

	ret = _mv88e6xxx_reg_write(ds, REG_GLOBAL, GLOBAL_ATU_FID, fid);
	if (ret < 0)
		return ret;

	ret = _mv88e6xxx_atu_cmd(ds, GLOBAL_ATU_OP_GET_NEXT_DB);
	if (ret < 0)
		return ret;

	ret = _mv88e6xxx_atu_mac_read(ds, next.mac);
	if (ret < 0)
		return ret;

	ret = _mv88e6xxx_reg_read(ds, REG_GLOBAL, GLOBAL_ATU_DATA);
	if (ret < 0)
		return ret;

	next.state = ret & GLOBAL_ATU_DATA_STATE_MASK;
	if (next.state != GLOBAL_ATU_DATA_STATE_UNUSED) {
		unsigned int mask, shift;

		if (ret & GLOBAL_ATU_DATA_TRUNK) {
			next.trunk = true;
			mask = GLOBAL_ATU_DATA_TRUNK_ID_MASK;
			shift = GLOBAL_ATU_DATA_TRUNK_ID_SHIFT;
		} else {
			next.trunk = false;
			mask = GLOBAL_ATU_DATA_PORT_VECTOR_MASK;
			shift = GLOBAL_ATU_DATA_PORT_VECTOR_SHIFT;
		}

		next.portv_trunkid = (ret & mask) >> shift;
	}

	*entry = next;
	return 0;
}

static int _mv88e6xxx_port_fdb_dump_one(struct dsa_switch *ds, u16 fid, u16 vid,
					int port,
					struct switchdev_obj_port_fdb *fdb,
					int (*cb)(struct switchdev_obj *obj))
{
	struct mv88e6xxx_atu_entry addr = {
		.mac = { 0xff, 0xff, 0xff, 0xff, 0xff, 0xff },
	};
	int err;

	err = _mv88e6xxx_atu_mac_write(ds, addr.mac);
	if (err)
		return err;

	do {
		err = _mv88e6xxx_atu_getnext(ds, fid, &addr);
		if (err)
			break;

		if (addr.state == GLOBAL_ATU_DATA_STATE_UNUSED)
			break;

		if (!addr.trunk && addr.portv_trunkid & BIT(port)) {
			bool is_static = addr.state ==
				(is_multicast_ether_addr(addr.mac) ?
				 GLOBAL_ATU_DATA_STATE_MC_STATIC :
				 GLOBAL_ATU_DATA_STATE_UC_STATIC);

			fdb->vid = vid;
			ether_addr_copy(fdb->addr, addr.mac);
			fdb->ndm_state = is_static ? NUD_NOARP : NUD_REACHABLE;

			err = cb(&fdb->obj);
			if (err)
				break;
		}
	} while (!is_broadcast_ether_addr(addr.mac));

	return err;
}

int mv88e6xxx_port_fdb_dump(struct dsa_switch *ds, int port,
			    struct switchdev_obj_port_fdb *fdb,
			    int (*cb)(struct switchdev_obj *obj))
{
	struct mv88e6xxx_priv_state *ps = ds_to_priv(ds);
	struct mv88e6xxx_vtu_stu_entry vlan = {
		.vid = GLOBAL_VTU_VID_MASK, /* all ones */
	};
	u16 fid;
	int err;

	mutex_lock(&ps->smi_mutex);

	/* Dump port's default Filtering Information Database (VLAN ID 0) */
	err = _mv88e6xxx_port_fid_get(ds, port, &fid);
	if (err)
		goto unlock;

	err = _mv88e6xxx_port_fdb_dump_one(ds, fid, 0, port, fdb, cb);
	if (err)
		goto unlock;

	/* Dump VLANs' Filtering Information Databases */
	err = _mv88e6xxx_vtu_vid_write(ds, vlan.vid);
	if (err)
		goto unlock;

	do {
		err = _mv88e6xxx_vtu_getnext(ds, &vlan);
		if (err)
			break;

		if (!vlan.valid)
			break;

		err = _mv88e6xxx_port_fdb_dump_one(ds, vlan.fid, vlan.vid, port,
						   fdb, cb);
		if (err)
			break;
	} while (vlan.vid < GLOBAL_VTU_VID_MASK);

unlock:
	mutex_unlock(&ps->smi_mutex);

	return err;
}

int mv88e6xxx_port_bridge_join(struct dsa_switch *ds, int port,
			       struct net_device *bridge)
{
<<<<<<< HEAD
	return 0;
=======
	struct mv88e6xxx_priv_state *ps = ds_to_priv(ds);
	u16 fid;
	int i, err;

	mutex_lock(&ps->smi_mutex);

	/* Get or create the bridge FID and assign it to the port */
	for (i = 0; i < ps->num_ports; ++i)
		if (ps->ports[i].bridge_dev == bridge)
			break;

	if (i < ps->num_ports)
		err = _mv88e6xxx_port_fid_get(ds, i, &fid);
	else
		err = _mv88e6xxx_fid_new(ds, &fid);
	if (err)
		goto unlock;

	err = _mv88e6xxx_port_fid_set(ds, port, fid);
	if (err)
		goto unlock;

	/* Assign the bridge and remap each port's VLANTable */
	ps->ports[port].bridge_dev = bridge;

	for (i = 0; i < ps->num_ports; ++i) {
		if (ps->ports[i].bridge_dev == bridge) {
			err = _mv88e6xxx_port_based_vlan_map(ds, i);
			if (err)
				break;
		}
	}

unlock:
	mutex_unlock(&ps->smi_mutex);

	return err;
>>>>>>> ccfe1e85
}

int mv88e6xxx_port_bridge_leave(struct dsa_switch *ds, int port)
{
	return 0;
}

static int mv88e6xxx_setup_port_default_vlan(struct dsa_switch *ds, int port)
{
	struct mv88e6xxx_priv_state *ps = ds_to_priv(ds);
	struct net_device *bridge = ps->ports[port].bridge_dev;
	u16 fid;
	int i, err;

	mutex_lock(&ps->smi_mutex);

	/* Give the port a fresh Filtering Information Database */
	err = _mv88e6xxx_fid_new(ds, &fid);
	if (err)
		goto unlock;

	err = _mv88e6xxx_port_fid_set(ds, port, fid);
	if (err)
		goto unlock;

	/* Unassign the bridge and remap each port's VLANTable */
	ps->ports[port].bridge_dev = NULL;

	for (i = 0; i < ps->num_ports; ++i) {
		if (i == port || ps->ports[i].bridge_dev == bridge) {
			err = _mv88e6xxx_port_based_vlan_map(ds, i);
			if (err)
				break;
		}
	}

unlock:
	mutex_unlock(&ps->smi_mutex);

	return err;
}

static void mv88e6xxx_bridge_work(struct work_struct *work)
{
	struct mv88e6xxx_priv_state *ps;
	struct dsa_switch *ds;
	int port;

	ps = container_of(work, struct mv88e6xxx_priv_state, bridge_work);
	ds = ((struct dsa_switch *)ps) - 1;

	while (ps->port_state_update_mask) {
		port = __ffs(ps->port_state_update_mask);
		clear_bit(port, &ps->port_state_update_mask);
		mv88e6xxx_set_port_state(ds, port, ps->ports[port].state);
	}
}

static int mv88e6xxx_setup_port(struct dsa_switch *ds, int port)
{
	struct mv88e6xxx_priv_state *ps = ds_to_priv(ds);
	int ret;
	u16 reg;

	mutex_lock(&ps->smi_mutex);

	if (mv88e6xxx_6352_family(ds) || mv88e6xxx_6351_family(ds) ||
	    mv88e6xxx_6165_family(ds) || mv88e6xxx_6097_family(ds) ||
	    mv88e6xxx_6185_family(ds) || mv88e6xxx_6095_family(ds) ||
	    mv88e6xxx_6065_family(ds) || mv88e6xxx_6320_family(ds)) {
		/* MAC Forcing register: don't force link, speed,
		 * duplex or flow control state to any particular
		 * values on physical ports, but force the CPU port
		 * and all DSA ports to their maximum bandwidth and
		 * full duplex.
		 */
		reg = _mv88e6xxx_reg_read(ds, REG_PORT(port), PORT_PCS_CTRL);
		if (dsa_is_cpu_port(ds, port) || dsa_is_dsa_port(ds, port)) {
			reg &= ~PORT_PCS_CTRL_UNFORCED;
			reg |= PORT_PCS_CTRL_FORCE_LINK |
				PORT_PCS_CTRL_LINK_UP |
				PORT_PCS_CTRL_DUPLEX_FULL |
				PORT_PCS_CTRL_FORCE_DUPLEX;
			if (mv88e6xxx_6065_family(ds))
				reg |= PORT_PCS_CTRL_100;
			else
				reg |= PORT_PCS_CTRL_1000;
		} else {
			reg |= PORT_PCS_CTRL_UNFORCED;
		}

		ret = _mv88e6xxx_reg_write(ds, REG_PORT(port),
					   PORT_PCS_CTRL, reg);
		if (ret)
			goto abort;
	}

	/* Port Control: disable Drop-on-Unlock, disable Drop-on-Lock,
	 * disable Header mode, enable IGMP/MLD snooping, disable VLAN
	 * tunneling, determine priority by looking at 802.1p and IP
	 * priority fields (IP prio has precedence), and set STP state
	 * to Forwarding.
	 *
	 * If this is the CPU link, use DSA or EDSA tagging depending
	 * on which tagging mode was configured.
	 *
	 * If this is a link to another switch, use DSA tagging mode.
	 *
	 * If this is the upstream port for this switch, enable
	 * forwarding of unknown unicasts and multicasts.
	 */
	reg = 0;
	if (mv88e6xxx_6352_family(ds) || mv88e6xxx_6351_family(ds) ||
	    mv88e6xxx_6165_family(ds) || mv88e6xxx_6097_family(ds) ||
	    mv88e6xxx_6095_family(ds) || mv88e6xxx_6065_family(ds) ||
	    mv88e6xxx_6185_family(ds) || mv88e6xxx_6320_family(ds))
		reg = PORT_CONTROL_IGMP_MLD_SNOOP |
		PORT_CONTROL_USE_TAG | PORT_CONTROL_USE_IP |
		PORT_CONTROL_STATE_FORWARDING;
	if (dsa_is_cpu_port(ds, port)) {
		if (mv88e6xxx_6095_family(ds) || mv88e6xxx_6185_family(ds))
			reg |= PORT_CONTROL_DSA_TAG;
		if (mv88e6xxx_6352_family(ds) || mv88e6xxx_6351_family(ds) ||
		    mv88e6xxx_6165_family(ds) || mv88e6xxx_6097_family(ds) ||
		    mv88e6xxx_6320_family(ds)) {
			if (ds->dst->tag_protocol == DSA_TAG_PROTO_EDSA)
				reg |= PORT_CONTROL_FRAME_ETHER_TYPE_DSA;
			else
				reg |= PORT_CONTROL_FRAME_MODE_DSA;
			reg |= PORT_CONTROL_FORWARD_UNKNOWN |
				PORT_CONTROL_FORWARD_UNKNOWN_MC;
		}

		if (mv88e6xxx_6352_family(ds) || mv88e6xxx_6351_family(ds) ||
		    mv88e6xxx_6165_family(ds) || mv88e6xxx_6097_family(ds) ||
		    mv88e6xxx_6095_family(ds) || mv88e6xxx_6065_family(ds) ||
		    mv88e6xxx_6185_family(ds) || mv88e6xxx_6320_family(ds)) {
			if (ds->dst->tag_protocol == DSA_TAG_PROTO_EDSA)
				reg |= PORT_CONTROL_EGRESS_ADD_TAG;
		}
	}
	if (dsa_is_dsa_port(ds, port)) {
		if (mv88e6xxx_6095_family(ds) || mv88e6xxx_6185_family(ds))
			reg |= PORT_CONTROL_DSA_TAG;
		if (mv88e6xxx_6352_family(ds) || mv88e6xxx_6351_family(ds) ||
		    mv88e6xxx_6165_family(ds) || mv88e6xxx_6097_family(ds) ||
		    mv88e6xxx_6320_family(ds)) {
			reg |= PORT_CONTROL_FRAME_MODE_DSA;
		}

		if (port == dsa_upstream_port(ds))
			reg |= PORT_CONTROL_FORWARD_UNKNOWN |
				PORT_CONTROL_FORWARD_UNKNOWN_MC;
	}
	if (reg) {
		ret = _mv88e6xxx_reg_write(ds, REG_PORT(port),
					   PORT_CONTROL, reg);
		if (ret)
			goto abort;
	}

	/* Port Control 2: don't force a good FCS, set the maximum frame size to
	 * 10240 bytes, disable 802.1q tags checking, don't discard tagged or
	 * untagged frames on this port, do a destination address lookup on all
	 * received packets as usual, disable ARP mirroring and don't send a
	 * copy of all transmitted/received frames on this port to the CPU.
	 */
	reg = 0;
	if (mv88e6xxx_6352_family(ds) || mv88e6xxx_6351_family(ds) ||
	    mv88e6xxx_6165_family(ds) || mv88e6xxx_6097_family(ds) ||
	    mv88e6xxx_6095_family(ds) || mv88e6xxx_6320_family(ds))
		reg = PORT_CONTROL_2_MAP_DA;

	if (mv88e6xxx_6352_family(ds) || mv88e6xxx_6351_family(ds) ||
	    mv88e6xxx_6165_family(ds) || mv88e6xxx_6320_family(ds))
		reg |= PORT_CONTROL_2_JUMBO_10240;

	if (mv88e6xxx_6095_family(ds) || mv88e6xxx_6185_family(ds)) {
		/* Set the upstream port this port should use */
		reg |= dsa_upstream_port(ds);
		/* enable forwarding of unknown multicast addresses to
		 * the upstream port
		 */
		if (port == dsa_upstream_port(ds))
			reg |= PORT_CONTROL_2_FORWARD_UNKNOWN;
	}

	reg |= PORT_CONTROL_2_8021Q_DISABLED;

	if (reg) {
		ret = _mv88e6xxx_reg_write(ds, REG_PORT(port),
					   PORT_CONTROL_2, reg);
		if (ret)
			goto abort;
	}

	/* Port Association Vector: when learning source addresses
	 * of packets, add the address to the address database using
	 * a port bitmap that has only the bit for this port set and
	 * the other bits clear.
	 */
	reg = 1 << port;
	/* Disable learning for DSA and CPU ports */
	if (dsa_is_cpu_port(ds, port) || dsa_is_dsa_port(ds, port))
		reg = PORT_ASSOC_VECTOR_LOCKED_PORT;

	ret = _mv88e6xxx_reg_write(ds, REG_PORT(port), PORT_ASSOC_VECTOR, reg);
	if (ret)
		goto abort;

	/* Egress rate control 2: disable egress rate control. */
	ret = _mv88e6xxx_reg_write(ds, REG_PORT(port), PORT_RATE_CONTROL_2,
				   0x0000);
	if (ret)
		goto abort;

	if (mv88e6xxx_6352_family(ds) || mv88e6xxx_6351_family(ds) ||
	    mv88e6xxx_6165_family(ds) || mv88e6xxx_6097_family(ds) ||
	    mv88e6xxx_6320_family(ds)) {
		/* Do not limit the period of time that this port can
		 * be paused for by the remote end or the period of
		 * time that this port can pause the remote end.
		 */
		ret = _mv88e6xxx_reg_write(ds, REG_PORT(port),
					   PORT_PAUSE_CTRL, 0x0000);
		if (ret)
			goto abort;

		/* Port ATU control: disable limiting the number of
		 * address database entries that this port is allowed
		 * to use.
		 */
		ret = _mv88e6xxx_reg_write(ds, REG_PORT(port),
					   PORT_ATU_CONTROL, 0x0000);
		/* Priority Override: disable DA, SA and VTU priority
		 * override.
		 */
		ret = _mv88e6xxx_reg_write(ds, REG_PORT(port),
					   PORT_PRI_OVERRIDE, 0x0000);
		if (ret)
			goto abort;

		/* Port Ethertype: use the Ethertype DSA Ethertype
		 * value.
		 */
		ret = _mv88e6xxx_reg_write(ds, REG_PORT(port),
					   PORT_ETH_TYPE, ETH_P_EDSA);
		if (ret)
			goto abort;
		/* Tag Remap: use an identity 802.1p prio -> switch
		 * prio mapping.
		 */
		ret = _mv88e6xxx_reg_write(ds, REG_PORT(port),
					   PORT_TAG_REGMAP_0123, 0x3210);
		if (ret)
			goto abort;

		/* Tag Remap 2: use an identity 802.1p prio -> switch
		 * prio mapping.
		 */
		ret = _mv88e6xxx_reg_write(ds, REG_PORT(port),
					   PORT_TAG_REGMAP_4567, 0x7654);
		if (ret)
			goto abort;
	}

	if (mv88e6xxx_6352_family(ds) || mv88e6xxx_6351_family(ds) ||
	    mv88e6xxx_6165_family(ds) || mv88e6xxx_6097_family(ds) ||
	    mv88e6xxx_6185_family(ds) || mv88e6xxx_6095_family(ds) ||
	    mv88e6xxx_6320_family(ds)) {
		/* Rate Control: disable ingress rate limiting. */
		ret = _mv88e6xxx_reg_write(ds, REG_PORT(port),
					   PORT_RATE_CONTROL, 0x0001);
		if (ret)
			goto abort;
	}

	/* Port Control 1: disable trunking, disable sending
	 * learning messages to this port.
	 */
	ret = _mv88e6xxx_reg_write(ds, REG_PORT(port), PORT_CONTROL_1, 0x0000);
	if (ret)
		goto abort;

	/* Port based VLAN map: give each port its own address
	 * database, and allow bidirectional communication between the
	 * CPU and DSA port(s), and the other ports.
	 */
<<<<<<< HEAD
	reg = BIT(ps->num_ports) - 1; /* all ports */
	reg &= ~BIT(port); /* except itself */
	ret = _mv88e6xxx_port_vlan_map_set(ds, port, reg);
=======
	ret = _mv88e6xxx_port_fid_set(ds, port, port + 1);
	if (ret)
		goto abort;

	ret = _mv88e6xxx_port_based_vlan_map(ds, port);
>>>>>>> ccfe1e85
	if (ret)
		goto abort;

	/* Default VLAN ID and priority: don't set a default VLAN
	 * ID, and set the default packet priority to zero.
	 */
	ret = _mv88e6xxx_reg_write(ds, REG_PORT(port), PORT_DEFAULT_VLAN,
				   0x0000);
abort:
	mutex_unlock(&ps->smi_mutex);
	return ret;
}

int mv88e6xxx_setup_ports(struct dsa_switch *ds)
{
	struct mv88e6xxx_priv_state *ps = ds_to_priv(ds);
	int ret;
	int i;

	for (i = 0; i < ps->num_ports; i++) {
		ret = mv88e6xxx_setup_port(ds, i);
		if (ret < 0)
			return ret;
<<<<<<< HEAD

		if (dsa_is_cpu_port(ds, i) || dsa_is_dsa_port(ds, i))
			continue;

		ret = mv88e6xxx_setup_port_default_vlan(ds, i);
		if (ret < 0)
			return ret;
=======
>>>>>>> ccfe1e85
	}
	return 0;
}

int mv88e6xxx_setup_common(struct dsa_switch *ds)
{
	struct mv88e6xxx_priv_state *ps = ds_to_priv(ds);

	mutex_init(&ps->smi_mutex);

	ps->id = REG_READ(REG_PORT(0), PORT_SWITCH_ID) & 0xfff0;

	INIT_WORK(&ps->bridge_work, mv88e6xxx_bridge_work);

	return 0;
}

int mv88e6xxx_setup_global(struct dsa_switch *ds)
{
	struct mv88e6xxx_priv_state *ps = ds_to_priv(ds);
	int ret;
	int i;

	/* Set the default address aging time to 5 minutes, and
	 * enable address learn messages to be sent to all message
	 * ports.
	 */
	REG_WRITE(REG_GLOBAL, GLOBAL_ATU_CONTROL,
		  0x0140 | GLOBAL_ATU_CONTROL_LEARN2ALL);

	/* Configure the IP ToS mapping registers. */
	REG_WRITE(REG_GLOBAL, GLOBAL_IP_PRI_0, 0x0000);
	REG_WRITE(REG_GLOBAL, GLOBAL_IP_PRI_1, 0x0000);
	REG_WRITE(REG_GLOBAL, GLOBAL_IP_PRI_2, 0x5555);
	REG_WRITE(REG_GLOBAL, GLOBAL_IP_PRI_3, 0x5555);
	REG_WRITE(REG_GLOBAL, GLOBAL_IP_PRI_4, 0xaaaa);
	REG_WRITE(REG_GLOBAL, GLOBAL_IP_PRI_5, 0xaaaa);
	REG_WRITE(REG_GLOBAL, GLOBAL_IP_PRI_6, 0xffff);
	REG_WRITE(REG_GLOBAL, GLOBAL_IP_PRI_7, 0xffff);

	/* Configure the IEEE 802.1p priority mapping register. */
	REG_WRITE(REG_GLOBAL, GLOBAL_IEEE_PRI, 0xfa41);

	/* Send all frames with destination addresses matching
	 * 01:80:c2:00:00:0x to the CPU port.
	 */
	REG_WRITE(REG_GLOBAL2, GLOBAL2_MGMT_EN_0X, 0xffff);

	/* Ignore removed tag data on doubly tagged packets, disable
	 * flow control messages, force flow control priority to the
	 * highest, and send all special multicast frames to the CPU
	 * port at the highest priority.
	 */
	REG_WRITE(REG_GLOBAL2, GLOBAL2_SWITCH_MGMT,
		  0x7 | GLOBAL2_SWITCH_MGMT_RSVD2CPU | 0x70 |
		  GLOBAL2_SWITCH_MGMT_FORCE_FLOW_CTRL_PRI);

	/* Program the DSA routing table. */
	for (i = 0; i < 32; i++) {
		int nexthop = 0x1f;

		if (ds->pd->rtable &&
		    i != ds->index && i < ds->dst->pd->nr_chips)
			nexthop = ds->pd->rtable[i] & 0x1f;

		REG_WRITE(REG_GLOBAL2, GLOBAL2_DEVICE_MAPPING,
			  GLOBAL2_DEVICE_MAPPING_UPDATE |
			  (i << GLOBAL2_DEVICE_MAPPING_TARGET_SHIFT) |
			  nexthop);
	}

	/* Clear all trunk masks. */
	for (i = 0; i < 8; i++)
		REG_WRITE(REG_GLOBAL2, GLOBAL2_TRUNK_MASK,
			  0x8000 | (i << GLOBAL2_TRUNK_MASK_NUM_SHIFT) |
			  ((1 << ps->num_ports) - 1));

	/* Clear all trunk mappings. */
	for (i = 0; i < 16; i++)
		REG_WRITE(REG_GLOBAL2, GLOBAL2_TRUNK_MAPPING,
			  GLOBAL2_TRUNK_MAPPING_UPDATE |
			  (i << GLOBAL2_TRUNK_MAPPING_ID_SHIFT));

	if (mv88e6xxx_6352_family(ds) || mv88e6xxx_6351_family(ds) ||
	    mv88e6xxx_6165_family(ds) || mv88e6xxx_6097_family(ds) ||
	    mv88e6xxx_6320_family(ds)) {
		/* Send all frames with destination addresses matching
		 * 01:80:c2:00:00:2x to the CPU port.
		 */
		REG_WRITE(REG_GLOBAL2, GLOBAL2_MGMT_EN_2X, 0xffff);

		/* Initialise cross-chip port VLAN table to reset
		 * defaults.
		 */
		REG_WRITE(REG_GLOBAL2, GLOBAL2_PVT_ADDR, 0x9000);

		/* Clear the priority override table. */
		for (i = 0; i < 16; i++)
			REG_WRITE(REG_GLOBAL2, GLOBAL2_PRIO_OVERRIDE,
				  0x8000 | (i << 8));
	}

	if (mv88e6xxx_6352_family(ds) || mv88e6xxx_6351_family(ds) ||
	    mv88e6xxx_6165_family(ds) || mv88e6xxx_6097_family(ds) ||
	    mv88e6xxx_6185_family(ds) || mv88e6xxx_6095_family(ds) ||
	    mv88e6xxx_6320_family(ds)) {
		/* Disable ingress rate limiting by resetting all
		 * ingress rate limit registers to their initial
		 * state.
		 */
		for (i = 0; i < ps->num_ports; i++)
			REG_WRITE(REG_GLOBAL2, GLOBAL2_INGRESS_OP,
				  0x9000 | (i << 8));
	}

	/* Clear the statistics counters for all ports */
	REG_WRITE(REG_GLOBAL, GLOBAL_STATS_OP, GLOBAL_STATS_OP_FLUSH_ALL);

	/* Wait for the flush to complete. */
	mutex_lock(&ps->smi_mutex);
	ret = _mv88e6xxx_stats_wait(ds);
	if (ret < 0)
		goto unlock;

	/* Clear all ATU entries */
	ret = _mv88e6xxx_atu_flush(ds, 0, true);
	if (ret < 0)
		goto unlock;

	/* Clear all the VTU and STU entries */
	ret = _mv88e6xxx_vtu_stu_flush(ds);
unlock:
	mutex_unlock(&ps->smi_mutex);

	return ret;
}

int mv88e6xxx_switch_reset(struct dsa_switch *ds, bool ppu_active)
{
	struct mv88e6xxx_priv_state *ps = ds_to_priv(ds);
	u16 is_reset = (ppu_active ? 0x8800 : 0xc800);
	struct gpio_desc *gpiod = ds->pd->reset;
	unsigned long timeout;
	int ret;
	int i;

	/* Set all ports to the disabled state. */
	for (i = 0; i < ps->num_ports; i++) {
		ret = REG_READ(REG_PORT(i), PORT_CONTROL);
		REG_WRITE(REG_PORT(i), PORT_CONTROL, ret & 0xfffc);
	}

	/* Wait for transmit queues to drain. */
	usleep_range(2000, 4000);

	/* If there is a gpio connected to the reset pin, toggle it */
	if (gpiod) {
		gpiod_set_value_cansleep(gpiod, 1);
		usleep_range(10000, 20000);
		gpiod_set_value_cansleep(gpiod, 0);
		usleep_range(10000, 20000);
	}

	/* Reset the switch. Keep the PPU active if requested. The PPU
	 * needs to be active to support indirect phy register access
	 * through global registers 0x18 and 0x19.
	 */
	if (ppu_active)
		REG_WRITE(REG_GLOBAL, 0x04, 0xc000);
	else
		REG_WRITE(REG_GLOBAL, 0x04, 0xc400);

	/* Wait up to one second for reset to complete. */
	timeout = jiffies + 1 * HZ;
	while (time_before(jiffies, timeout)) {
		ret = REG_READ(REG_GLOBAL, 0x00);
		if ((ret & is_reset) == is_reset)
			break;
		usleep_range(1000, 2000);
	}
	if (time_after(jiffies, timeout))
		return -ETIMEDOUT;

	return 0;
}

int mv88e6xxx_phy_page_read(struct dsa_switch *ds, int port, int page, int reg)
{
	struct mv88e6xxx_priv_state *ps = ds_to_priv(ds);
	int ret;

	mutex_lock(&ps->smi_mutex);
	ret = _mv88e6xxx_phy_write_indirect(ds, port, 0x16, page);
	if (ret < 0)
		goto error;
	ret = _mv88e6xxx_phy_read_indirect(ds, port, reg);
error:
	_mv88e6xxx_phy_write_indirect(ds, port, 0x16, 0x0);
	mutex_unlock(&ps->smi_mutex);
	return ret;
}

int mv88e6xxx_phy_page_write(struct dsa_switch *ds, int port, int page,
			     int reg, int val)
{
	struct mv88e6xxx_priv_state *ps = ds_to_priv(ds);
	int ret;

	mutex_lock(&ps->smi_mutex);
	ret = _mv88e6xxx_phy_write_indirect(ds, port, 0x16, page);
	if (ret < 0)
		goto error;

	ret = _mv88e6xxx_phy_write_indirect(ds, port, reg, val);
error:
	_mv88e6xxx_phy_write_indirect(ds, port, 0x16, 0x0);
	mutex_unlock(&ps->smi_mutex);
	return ret;
}

static int mv88e6xxx_port_to_phy_addr(struct dsa_switch *ds, int port)
{
	struct mv88e6xxx_priv_state *ps = ds_to_priv(ds);

	if (port >= 0 && port < ps->num_ports)
		return port;
	return -EINVAL;
}

int
mv88e6xxx_phy_read(struct dsa_switch *ds, int port, int regnum)
{
	struct mv88e6xxx_priv_state *ps = ds_to_priv(ds);
	int addr = mv88e6xxx_port_to_phy_addr(ds, port);
	int ret;

	if (addr < 0)
		return addr;

	mutex_lock(&ps->smi_mutex);
	ret = _mv88e6xxx_phy_read(ds, addr, regnum);
	mutex_unlock(&ps->smi_mutex);
	return ret;
}

int
mv88e6xxx_phy_write(struct dsa_switch *ds, int port, int regnum, u16 val)
{
	struct mv88e6xxx_priv_state *ps = ds_to_priv(ds);
	int addr = mv88e6xxx_port_to_phy_addr(ds, port);
	int ret;

	if (addr < 0)
		return addr;

	mutex_lock(&ps->smi_mutex);
	ret = _mv88e6xxx_phy_write(ds, addr, regnum, val);
	mutex_unlock(&ps->smi_mutex);
	return ret;
}

int
mv88e6xxx_phy_read_indirect(struct dsa_switch *ds, int port, int regnum)
{
	struct mv88e6xxx_priv_state *ps = ds_to_priv(ds);
	int addr = mv88e6xxx_port_to_phy_addr(ds, port);
	int ret;

	if (addr < 0)
		return addr;

	mutex_lock(&ps->smi_mutex);
	ret = _mv88e6xxx_phy_read_indirect(ds, addr, regnum);
	mutex_unlock(&ps->smi_mutex);
	return ret;
}

int
mv88e6xxx_phy_write_indirect(struct dsa_switch *ds, int port, int regnum,
			     u16 val)
{
	struct mv88e6xxx_priv_state *ps = ds_to_priv(ds);
	int addr = mv88e6xxx_port_to_phy_addr(ds, port);
	int ret;

	if (addr < 0)
		return addr;

	mutex_lock(&ps->smi_mutex);
	ret = _mv88e6xxx_phy_write_indirect(ds, addr, regnum, val);
	mutex_unlock(&ps->smi_mutex);
	return ret;
}

#ifdef CONFIG_NET_DSA_HWMON

static int mv88e61xx_get_temp(struct dsa_switch *ds, int *temp)
{
	struct mv88e6xxx_priv_state *ps = ds_to_priv(ds);
	int ret;
	int val;

	*temp = 0;

	mutex_lock(&ps->smi_mutex);

	ret = _mv88e6xxx_phy_write(ds, 0x0, 0x16, 0x6);
	if (ret < 0)
		goto error;

	/* Enable temperature sensor */
	ret = _mv88e6xxx_phy_read(ds, 0x0, 0x1a);
	if (ret < 0)
		goto error;

	ret = _mv88e6xxx_phy_write(ds, 0x0, 0x1a, ret | (1 << 5));
	if (ret < 0)
		goto error;

	/* Wait for temperature to stabilize */
	usleep_range(10000, 12000);

	val = _mv88e6xxx_phy_read(ds, 0x0, 0x1a);
	if (val < 0) {
		ret = val;
		goto error;
	}

	/* Disable temperature sensor */
	ret = _mv88e6xxx_phy_write(ds, 0x0, 0x1a, ret & ~(1 << 5));
	if (ret < 0)
		goto error;

	*temp = ((val & 0x1f) - 5) * 5;

error:
	_mv88e6xxx_phy_write(ds, 0x0, 0x16, 0x0);
	mutex_unlock(&ps->smi_mutex);
	return ret;
}

static int mv88e63xx_get_temp(struct dsa_switch *ds, int *temp)
{
	int phy = mv88e6xxx_6320_family(ds) ? 3 : 0;
	int ret;

	*temp = 0;

	ret = mv88e6xxx_phy_page_read(ds, phy, 6, 27);
	if (ret < 0)
		return ret;

	*temp = (ret & 0xff) - 25;

	return 0;
}

int mv88e6xxx_get_temp(struct dsa_switch *ds, int *temp)
{
	if (mv88e6xxx_6320_family(ds) || mv88e6xxx_6352_family(ds))
		return mv88e63xx_get_temp(ds, temp);

	return mv88e61xx_get_temp(ds, temp);
}

int mv88e6xxx_get_temp_limit(struct dsa_switch *ds, int *temp)
{
	int phy = mv88e6xxx_6320_family(ds) ? 3 : 0;
	int ret;

	if (!mv88e6xxx_6320_family(ds) && !mv88e6xxx_6352_family(ds))
		return -EOPNOTSUPP;

	*temp = 0;

	ret = mv88e6xxx_phy_page_read(ds, phy, 6, 26);
	if (ret < 0)
		return ret;

	*temp = (((ret >> 8) & 0x1f) * 5) - 25;

	return 0;
}

int mv88e6xxx_set_temp_limit(struct dsa_switch *ds, int temp)
{
	int phy = mv88e6xxx_6320_family(ds) ? 3 : 0;
	int ret;

	if (!mv88e6xxx_6320_family(ds) && !mv88e6xxx_6352_family(ds))
		return -EOPNOTSUPP;

	ret = mv88e6xxx_phy_page_read(ds, phy, 6, 26);
	if (ret < 0)
		return ret;
	temp = clamp_val(DIV_ROUND_CLOSEST(temp, 5) + 5, 0, 0x1f);
	return mv88e6xxx_phy_page_write(ds, phy, 6, 26,
					(ret & 0xe0ff) | (temp << 8));
}

int mv88e6xxx_get_temp_alarm(struct dsa_switch *ds, bool *alarm)
{
	int phy = mv88e6xxx_6320_family(ds) ? 3 : 0;
	int ret;

	if (!mv88e6xxx_6320_family(ds) && !mv88e6xxx_6352_family(ds))
		return -EOPNOTSUPP;

	*alarm = false;

	ret = mv88e6xxx_phy_page_read(ds, phy, 6, 26);
	if (ret < 0)
		return ret;

	*alarm = !!(ret & 0x40);

	return 0;
}
#endif /* CONFIG_NET_DSA_HWMON */

char *mv88e6xxx_lookup_name(struct device *host_dev, int sw_addr,
			    const struct mv88e6xxx_switch_id *table,
			    unsigned int num)
{
	struct mii_bus *bus = dsa_host_dev_to_mii_bus(host_dev);
	int i, ret;

	if (!bus)
		return NULL;

	ret = __mv88e6xxx_reg_read(bus, sw_addr, REG_PORT(0), PORT_SWITCH_ID);
	if (ret < 0)
		return NULL;

	/* Look up the exact switch ID */
	for (i = 0; i < num; ++i)
		if (table[i].id == ret)
			return table[i].name;

	/* Look up only the product number */
	for (i = 0; i < num; ++i) {
		if (table[i].id == (ret & PORT_SWITCH_ID_PROD_NUM_MASK)) {
			dev_warn(host_dev, "unknown revision %d, using base switch 0x%x\n",
				 ret & PORT_SWITCH_ID_REV_MASK,
				 ret & PORT_SWITCH_ID_PROD_NUM_MASK);
			return table[i].name;
		}
	}

	return NULL;
}

static int __init mv88e6xxx_init(void)
{
#if IS_ENABLED(CONFIG_NET_DSA_MV88E6131)
	register_switch_driver(&mv88e6131_switch_driver);
#endif
#if IS_ENABLED(CONFIG_NET_DSA_MV88E6123_61_65)
	register_switch_driver(&mv88e6123_61_65_switch_driver);
#endif
#if IS_ENABLED(CONFIG_NET_DSA_MV88E6352)
	register_switch_driver(&mv88e6352_switch_driver);
#endif
#if IS_ENABLED(CONFIG_NET_DSA_MV88E6171)
	register_switch_driver(&mv88e6171_switch_driver);
#endif
	return 0;
}
module_init(mv88e6xxx_init);

static void __exit mv88e6xxx_cleanup(void)
{
#if IS_ENABLED(CONFIG_NET_DSA_MV88E6171)
	unregister_switch_driver(&mv88e6171_switch_driver);
#endif
#if IS_ENABLED(CONFIG_NET_DSA_MV88E6352)
	unregister_switch_driver(&mv88e6352_switch_driver);
#endif
#if IS_ENABLED(CONFIG_NET_DSA_MV88E6123_61_65)
	unregister_switch_driver(&mv88e6123_61_65_switch_driver);
#endif
#if IS_ENABLED(CONFIG_NET_DSA_MV88E6131)
	unregister_switch_driver(&mv88e6131_switch_driver);
#endif
}
module_exit(mv88e6xxx_cleanup);

MODULE_AUTHOR("Lennert Buytenhek <buytenh@wantstofly.org>");
MODULE_DESCRIPTION("Driver for Marvell 88E6XXX ethernet switch chips");
MODULE_LICENSE("GPL");<|MERGE_RESOLUTION|>--- conflicted
+++ resolved
@@ -1825,17 +1825,8 @@
 	if (err)
 		return err;
 
-<<<<<<< HEAD
-	err = _mv88e6xxx_vtu_getnext(ds, &vlan);
-	if (err)
-		return err;
-
-	if (vlan.vid != vid || !vlan.valid ||
-	    vlan.data[port] == GLOBAL_VTU_DATA_MEMBER_TAG_NON_MEMBER)
-=======
 	/* Tell switchdev if this VLAN is handled in software */
 	if (vlan.data[port] == GLOBAL_VTU_DATA_MEMBER_TAG_NON_MEMBER)
->>>>>>> ccfe1e85
 		return -EOPNOTSUPP;
 
 	vlan.data[port] = GLOBAL_VTU_DATA_MEMBER_TAG_NON_MEMBER;
@@ -1863,7 +1854,6 @@
 			    const struct switchdev_obj_port_vlan *vlan)
 {
 	struct mv88e6xxx_priv_state *ps = ds_to_priv(ds);
-	const u16 defpvid = 4000 + ds->index * DSA_MAX_PORTS + port;
 	u16 pvid, vid;
 	int err = 0;
 
@@ -1879,8 +1869,7 @@
 			goto unlock;
 
 		if (vid == pvid) {
-			/* restore reserved VLAN ID */
-			err = _mv88e6xxx_port_pvid_set(ds, port, defpvid);
+			err = _mv88e6xxx_port_pvid_set(ds, port, 0);
 			if (err)
 				goto unlock;
 		}
@@ -2156,9 +2145,6 @@
 int mv88e6xxx_port_bridge_join(struct dsa_switch *ds, int port,
 			       struct net_device *bridge)
 {
-<<<<<<< HEAD
-	return 0;
-=======
 	struct mv88e6xxx_priv_state *ps = ds_to_priv(ds);
 	u16 fid;
 	int i, err;
@@ -2196,15 +2182,9 @@
 	mutex_unlock(&ps->smi_mutex);
 
 	return err;
->>>>>>> ccfe1e85
 }
 
 int mv88e6xxx_port_bridge_leave(struct dsa_switch *ds, int port)
-{
-	return 0;
-}
-
-static int mv88e6xxx_setup_port_default_vlan(struct dsa_switch *ds, int port)
 {
 	struct mv88e6xxx_priv_state *ps = ds_to_priv(ds);
 	struct net_device *bridge = ps->ports[port].bridge_dev;
@@ -2485,17 +2465,11 @@
 	 * database, and allow bidirectional communication between the
 	 * CPU and DSA port(s), and the other ports.
 	 */
-<<<<<<< HEAD
-	reg = BIT(ps->num_ports) - 1; /* all ports */
-	reg &= ~BIT(port); /* except itself */
-	ret = _mv88e6xxx_port_vlan_map_set(ds, port, reg);
-=======
 	ret = _mv88e6xxx_port_fid_set(ds, port, port + 1);
 	if (ret)
 		goto abort;
 
 	ret = _mv88e6xxx_port_based_vlan_map(ds, port);
->>>>>>> ccfe1e85
 	if (ret)
 		goto abort;
 
@@ -2519,16 +2493,6 @@
 		ret = mv88e6xxx_setup_port(ds, i);
 		if (ret < 0)
 			return ret;
-<<<<<<< HEAD
-
-		if (dsa_is_cpu_port(ds, i) || dsa_is_dsa_port(ds, i))
-			continue;
-
-		ret = mv88e6xxx_setup_port_default_vlan(ds, i);
-		if (ret < 0)
-			return ret;
-=======
->>>>>>> ccfe1e85
 	}
 	return 0;
 }
