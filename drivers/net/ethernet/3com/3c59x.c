--- conflicted
+++ resolved
@@ -2455,11 +2455,7 @@
 					int i;
 					pci_unmap_single(VORTEX_PCI(vp),
 							le32_to_cpu(vp->tx_ring[entry].frag[0].addr),
-<<<<<<< HEAD
 							le32_to_cpu(vp->tx_ring[entry].frag[0].length)&0xFFF,
-=======
-							le32_to_cpu(vp->tx_ring[entry].frag[0].length),
->>>>>>> ccfe1e85
 							PCI_DMA_TODEVICE);
 
 					for (i=1; i<=skb_shinfo(skb)->nr_frags; i++)
