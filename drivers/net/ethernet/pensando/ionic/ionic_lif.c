--- conflicted
+++ resolved
@@ -1242,138 +1242,6 @@
 	ns->tx_errors = ns->tx_aborted_errors;
 }
 
-<<<<<<< HEAD
-int ionic_lif_addr_add(struct ionic_lif *lif, const u8 *addr)
-{
-	struct ionic_admin_ctx ctx = {
-		.work = COMPLETION_INITIALIZER_ONSTACK(ctx.work),
-		.cmd.rx_filter_add = {
-			.opcode = IONIC_CMD_RX_FILTER_ADD,
-			.lif_index = cpu_to_le16(lif->index),
-			.match = cpu_to_le16(IONIC_RX_FILTER_MATCH_MAC),
-		},
-	};
-	int nfilters = le32_to_cpu(lif->identity->eth.max_ucast_filters);
-	bool mc = is_multicast_ether_addr(addr);
-	struct ionic_rx_filter *f;
-	int err = 0;
-
-	memcpy(ctx.cmd.rx_filter_add.mac.addr, addr, ETH_ALEN);
-
-	spin_lock_bh(&lif->rx_filters.lock);
-	f = ionic_rx_filter_by_addr(lif, addr);
-	if (f) {
-		/* don't bother if we already have it and it is sync'd */
-		if (f->state == IONIC_FILTER_STATE_SYNCED) {
-			spin_unlock_bh(&lif->rx_filters.lock);
-			return 0;
-		}
-
-		/* mark preemptively as sync'd to block any parallel attempts */
-		f->state = IONIC_FILTER_STATE_SYNCED;
-	} else {
-		/* save as SYNCED to catch any DEL requests while processing */
-		err = ionic_rx_filter_save(lif, 0, IONIC_RXQ_INDEX_ANY, 0, &ctx,
-					   IONIC_FILTER_STATE_SYNCED);
-	}
-	spin_unlock_bh(&lif->rx_filters.lock);
-	if (err)
-		return err;
-
-	netdev_dbg(lif->netdev, "rx_filter add ADDR %pM\n", addr);
-
-	/* Don't bother with the write to FW if we know there's no room,
-	 * we can try again on the next sync attempt.
-	 */
-	if ((lif->nucast + lif->nmcast) >= nfilters)
-		err = -ENOSPC;
-	else
-		err = ionic_adminq_post_wait(lif, &ctx);
-
-	spin_lock_bh(&lif->rx_filters.lock);
-	if (err && err != -EEXIST) {
-		/* set the state back to NEW so we can try again later */
-		f = ionic_rx_filter_by_addr(lif, addr);
-		if (f && f->state == IONIC_FILTER_STATE_SYNCED) {
-			f->state = IONIC_FILTER_STATE_NEW;
-			set_bit(IONIC_LIF_F_FILTER_SYNC_NEEDED, lif->state);
-		}
-
-		spin_unlock_bh(&lif->rx_filters.lock);
-
-		if (err == -ENOSPC)
-			return 0;
-		else
-			return err;
-	}
-
-	if (mc)
-		lif->nmcast++;
-	else
-		lif->nucast++;
-
-	f = ionic_rx_filter_by_addr(lif, addr);
-	if (f && f->state == IONIC_FILTER_STATE_OLD) {
-		/* Someone requested a delete while we were adding
-		 * so update the filter info with the results from the add
-		 * and the data will be there for the delete on the next
-		 * sync cycle.
-		 */
-		err = ionic_rx_filter_save(lif, 0, IONIC_RXQ_INDEX_ANY, 0, &ctx,
-					   IONIC_FILTER_STATE_OLD);
-	} else {
-		err = ionic_rx_filter_save(lif, 0, IONIC_RXQ_INDEX_ANY, 0, &ctx,
-					   IONIC_FILTER_STATE_SYNCED);
-	}
-
-	spin_unlock_bh(&lif->rx_filters.lock);
-
-	return err;
-}
-
-int ionic_lif_addr_del(struct ionic_lif *lif, const u8 *addr)
-{
-	struct ionic_admin_ctx ctx = {
-		.work = COMPLETION_INITIALIZER_ONSTACK(ctx.work),
-		.cmd.rx_filter_del = {
-			.opcode = IONIC_CMD_RX_FILTER_DEL,
-			.lif_index = cpu_to_le16(lif->index),
-		},
-	};
-	struct ionic_rx_filter *f;
-	int state;
-	int err;
-
-	spin_lock_bh(&lif->rx_filters.lock);
-	f = ionic_rx_filter_by_addr(lif, addr);
-	if (!f) {
-		spin_unlock_bh(&lif->rx_filters.lock);
-		return -ENOENT;
-	}
-
-	netdev_dbg(lif->netdev, "rx_filter del ADDR %pM (id %d)\n",
-		   addr, f->filter_id);
-
-	state = f->state;
-	ctx.cmd.rx_filter_del.filter_id = cpu_to_le32(f->filter_id);
-	ionic_rx_filter_free(lif, f);
-
-	if (is_multicast_ether_addr(addr) && lif->nmcast)
-		lif->nmcast--;
-	else if (!is_multicast_ether_addr(addr) && lif->nucast)
-		lif->nucast--;
-
-	spin_unlock_bh(&lif->rx_filters.lock);
-
-	if (state != IONIC_FILTER_STATE_NEW) {
-		err = ionic_adminq_post_wait(lif, &ctx);
-		if (err && err != -EEXIST)
-			return err;
-	}
-
-	return 0;
-}
-
 static int ionic_addr_add(struct net_device *netdev, const u8 *addr)
 {
 	return ionic_lif_list_addr(netdev_priv(netdev), addr, ADD_ADDR);
@@ -1409,7 +1277,7 @@
 	rx_mode |= (nd_flags & IFF_PROMISC) ? IONIC_RX_MODE_F_PROMISC : 0;
 	rx_mode |= (nd_flags & IFF_ALLMULTI) ? IONIC_RX_MODE_F_ALLMULTI : 0;
 
-	/* sync the mac filters */
+	/* sync the filters */
 	ionic_rx_filter_sync(lif);
 
 	/* check for overflow state
@@ -1419,14 +1287,12 @@
 	 *       to see if we can disable NIC PROMISC
 	 */
 	nfilters = le32_to_cpu(lif->identity->eth.max_ucast_filters);
-	if ((lif->nucast + lif->nmcast) >= nfilters) {
+
+	if (((lif->nucast + lif->nmcast) >= nfilters) ||
+	    (lif->max_vlans && lif->nvlans >= lif->max_vlans)) {
 		rx_mode |= IONIC_RX_MODE_F_PROMISC;
 		rx_mode |= IONIC_RX_MODE_F_ALLMULTI;
-		lif->uc_overflow = true;
-		lif->mc_overflow = true;
-	} else if (lif->uc_overflow) {
-		lif->uc_overflow = false;
-		lif->mc_overflow = false;
+	} else {
 		if (!(nd_flags & IFF_PROMISC))
 			rx_mode &= ~IONIC_RX_MODE_F_PROMISC;
 		if (!(nd_flags & IFF_ALLMULTI))
@@ -1488,120 +1354,6 @@
 		netdev_err(lif->netdev, "rxmode change dropped\n");
 		return;
 	}
-=======
-static int ionic_addr_add(struct net_device *netdev, const u8 *addr)
-{
-	return ionic_lif_list_addr(netdev_priv(netdev), addr, ADD_ADDR);
-}
-
-static int ionic_addr_del(struct net_device *netdev, const u8 *addr)
-{
-	/* Don't delete our own address from the uc list */
-	if (ether_addr_equal(addr, netdev->dev_addr))
-		return 0;
-
-	return ionic_lif_list_addr(netdev_priv(netdev), addr, DEL_ADDR);
-}
-
-void ionic_lif_rx_mode(struct ionic_lif *lif)
-{
-	struct net_device *netdev = lif->netdev;
-	unsigned int nfilters;
-	unsigned int nd_flags;
-	char buf[128];
-	u16 rx_mode;
-	int i;
-#define REMAIN(__x) (sizeof(buf) - (__x))
-
-	mutex_lock(&lif->config_lock);
-
-	/* grab the flags once for local use */
-	nd_flags = netdev->flags;
-
-	rx_mode = IONIC_RX_MODE_F_UNICAST;
-	rx_mode |= (nd_flags & IFF_MULTICAST) ? IONIC_RX_MODE_F_MULTICAST : 0;
-	rx_mode |= (nd_flags & IFF_BROADCAST) ? IONIC_RX_MODE_F_BROADCAST : 0;
-	rx_mode |= (nd_flags & IFF_PROMISC) ? IONIC_RX_MODE_F_PROMISC : 0;
-	rx_mode |= (nd_flags & IFF_ALLMULTI) ? IONIC_RX_MODE_F_ALLMULTI : 0;
-
-	/* sync the filters */
-	ionic_rx_filter_sync(lif);
-
-	/* check for overflow state
-	 *    if so, we track that we overflowed and enable NIC PROMISC
-	 *    else if the overflow is set and not needed
-	 *       we remove our overflow flag and check the netdev flags
-	 *       to see if we can disable NIC PROMISC
-	 */
-	nfilters = le32_to_cpu(lif->identity->eth.max_ucast_filters);
-
-	if (((lif->nucast + lif->nmcast) >= nfilters) ||
-	    (lif->max_vlans && lif->nvlans >= lif->max_vlans)) {
-		rx_mode |= IONIC_RX_MODE_F_PROMISC;
-		rx_mode |= IONIC_RX_MODE_F_ALLMULTI;
-	} else {
-		if (!(nd_flags & IFF_PROMISC))
-			rx_mode &= ~IONIC_RX_MODE_F_PROMISC;
-		if (!(nd_flags & IFF_ALLMULTI))
-			rx_mode &= ~IONIC_RX_MODE_F_ALLMULTI;
-	}
-
-	i = scnprintf(buf, sizeof(buf), "rx_mode 0x%04x -> 0x%04x:",
-		      lif->rx_mode, rx_mode);
-	if (rx_mode & IONIC_RX_MODE_F_UNICAST)
-		i += scnprintf(&buf[i], REMAIN(i), " RX_MODE_F_UNICAST");
-	if (rx_mode & IONIC_RX_MODE_F_MULTICAST)
-		i += scnprintf(&buf[i], REMAIN(i), " RX_MODE_F_MULTICAST");
-	if (rx_mode & IONIC_RX_MODE_F_BROADCAST)
-		i += scnprintf(&buf[i], REMAIN(i), " RX_MODE_F_BROADCAST");
-	if (rx_mode & IONIC_RX_MODE_F_PROMISC)
-		i += scnprintf(&buf[i], REMAIN(i), " RX_MODE_F_PROMISC");
-	if (rx_mode & IONIC_RX_MODE_F_ALLMULTI)
-		i += scnprintf(&buf[i], REMAIN(i), " RX_MODE_F_ALLMULTI");
-	if (rx_mode & IONIC_RX_MODE_F_RDMA_SNIFFER)
-		i += scnprintf(&buf[i], REMAIN(i), " RX_MODE_F_RDMA_SNIFFER");
-	netdev_dbg(netdev, "lif%d %s\n", lif->index, buf);
-
-	if (lif->rx_mode != rx_mode) {
-		struct ionic_admin_ctx ctx = {
-			.work = COMPLETION_INITIALIZER_ONSTACK(ctx.work),
-			.cmd.rx_mode_set = {
-				.opcode = IONIC_CMD_RX_MODE_SET,
-				.lif_index = cpu_to_le16(lif->index),
-			},
-		};
-		int err;
-
-		ctx.cmd.rx_mode_set.rx_mode = cpu_to_le16(rx_mode);
-		err = ionic_adminq_post_wait(lif, &ctx);
-		if (err)
-			netdev_warn(netdev, "set rx_mode 0x%04x failed: %d\n",
-				    rx_mode, err);
-		else
-			lif->rx_mode = rx_mode;
-	}
-
-	mutex_unlock(&lif->config_lock);
-}
-
-static void ionic_ndo_set_rx_mode(struct net_device *netdev)
-{
-	struct ionic_lif *lif = netdev_priv(netdev);
-	struct ionic_deferred_work *work;
-
-	/* Sync the kernel filter list with the driver filter list */
-	__dev_uc_sync(netdev, ionic_addr_add, ionic_addr_del);
-	__dev_mc_sync(netdev, ionic_addr_add, ionic_addr_del);
-
-	/* Shove off the rest of the rxmode work to the work task
-	 * which will include syncing the filters to the firmware.
-	 */
-	work = kzalloc(sizeof(*work), GFP_ATOMIC);
-	if (!work) {
-		netdev_err(lif->netdev, "rxmode change dropped\n");
-		return;
-	}
->>>>>>> df0cc57e
 	work->type = IONIC_DW_TYPE_RX_MODE;
 	netdev_dbg(lif->netdev, "deferred: rx_mode\n");
 	ionic_lif_deferred_enqueue(&lif->deferred, work);
@@ -1931,18 +1683,9 @@
 	if (err)
 		return err;
 
-<<<<<<< HEAD
-	spin_lock_bh(&lif->rx_filters.lock);
-	err = ionic_rx_filter_save(lif, 0, IONIC_RXQ_INDEX_ANY, 0, &ctx,
-				   IONIC_FILTER_STATE_SYNCED);
-	spin_unlock_bh(&lif->rx_filters.lock);
-
-	return err;
-=======
 	ionic_lif_rx_mode(lif);
 
 	return 0;
->>>>>>> df0cc57e
 }
 
 static int ionic_vlan_rx_kill_vid(struct net_device *netdev, __be16 proto,
@@ -3219,11 +2962,6 @@
 	ionic_lif_qcq_deinit(lif, lif->notifyqcq);
 	ionic_lif_qcq_deinit(lif, lif->adminqcq);
 
-<<<<<<< HEAD
-	mutex_destroy(&lif->config_lock);
-	mutex_destroy(&lif->queue_lock);
-=======
->>>>>>> df0cc57e
 	ionic_lif_reset(lif);
 }
 
@@ -3389,11 +3127,6 @@
 		return err;
 
 	lif->hw_index = le16_to_cpu(comp.hw_index);
-<<<<<<< HEAD
-	mutex_init(&lif->queue_lock);
-	mutex_init(&lif->config_lock);
-=======
->>>>>>> df0cc57e
 
 	/* now that we have the hw_index we can figure out our doorbell page */
 	lif->dbid_count = le32_to_cpu(lif->ionic->ident.dev.ndbpgs_per_lif);
