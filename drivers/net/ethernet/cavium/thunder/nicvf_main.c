--- conflicted
+++ resolved
@@ -1291,23 +1291,17 @@
 static int nicvf_change_mtu(struct net_device *netdev, int new_mtu)
 {
 	struct nicvf *nic = netdev_priv(netdev);
-
-<<<<<<< HEAD
-=======
-	if (new_mtu > NIC_HW_MAX_FRS)
-		return -EINVAL;
-
-	if (new_mtu < NIC_HW_MIN_FRS)
-		return -EINVAL;
+	int orig_mtu = netdev->mtu;
 
 	netdev->mtu = new_mtu;
 
 	if (!netif_running(netdev))
 		return 0;
 
->>>>>>> 3b404a51
-	if (nicvf_update_hw_max_frs(nic, new_mtu))
+	if (nicvf_update_hw_max_frs(nic, new_mtu)) {
+		netdev->mtu = orig_mtu;
 		return -EINVAL;
+	}
 
 	return 0;
 }
