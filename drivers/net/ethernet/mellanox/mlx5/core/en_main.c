--- conflicted
+++ resolved
@@ -2091,8 +2091,6 @@
 					    vf_stats);
 }
 
-<<<<<<< HEAD
-=======
 static void mlx5e_add_vxlan_port(struct net_device *netdev,
 				 sa_family_t sa_family, __be16 port)
 {
@@ -2165,16 +2163,12 @@
 	return features;
 }
 
->>>>>>> ccfe1e85
 static const struct net_device_ops mlx5e_netdev_ops_basic = {
 	.ndo_open                = mlx5e_open,
 	.ndo_stop                = mlx5e_close,
 	.ndo_start_xmit          = mlx5e_xmit,
-<<<<<<< HEAD
-=======
 	.ndo_setup_tc            = mlx5e_ndo_setup_tc,
 	.ndo_select_queue        = mlx5e_select_queue,
->>>>>>> ccfe1e85
 	.ndo_get_stats64         = mlx5e_get_stats,
 	.ndo_set_rx_mode         = mlx5e_set_rx_mode,
 	.ndo_set_mac_address     = mlx5e_set_mac,
@@ -2199,12 +2193,9 @@
 	.ndo_set_features        = mlx5e_set_features,
 	.ndo_change_mtu          = mlx5e_change_mtu,
 	.ndo_do_ioctl            = mlx5e_ioctl,
-<<<<<<< HEAD
-=======
 	.ndo_add_vxlan_port      = mlx5e_add_vxlan_port,
 	.ndo_del_vxlan_port      = mlx5e_del_vxlan_port,
 	.ndo_features_check      = mlx5e_features_check,
->>>>>>> ccfe1e85
 	.ndo_set_vf_mac          = mlx5e_set_vf_mac,
 	.ndo_set_vf_vlan         = mlx5e_set_vf_vlan,
 	.ndo_get_vf_config       = mlx5e_get_vf_config,
@@ -2246,7 +2237,7 @@
 	       2 /*sizeof(mlx5e_tx_wqe.inline_hdr_start)*/;
 }
 
-<<<<<<< HEAD
+
 void mlx5e_build_default_indir_rqt(u32 *indirection_rqt, int len,
 				   int num_channels)
 {
@@ -2255,7 +2246,7 @@
 	for (i = 0; i < len; i++)
 		indirection_rqt[i] = i % num_channels;
 }
-=======
+
 #ifdef CONFIG_MLX5_CORE_EN_DCB
 static void mlx5e_ets_init(struct mlx5e_priv *priv)
 {
@@ -2273,7 +2264,6 @@
 	priv->params.ets.prio_tc[1] = 0;
 }
 #endif
->>>>>>> ccfe1e85
 
 static void mlx5e_build_netdev_priv(struct mlx5_core_dev *mdev,
 				    struct net_device *netdev,
@@ -2342,12 +2332,6 @@
 
 	SET_NETDEV_DEV(netdev, &mdev->pdev->dev);
 
-<<<<<<< HEAD
-	if (MLX5_CAP_GEN(mdev, vport_group_manager))
-		netdev->netdev_ops = &mlx5e_netdev_ops_sriov;
-	else
-		netdev->netdev_ops = &mlx5e_netdev_ops_basic;
-=======
 	if (MLX5_CAP_GEN(mdev, vport_group_manager)) {
 		netdev->netdev_ops = &mlx5e_netdev_ops_sriov;
 #ifdef CONFIG_MLX5_CORE_EN_DCB
@@ -2356,7 +2340,6 @@
 	} else {
 		netdev->netdev_ops = &mlx5e_netdev_ops_basic;
 	}
->>>>>>> ccfe1e85
 
 	netdev->watchdog_timeo    = 15 * HZ;
 
