/******************************************************************************
 *
 * This file is provided under a dual BSD/GPLv2 license.  When using or
 * redistributing this file, you may do so under either license.
 *
 * GPL LICENSE SUMMARY
 *
 * Copyright(c) 2008 - 2014 Intel Corporation. All rights reserved.
 * Copyright(c) 2013 - 2014 Intel Mobile Communications GmbH
 *
 * This program is free software; you can redistribute it and/or modify
 * it under the terms of version 2 of the GNU General Public License as
 * published by the Free Software Foundation.
 *
 * This program is distributed in the hope that it will be useful, but
 * WITHOUT ANY WARRANTY; without even the implied warranty of
 * MERCHANTABILITY or FITNESS FOR A PARTICULAR PURPOSE.  See the GNU
 * General Public License for more details.
 *
 * You should have received a copy of the GNU General Public License
 * along with this program; if not, write to the Free Software
 * Foundation, Inc., 51 Franklin Street, Fifth Floor, Boston, MA 02110,
 * USA
 *
 * The full GNU General Public License is included in this distribution
 * in the file called COPYING.
 *
 * Contact Information:
 *  Intel Linux Wireless <ilw@linux.intel.com>
 * Intel Corporation, 5200 N.E. Elam Young Parkway, Hillsboro, OR 97124-6497
 *
 * BSD LICENSE
 *
 * Copyright(c) 2005 - 2014 Intel Corporation. All rights reserved.
 * Copyright(c) 2013 - 2014 Intel Mobile Communications GmbH
 * All rights reserved.
 *
 * Redistribution and use in source and binary forms, with or without
 * modification, are permitted provided that the following conditions
 * are met:
 *
 *  * Redistributions of source code must retain the above copyright
 *    notice, this list of conditions and the following disclaimer.
 *  * Redistributions in binary form must reproduce the above copyright
 *    notice, this list of conditions and the following disclaimer in
 *    the documentation and/or other materials provided with the
 *    distribution.
 *  * Neither the name Intel Corporation nor the names of its
 *    contributors may be used to endorse or promote products derived
 *    from this software without specific prior written permission.
 *
 * THIS SOFTWARE IS PROVIDED BY THE COPYRIGHT HOLDERS AND CONTRIBUTORS
 * "AS IS" AND ANY EXPRESS OR IMPLIED WARRANTIES, INCLUDING, BUT NOT
 * LIMITED TO, THE IMPLIED WARRANTIES OF MERCHANTABILITY AND FITNESS FOR
 * A PARTICULAR PURPOSE ARE DISCLAIMED. IN NO EVENT SHALL THE COPYRIGHT
 * OWNER OR CONTRIBUTORS BE LIABLE FOR ANY DIRECT, INDIRECT, INCIDENTAL,
 * SPECIAL, EXEMPLARY, OR CONSEQUENTIAL DAMAGES (INCLUDING, BUT NOT
 * LIMITED TO, PROCUREMENT OF SUBSTITUTE GOODS OR SERVICES; LOSS OF USE,
 * DATA, OR PROFITS; OR BUSINESS INTERRUPTION) HOWEVER CAUSED AND ON ANY
 * THEORY OF LIABILITY, WHETHER IN CONTRACT, STRICT LIABILITY, OR TORT
 * (INCLUDING NEGLIGENCE OR OTHERWISE) ARISING IN ANY WAY OUT OF THE USE
 * OF THIS SOFTWARE, EVEN IF ADVISED OF THE POSSIBILITY OF SUCH DAMAGE.
 *****************************************************************************/

#ifndef __iwl_fw_h__
#define __iwl_fw_h__
#include <linux/types.h>
#include <net/mac80211.h>

#include "iwl-fw-file.h"

/**
<<<<<<< HEAD
 * enum iwl_ucode_tlv_flag - ucode API flags
 * @IWL_UCODE_TLV_FLAGS_PAN: This is PAN capable microcode; this previously
 *	was a separate TLV but moved here to save space.
 * @IWL_UCODE_TLV_FLAGS_NEWSCAN: new uCode scan behaviour on hidden SSID,
 *	treats good CRC threshold as a boolean
 * @IWL_UCODE_TLV_FLAGS_MFP: This uCode image supports MFP (802.11w).
 * @IWL_UCODE_TLV_FLAGS_P2P: This uCode image supports P2P.
 * @IWL_UCODE_TLV_FLAGS_DW_BC_TABLE: The SCD byte count table is in DWORDS
 * @IWL_UCODE_TLV_FLAGS_UAPSD_SUPPORT: This uCode image supports uAPSD
 * @IWL_UCODE_TLV_FLAGS_SHORT_BL: 16 entries of black list instead of 64 in scan
 *	offload profile config command.
 * @IWL_UCODE_TLV_FLAGS_D3_6_IPV6_ADDRS: D3 image supports up to six
 *	(rather than two) IPv6 addresses
 * @IWL_UCODE_TLV_FLAGS_NO_BASIC_SSID: not sending a probe with the SSID element
 *	from the probe request template.
 * @IWL_UCODE_TLV_FLAGS_NEW_NSOFFL_SMALL: new NS offload (small version)
 * @IWL_UCODE_TLV_FLAGS_NEW_NSOFFL_LARGE: new NS offload (large version)
 * @IWL_UCODE_TLV_FLAGS_P2P_PM: P2P client supports PM as a stand alone MAC
 * @IWL_UCODE_TLV_FLAGS_P2P_BSS_PS_DCM: support power save on BSS station and
 *	P2P client interfaces simultaneously if they are in different bindings.
 * @IWL_UCODE_TLV_FLAGS_P2P_BSS_PS_SCM: support power save on BSS station and
 *	P2P client interfaces simultaneously if they are in same bindings.
 * @IWL_UCODE_TLV_FLAGS_UAPSD_SUPPORT: General support for uAPSD
 * @IWL_UCODE_TLV_FLAGS_P2P_PS_UAPSD: P2P client supports uAPSD power save
 * @IWL_UCODE_TLV_FLAGS_BCAST_FILTERING: uCode supports broadcast filtering.
 * @IWL_UCODE_TLV_FLAGS_GO_UAPSD: AP/GO interfaces support uAPSD clients
 * @IWL_UCODE_TLV_FLAGS_EBS_SUPPORT: this uCode image supports EBS.
 */
enum iwl_ucode_tlv_flag {
	IWL_UCODE_TLV_FLAGS_PAN			= BIT(0),
	IWL_UCODE_TLV_FLAGS_NEWSCAN		= BIT(1),
	IWL_UCODE_TLV_FLAGS_MFP			= BIT(2),
	IWL_UCODE_TLV_FLAGS_P2P			= BIT(3),
	IWL_UCODE_TLV_FLAGS_DW_BC_TABLE		= BIT(4),
	IWL_UCODE_TLV_FLAGS_SHORT_BL		= BIT(7),
	IWL_UCODE_TLV_FLAGS_D3_6_IPV6_ADDRS	= BIT(10),
	IWL_UCODE_TLV_FLAGS_NO_BASIC_SSID	= BIT(12),
	IWL_UCODE_TLV_FLAGS_NEW_NSOFFL_SMALL	= BIT(15),
	IWL_UCODE_TLV_FLAGS_NEW_NSOFFL_LARGE	= BIT(16),
	IWL_UCODE_TLV_FLAGS_P2P_PM		= BIT(21),
	IWL_UCODE_TLV_FLAGS_BSS_P2P_PS_DCM	= BIT(22),
	IWL_UCODE_TLV_FLAGS_BSS_P2P_PS_SCM	= BIT(23),
	IWL_UCODE_TLV_FLAGS_UAPSD_SUPPORT	= BIT(24),
	IWL_UCODE_TLV_FLAGS_EBS_SUPPORT		= BIT(25),
	IWL_UCODE_TLV_FLAGS_P2P_PS_UAPSD	= BIT(26),
	IWL_UCODE_TLV_FLAGS_BCAST_FILTERING	= BIT(29),
	IWL_UCODE_TLV_FLAGS_GO_UAPSD		= BIT(30),
};

/**
 * enum iwl_ucode_tlv_api - ucode api
 * @IWL_UCODE_TLV_API_WOWLAN_CONFIG_TID: wowlan config includes tid field.
 * @IWL_UCODE_TLV_CAPA_EXTENDED_BEACON: Support Extended beacon notification
 * @IWL_UCODE_TLV_API_BT_COEX_SPLIT: new API for BT Coex
 * @IWL_UCODE_TLV_API_CSA_FLOW: ucode can do unbind-bind flow for CSA.
 * @IWL_UCODE_TLV_API_DISABLE_STA_TX: ucode supports tx_disable bit.
 * @IWL_UCODE_TLV_API_LMAC_SCAN: This ucode uses LMAC unified scan API.
 * @IWL_UCODE_TLV_API_SF_NO_DUMMY_NOTIF: ucode supports disabling dummy notif.
 * @IWL_UCODE_TLV_API_FRAGMENTED_SCAN: This ucode supports active dwell time
 *	longer than the passive one, which is essential for fragmented scan.
 */
enum iwl_ucode_tlv_api {
	IWL_UCODE_TLV_API_WOWLAN_CONFIG_TID	= BIT(0),
	IWL_UCODE_TLV_CAPA_EXTENDED_BEACON	= BIT(1),
	IWL_UCODE_TLV_API_BT_COEX_SPLIT         = BIT(3),
	IWL_UCODE_TLV_API_CSA_FLOW		= BIT(4),
	IWL_UCODE_TLV_API_DISABLE_STA_TX	= BIT(5),
	IWL_UCODE_TLV_API_LMAC_SCAN		= BIT(6),
	IWL_UCODE_TLV_API_SF_NO_DUMMY_NOTIF	= BIT(7),
	IWL_UCODE_TLV_API_FRAGMENTED_SCAN	= BIT(8),
};

/**
 * enum iwl_ucode_tlv_capa - ucode capabilities
 * @IWL_UCODE_TLV_CAPA_D0I3_SUPPORT: supports D0i3
 * @IWL_UCODE_TLV_CAPA_TXPOWER_INSERTION_SUPPORT: supports insertion of current
 *	tx power value into TPC Report action frame and Link Measurement Report
 *	action frame
 * @IWL_UCODE_TLV_CAPA_DS_PARAM_SET_IE_SUPPORT: supports adding DS params
 *	element in probe requests.
 * @IWL_UCODE_TLV_CAPA_WFA_TPC_REP_IE_SUPPORT: supports adding TPC Report IE in
 *	probe requests.
 * @IWL_UCODE_TLV_CAPA_QUIET_PERIOD_SUPPORT: supports Quiet Period requests
 * @IWL_UCODE_TLV_CAPA_DQA_SUPPORT: supports dynamic queue allocation (DQA),
 *	which also implies support for the scheduler configuration command
 * @IWL_UCODE_TLV_CAPA_HOTSPOT_SUPPORT: supports Hot Spot Command
 */
enum iwl_ucode_tlv_capa {
	IWL_UCODE_TLV_CAPA_D0I3_SUPPORT			= BIT(0),
	IWL_UCODE_TLV_CAPA_TXPOWER_INSERTION_SUPPORT	= BIT(8),
	IWL_UCODE_TLV_CAPA_DS_PARAM_SET_IE_SUPPORT	= BIT(9),
	IWL_UCODE_TLV_CAPA_WFA_TPC_REP_IE_SUPPORT	= BIT(10),
	IWL_UCODE_TLV_CAPA_QUIET_PERIOD_SUPPORT		= BIT(11),
	IWL_UCODE_TLV_CAPA_DQA_SUPPORT			= BIT(12),
	IWL_UCODE_TLV_CAPA_HOTSPOT_SUPPORT		= BIT(18),
};

/* The default calibrate table size if not specified by firmware file */
#define IWL_DEFAULT_STANDARD_PHY_CALIBRATE_TBL_SIZE	18
#define IWL_MAX_STANDARD_PHY_CALIBRATE_TBL_SIZE		19
#define IWL_MAX_PHY_CALIBRATE_TBL_SIZE			253

/* The default max probe length if not specified by the firmware file */
#define IWL_DEFAULT_MAX_PROBE_LENGTH	200

/**
=======
>>>>>>> 00c83b01
 * enum iwl_ucode_type
 *
 * The type of ucode.
 *
 * @IWL_UCODE_REGULAR: Normal runtime ucode
 * @IWL_UCODE_INIT: Initial ucode
 * @IWL_UCODE_WOWLAN: Wake on Wireless enabled ucode
 * @IWL_UCODE_REGULAR_USNIFFER: Normal runtime ucode when using usniffer image
 */
enum iwl_ucode_type {
	IWL_UCODE_REGULAR,
	IWL_UCODE_INIT,
	IWL_UCODE_WOWLAN,
	IWL_UCODE_REGULAR_USNIFFER,
	IWL_UCODE_TYPE_MAX,
};

/*
 * enumeration of ucode section.
 * This enumeration is used directly for older firmware (before 16.0).
 * For new firmware, there can be up to 4 sections (see below) but the
 * first one packaged into the firmware file is the DATA section and
 * some debugging code accesses that.
 */
enum iwl_ucode_sec {
	IWL_UCODE_SECTION_DATA,
	IWL_UCODE_SECTION_INST,
};

struct iwl_ucode_capabilities {
	u32 max_probe_length;
	u32 n_scan_channels;
	u32 standard_phy_calibration_size;
	u32 flags;
	u32 api[IWL_API_ARRAY_SIZE];
	u32 capa[IWL_CAPABILITIES_ARRAY_SIZE];
};

/* one for each uCode image (inst/data, init/runtime/wowlan) */
struct fw_desc {
	const void *data;	/* vmalloc'ed data */
	u32 len;		/* size in bytes */
	u32 offset;		/* offset in the device */
};

struct fw_img {
	struct fw_desc sec[IWL_UCODE_SECTION_MAX];
	bool is_dual_cpus;
};

struct iwl_sf_region {
	u32 addr;
	u32 size;
};

/**
 * struct iwl_fw_cscheme_list - a cipher scheme list
 * @size: a number of entries
 * @cs: cipher scheme entries
 */
struct iwl_fw_cscheme_list {
	u8 size;
	struct iwl_fw_cipher_scheme cs[];
} __packed;

/**
 * struct iwl_fw - variables associated with the firmware
 *
 * @ucode_ver: ucode version from the ucode file
 * @fw_version: firmware version string
 * @img: ucode image like ucode_rt, ucode_init, ucode_wowlan.
 * @ucode_capa: capabilities parsed from the ucode file.
 * @enhance_sensitivity_table: device can do enhanced sensitivity.
 * @init_evtlog_ptr: event log offset for init ucode.
 * @init_evtlog_size: event log size for init ucode.
 * @init_errlog_ptr: error log offfset for init ucode.
 * @inst_evtlog_ptr: event log offset for runtime ucode.
 * @inst_evtlog_size: event log size for runtime ucode.
 * @inst_errlog_ptr: error log offfset for runtime ucode.
 * @mvm_fw: indicates this is MVM firmware
 * @cipher_scheme: optional external cipher scheme.
 * @human_readable: human readable version
 * @dbg_dest_tlv: points to the destination TLV for debug
 * @dbg_conf_tlv: array of pointers to configuration TLVs for debug
 * @dbg_conf_tlv_len: lengths of the @dbg_conf_tlv entries
 * @dbg_dest_reg_num: num of reg_ops in %dbg_dest_tlv
 */
struct iwl_fw {
	u32 ucode_ver;

	char fw_version[ETHTOOL_FWVERS_LEN];

	/* ucode images */
	struct fw_img img[IWL_UCODE_TYPE_MAX];

	struct iwl_ucode_capabilities ucode_capa;
	bool enhance_sensitivity_table;

	u32 init_evtlog_ptr, init_evtlog_size, init_errlog_ptr;
	u32 inst_evtlog_ptr, inst_evtlog_size, inst_errlog_ptr;

	struct iwl_tlv_calib_ctrl default_calib[IWL_UCODE_TYPE_MAX];
	u32 phy_config;
	u8 valid_tx_ant;
	u8 valid_rx_ant;

	bool mvm_fw;

	struct ieee80211_cipher_scheme cs[IWL_UCODE_MAX_CS];
	u8 human_readable[FW_VER_HUMAN_READABLE_SZ];

	struct iwl_fw_dbg_dest_tlv *dbg_dest_tlv;
	struct iwl_fw_dbg_conf_tlv *dbg_conf_tlv[FW_DBG_MAX];
	size_t dbg_conf_tlv_len[FW_DBG_MAX];

	u8 dbg_dest_reg_num;
};

static inline const char *get_fw_dbg_mode_string(int mode)
{
	switch (mode) {
	case SMEM_MODE:
		return "SMEM";
	case EXTERNAL_MODE:
		return "EXTERNAL_DRAM";
	case MARBH_MODE:
		return "MARBH";
	default:
		return "UNKNOWN";
	}
}

static inline const struct iwl_fw_dbg_trigger *
iwl_fw_dbg_conf_get_trigger(const struct iwl_fw *fw, u8 id)
{
	const struct iwl_fw_dbg_conf_tlv *conf_tlv = fw->dbg_conf_tlv[id];
	u8 *ptr;
	int i;

	if (!conf_tlv)
		return NULL;

	ptr = (void *)&conf_tlv->hcmd;
	for (i = 0; i < conf_tlv->num_of_hcmds; i++) {
		ptr += sizeof(conf_tlv->hcmd);
		ptr += le16_to_cpu(conf_tlv->hcmd.len);
	}

	return (const struct iwl_fw_dbg_trigger *)ptr;
}

static inline bool
iwl_fw_dbg_conf_enabled(const struct iwl_fw *fw, u8 id)
{
	const struct iwl_fw_dbg_trigger *trigger =
		iwl_fw_dbg_conf_get_trigger(fw, id);

	if (!trigger)
		return false;

	return trigger->enabled;
}

static inline bool
iwl_fw_dbg_conf_usniffer(const struct iwl_fw *fw, u8 id)
{
	const struct iwl_fw_dbg_conf_tlv *conf_tlv = fw->dbg_conf_tlv[id];

	if (!conf_tlv)
		return false;

	return conf_tlv->usniffer;
}

#endif  /* __iwl_fw_h__ */<|MERGE_RESOLUTION|>--- conflicted
+++ resolved
@@ -70,115 +70,6 @@
 #include "iwl-fw-file.h"
 
 /**
-<<<<<<< HEAD
- * enum iwl_ucode_tlv_flag - ucode API flags
- * @IWL_UCODE_TLV_FLAGS_PAN: This is PAN capable microcode; this previously
- *	was a separate TLV but moved here to save space.
- * @IWL_UCODE_TLV_FLAGS_NEWSCAN: new uCode scan behaviour on hidden SSID,
- *	treats good CRC threshold as a boolean
- * @IWL_UCODE_TLV_FLAGS_MFP: This uCode image supports MFP (802.11w).
- * @IWL_UCODE_TLV_FLAGS_P2P: This uCode image supports P2P.
- * @IWL_UCODE_TLV_FLAGS_DW_BC_TABLE: The SCD byte count table is in DWORDS
- * @IWL_UCODE_TLV_FLAGS_UAPSD_SUPPORT: This uCode image supports uAPSD
- * @IWL_UCODE_TLV_FLAGS_SHORT_BL: 16 entries of black list instead of 64 in scan
- *	offload profile config command.
- * @IWL_UCODE_TLV_FLAGS_D3_6_IPV6_ADDRS: D3 image supports up to six
- *	(rather than two) IPv6 addresses
- * @IWL_UCODE_TLV_FLAGS_NO_BASIC_SSID: not sending a probe with the SSID element
- *	from the probe request template.
- * @IWL_UCODE_TLV_FLAGS_NEW_NSOFFL_SMALL: new NS offload (small version)
- * @IWL_UCODE_TLV_FLAGS_NEW_NSOFFL_LARGE: new NS offload (large version)
- * @IWL_UCODE_TLV_FLAGS_P2P_PM: P2P client supports PM as a stand alone MAC
- * @IWL_UCODE_TLV_FLAGS_P2P_BSS_PS_DCM: support power save on BSS station and
- *	P2P client interfaces simultaneously if they are in different bindings.
- * @IWL_UCODE_TLV_FLAGS_P2P_BSS_PS_SCM: support power save on BSS station and
- *	P2P client interfaces simultaneously if they are in same bindings.
- * @IWL_UCODE_TLV_FLAGS_UAPSD_SUPPORT: General support for uAPSD
- * @IWL_UCODE_TLV_FLAGS_P2P_PS_UAPSD: P2P client supports uAPSD power save
- * @IWL_UCODE_TLV_FLAGS_BCAST_FILTERING: uCode supports broadcast filtering.
- * @IWL_UCODE_TLV_FLAGS_GO_UAPSD: AP/GO interfaces support uAPSD clients
- * @IWL_UCODE_TLV_FLAGS_EBS_SUPPORT: this uCode image supports EBS.
- */
-enum iwl_ucode_tlv_flag {
-	IWL_UCODE_TLV_FLAGS_PAN			= BIT(0),
-	IWL_UCODE_TLV_FLAGS_NEWSCAN		= BIT(1),
-	IWL_UCODE_TLV_FLAGS_MFP			= BIT(2),
-	IWL_UCODE_TLV_FLAGS_P2P			= BIT(3),
-	IWL_UCODE_TLV_FLAGS_DW_BC_TABLE		= BIT(4),
-	IWL_UCODE_TLV_FLAGS_SHORT_BL		= BIT(7),
-	IWL_UCODE_TLV_FLAGS_D3_6_IPV6_ADDRS	= BIT(10),
-	IWL_UCODE_TLV_FLAGS_NO_BASIC_SSID	= BIT(12),
-	IWL_UCODE_TLV_FLAGS_NEW_NSOFFL_SMALL	= BIT(15),
-	IWL_UCODE_TLV_FLAGS_NEW_NSOFFL_LARGE	= BIT(16),
-	IWL_UCODE_TLV_FLAGS_P2P_PM		= BIT(21),
-	IWL_UCODE_TLV_FLAGS_BSS_P2P_PS_DCM	= BIT(22),
-	IWL_UCODE_TLV_FLAGS_BSS_P2P_PS_SCM	= BIT(23),
-	IWL_UCODE_TLV_FLAGS_UAPSD_SUPPORT	= BIT(24),
-	IWL_UCODE_TLV_FLAGS_EBS_SUPPORT		= BIT(25),
-	IWL_UCODE_TLV_FLAGS_P2P_PS_UAPSD	= BIT(26),
-	IWL_UCODE_TLV_FLAGS_BCAST_FILTERING	= BIT(29),
-	IWL_UCODE_TLV_FLAGS_GO_UAPSD		= BIT(30),
-};
-
-/**
- * enum iwl_ucode_tlv_api - ucode api
- * @IWL_UCODE_TLV_API_WOWLAN_CONFIG_TID: wowlan config includes tid field.
- * @IWL_UCODE_TLV_CAPA_EXTENDED_BEACON: Support Extended beacon notification
- * @IWL_UCODE_TLV_API_BT_COEX_SPLIT: new API for BT Coex
- * @IWL_UCODE_TLV_API_CSA_FLOW: ucode can do unbind-bind flow for CSA.
- * @IWL_UCODE_TLV_API_DISABLE_STA_TX: ucode supports tx_disable bit.
- * @IWL_UCODE_TLV_API_LMAC_SCAN: This ucode uses LMAC unified scan API.
- * @IWL_UCODE_TLV_API_SF_NO_DUMMY_NOTIF: ucode supports disabling dummy notif.
- * @IWL_UCODE_TLV_API_FRAGMENTED_SCAN: This ucode supports active dwell time
- *	longer than the passive one, which is essential for fragmented scan.
- */
-enum iwl_ucode_tlv_api {
-	IWL_UCODE_TLV_API_WOWLAN_CONFIG_TID	= BIT(0),
-	IWL_UCODE_TLV_CAPA_EXTENDED_BEACON	= BIT(1),
-	IWL_UCODE_TLV_API_BT_COEX_SPLIT         = BIT(3),
-	IWL_UCODE_TLV_API_CSA_FLOW		= BIT(4),
-	IWL_UCODE_TLV_API_DISABLE_STA_TX	= BIT(5),
-	IWL_UCODE_TLV_API_LMAC_SCAN		= BIT(6),
-	IWL_UCODE_TLV_API_SF_NO_DUMMY_NOTIF	= BIT(7),
-	IWL_UCODE_TLV_API_FRAGMENTED_SCAN	= BIT(8),
-};
-
-/**
- * enum iwl_ucode_tlv_capa - ucode capabilities
- * @IWL_UCODE_TLV_CAPA_D0I3_SUPPORT: supports D0i3
- * @IWL_UCODE_TLV_CAPA_TXPOWER_INSERTION_SUPPORT: supports insertion of current
- *	tx power value into TPC Report action frame and Link Measurement Report
- *	action frame
- * @IWL_UCODE_TLV_CAPA_DS_PARAM_SET_IE_SUPPORT: supports adding DS params
- *	element in probe requests.
- * @IWL_UCODE_TLV_CAPA_WFA_TPC_REP_IE_SUPPORT: supports adding TPC Report IE in
- *	probe requests.
- * @IWL_UCODE_TLV_CAPA_QUIET_PERIOD_SUPPORT: supports Quiet Period requests
- * @IWL_UCODE_TLV_CAPA_DQA_SUPPORT: supports dynamic queue allocation (DQA),
- *	which also implies support for the scheduler configuration command
- * @IWL_UCODE_TLV_CAPA_HOTSPOT_SUPPORT: supports Hot Spot Command
- */
-enum iwl_ucode_tlv_capa {
-	IWL_UCODE_TLV_CAPA_D0I3_SUPPORT			= BIT(0),
-	IWL_UCODE_TLV_CAPA_TXPOWER_INSERTION_SUPPORT	= BIT(8),
-	IWL_UCODE_TLV_CAPA_DS_PARAM_SET_IE_SUPPORT	= BIT(9),
-	IWL_UCODE_TLV_CAPA_WFA_TPC_REP_IE_SUPPORT	= BIT(10),
-	IWL_UCODE_TLV_CAPA_QUIET_PERIOD_SUPPORT		= BIT(11),
-	IWL_UCODE_TLV_CAPA_DQA_SUPPORT			= BIT(12),
-	IWL_UCODE_TLV_CAPA_HOTSPOT_SUPPORT		= BIT(18),
-};
-
-/* The default calibrate table size if not specified by firmware file */
-#define IWL_DEFAULT_STANDARD_PHY_CALIBRATE_TBL_SIZE	18
-#define IWL_MAX_STANDARD_PHY_CALIBRATE_TBL_SIZE		19
-#define IWL_MAX_PHY_CALIBRATE_TBL_SIZE			253
-
-/* The default max probe length if not specified by the firmware file */
-#define IWL_DEFAULT_MAX_PROBE_LENGTH	200
-
-/**
-=======
->>>>>>> 00c83b01
  * enum iwl_ucode_type
  *
  * The type of ucode.
