--- conflicted
+++ resolved
@@ -339,13 +339,10 @@
 #ifdef CONFIG_PM_SLEEP
 	int gtk_ivlen, gtk_icvlen, ptk_ivlen, ptk_icvlen;
 #endif
-<<<<<<< HEAD
-=======
 
 	/* BT-Coex */
 	u8 bt_kill_msk;
 	struct iwl_bt_coex_profile_notif last_bt_notif;
->>>>>>> e4aa937e
 };
 
 /* Extract MVM priv from op_mode and _hw */
