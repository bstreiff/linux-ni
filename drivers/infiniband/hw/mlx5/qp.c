/*
 * Copyright (c) 2013-2015, Mellanox Technologies. All rights reserved.
 *
 * This software is available to you under a choice of one of two
 * licenses.  You may choose to be licensed under the terms of the GNU
 * General Public License (GPL) Version 2, available from the file
 * COPYING in the main directory of this source tree, or the
 * OpenIB.org BSD license below:
 *
 *     Redistribution and use in source and binary forms, with or
 *     without modification, are permitted provided that the following
 *     conditions are met:
 *
 *      - Redistributions of source code must retain the above
 *        copyright notice, this list of conditions and the following
 *        disclaimer.
 *
 *      - Redistributions in binary form must reproduce the above
 *        copyright notice, this list of conditions and the following
 *        disclaimer in the documentation and/or other materials
 *        provided with the distribution.
 *
 * THE SOFTWARE IS PROVIDED "AS IS", WITHOUT WARRANTY OF ANY KIND,
 * EXPRESS OR IMPLIED, INCLUDING BUT NOT LIMITED TO THE WARRANTIES OF
 * MERCHANTABILITY, FITNESS FOR A PARTICULAR PURPOSE AND
 * NONINFRINGEMENT. IN NO EVENT SHALL THE AUTHORS OR COPYRIGHT HOLDERS
 * BE LIABLE FOR ANY CLAIM, DAMAGES OR OTHER LIABILITY, WHETHER IN AN
 * ACTION OF CONTRACT, TORT OR OTHERWISE, ARISING FROM, OUT OF OR IN
 * CONNECTION WITH THE SOFTWARE OR THE USE OR OTHER DEALINGS IN THE
 * SOFTWARE.
 */

#include <linux/module.h>
#include <rdma/ib_umem.h>
#include <rdma/ib_cache.h>
#include <rdma/ib_user_verbs.h>
#include <rdma/rdma_counter.h>
#include <linux/mlx5/fs.h>
#include "mlx5_ib.h"
#include "ib_rep.h"
#include "cmd.h"
#include "qp.h"
#include "wr.h"

enum {
	MLX5_IB_ACK_REQ_FREQ	= 8,
};

enum {
	MLX5_IB_DEFAULT_SCHED_QUEUE	= 0x83,
	MLX5_IB_DEFAULT_QP0_SCHED_QUEUE	= 0x3f,
	MLX5_IB_LINK_TYPE_IB		= 0,
	MLX5_IB_LINK_TYPE_ETH		= 1
};

enum raw_qp_set_mask_map {
	MLX5_RAW_QP_MOD_SET_RQ_Q_CTR_ID		= 1UL << 0,
	MLX5_RAW_QP_RATE_LIMIT			= 1UL << 1,
};

struct mlx5_modify_raw_qp_param {
	u16 operation;

	u32 set_mask; /* raw_qp_set_mask_map */

	struct mlx5_rate_limit rl;

	u8 rq_q_ctr_id;
	u16 port;
};

static void get_cqs(enum ib_qp_type qp_type,
		    struct ib_cq *ib_send_cq, struct ib_cq *ib_recv_cq,
		    struct mlx5_ib_cq **send_cq, struct mlx5_ib_cq **recv_cq);

static int is_qp0(enum ib_qp_type qp_type)
{
	return qp_type == IB_QPT_SMI;
}

static int is_sqp(enum ib_qp_type qp_type)
{
	return is_qp0(qp_type) || is_qp1(qp_type);
}

/**
 * mlx5_ib_read_user_wqe_common() - Copy a WQE (or part of) from user WQ
 * to kernel buffer
 *
 * @umem: User space memory where the WQ is
 * @buffer: buffer to copy to
 * @buflen: buffer length
 * @wqe_index: index of WQE to copy from
 * @wq_offset: offset to start of WQ
 * @wq_wqe_cnt: number of WQEs in WQ
 * @wq_wqe_shift: log2 of WQE size
 * @bcnt: number of bytes to copy
 * @bytes_copied: number of bytes to copy (return value)
 *
 * Copies from start of WQE bcnt or less bytes.
 * Does not gurantee to copy the entire WQE.
 *
 * Return: zero on success, or an error code.
 */
static int mlx5_ib_read_user_wqe_common(struct ib_umem *umem, void *buffer,
					size_t buflen, int wqe_index,
					int wq_offset, int wq_wqe_cnt,
					int wq_wqe_shift, int bcnt,
					size_t *bytes_copied)
{
	size_t offset = wq_offset + ((wqe_index % wq_wqe_cnt) << wq_wqe_shift);
	size_t wq_end = wq_offset + (wq_wqe_cnt << wq_wqe_shift);
	size_t copy_length;
	int ret;

	/* don't copy more than requested, more than buffer length or
	 * beyond WQ end
	 */
	copy_length = min_t(u32, buflen, wq_end - offset);
	copy_length = min_t(u32, copy_length, bcnt);

	ret = ib_umem_copy_from(buffer, umem, offset, copy_length);
	if (ret)
		return ret;

	if (!ret && bytes_copied)
		*bytes_copied = copy_length;

	return 0;
}

static int mlx5_ib_read_kernel_wqe_sq(struct mlx5_ib_qp *qp, int wqe_index,
				      void *buffer, size_t buflen, size_t *bc)
{
	struct mlx5_wqe_ctrl_seg *ctrl;
	size_t bytes_copied = 0;
	size_t wqe_length;
	void *p;
	int ds;

	wqe_index = wqe_index & qp->sq.fbc.sz_m1;

	/* read the control segment first */
	p = mlx5_frag_buf_get_wqe(&qp->sq.fbc, wqe_index);
	ctrl = p;
	ds = be32_to_cpu(ctrl->qpn_ds) & MLX5_WQE_CTRL_DS_MASK;
	wqe_length = ds * MLX5_WQE_DS_UNITS;

	/* read rest of WQE if it spreads over more than one stride */
	while (bytes_copied < wqe_length) {
		size_t copy_length =
			min_t(size_t, buflen - bytes_copied, MLX5_SEND_WQE_BB);

		if (!copy_length)
			break;

		memcpy(buffer + bytes_copied, p, copy_length);
		bytes_copied += copy_length;

		wqe_index = (wqe_index + 1) & qp->sq.fbc.sz_m1;
		p = mlx5_frag_buf_get_wqe(&qp->sq.fbc, wqe_index);
	}
	*bc = bytes_copied;
	return 0;
}

static int mlx5_ib_read_user_wqe_sq(struct mlx5_ib_qp *qp, int wqe_index,
				    void *buffer, size_t buflen, size_t *bc)
{
	struct mlx5_ib_qp_base *base = &qp->trans_qp.base;
	struct ib_umem *umem = base->ubuffer.umem;
	struct mlx5_ib_wq *wq = &qp->sq;
	struct mlx5_wqe_ctrl_seg *ctrl;
	size_t bytes_copied;
	size_t bytes_copied2;
	size_t wqe_length;
	int ret;
	int ds;

	/* at first read as much as possible */
	ret = mlx5_ib_read_user_wqe_common(umem, buffer, buflen, wqe_index,
					   wq->offset, wq->wqe_cnt,
					   wq->wqe_shift, buflen,
					   &bytes_copied);
	if (ret)
		return ret;

	/* we need at least control segment size to proceed */
	if (bytes_copied < sizeof(*ctrl))
		return -EINVAL;

	ctrl = buffer;
	ds = be32_to_cpu(ctrl->qpn_ds) & MLX5_WQE_CTRL_DS_MASK;
	wqe_length = ds * MLX5_WQE_DS_UNITS;

	/* if we copied enough then we are done */
	if (bytes_copied >= wqe_length) {
		*bc = bytes_copied;
		return 0;
	}

	/* otherwise this a wrapped around wqe
	 * so read the remaining bytes starting
	 * from  wqe_index 0
	 */
	ret = mlx5_ib_read_user_wqe_common(umem, buffer + bytes_copied,
					   buflen - bytes_copied, 0, wq->offset,
					   wq->wqe_cnt, wq->wqe_shift,
					   wqe_length - bytes_copied,
					   &bytes_copied2);

	if (ret)
		return ret;
	*bc = bytes_copied + bytes_copied2;
	return 0;
}

int mlx5_ib_read_wqe_sq(struct mlx5_ib_qp *qp, int wqe_index, void *buffer,
			size_t buflen, size_t *bc)
{
	struct mlx5_ib_qp_base *base = &qp->trans_qp.base;
	struct ib_umem *umem = base->ubuffer.umem;

	if (buflen < sizeof(struct mlx5_wqe_ctrl_seg))
		return -EINVAL;

	if (!umem)
		return mlx5_ib_read_kernel_wqe_sq(qp, wqe_index, buffer,
						  buflen, bc);

	return mlx5_ib_read_user_wqe_sq(qp, wqe_index, buffer, buflen, bc);
}

static int mlx5_ib_read_user_wqe_rq(struct mlx5_ib_qp *qp, int wqe_index,
				    void *buffer, size_t buflen, size_t *bc)
{
	struct mlx5_ib_qp_base *base = &qp->trans_qp.base;
	struct ib_umem *umem = base->ubuffer.umem;
	struct mlx5_ib_wq *wq = &qp->rq;
	size_t bytes_copied;
	int ret;

	ret = mlx5_ib_read_user_wqe_common(umem, buffer, buflen, wqe_index,
					   wq->offset, wq->wqe_cnt,
					   wq->wqe_shift, buflen,
					   &bytes_copied);

	if (ret)
		return ret;
	*bc = bytes_copied;
	return 0;
}

int mlx5_ib_read_wqe_rq(struct mlx5_ib_qp *qp, int wqe_index, void *buffer,
			size_t buflen, size_t *bc)
{
	struct mlx5_ib_qp_base *base = &qp->trans_qp.base;
	struct ib_umem *umem = base->ubuffer.umem;
	struct mlx5_ib_wq *wq = &qp->rq;
	size_t wqe_size = 1 << wq->wqe_shift;

	if (buflen < wqe_size)
		return -EINVAL;

	if (!umem)
		return -EOPNOTSUPP;

	return mlx5_ib_read_user_wqe_rq(qp, wqe_index, buffer, buflen, bc);
}

static int mlx5_ib_read_user_wqe_srq(struct mlx5_ib_srq *srq, int wqe_index,
				     void *buffer, size_t buflen, size_t *bc)
{
	struct ib_umem *umem = srq->umem;
	size_t bytes_copied;
	int ret;

	ret = mlx5_ib_read_user_wqe_common(umem, buffer, buflen, wqe_index, 0,
					   srq->msrq.max, srq->msrq.wqe_shift,
					   buflen, &bytes_copied);

	if (ret)
		return ret;
	*bc = bytes_copied;
	return 0;
}

int mlx5_ib_read_wqe_srq(struct mlx5_ib_srq *srq, int wqe_index, void *buffer,
			 size_t buflen, size_t *bc)
{
	struct ib_umem *umem = srq->umem;
	size_t wqe_size = 1 << srq->msrq.wqe_shift;

	if (buflen < wqe_size)
		return -EINVAL;

	if (!umem)
		return -EOPNOTSUPP;

	return mlx5_ib_read_user_wqe_srq(srq, wqe_index, buffer, buflen, bc);
}

static void mlx5_ib_qp_event(struct mlx5_core_qp *qp, int type)
{
	struct ib_qp *ibqp = &to_mibqp(qp)->ibqp;
	struct ib_event event;

	if (type == MLX5_EVENT_TYPE_PATH_MIG) {
		/* This event is only valid for trans_qps */
		to_mibqp(qp)->port = to_mibqp(qp)->trans_qp.alt_port;
	}

	if (ibqp->event_handler) {
		event.device     = ibqp->device;
		event.element.qp = ibqp;
		switch (type) {
		case MLX5_EVENT_TYPE_PATH_MIG:
			event.event = IB_EVENT_PATH_MIG;
			break;
		case MLX5_EVENT_TYPE_COMM_EST:
			event.event = IB_EVENT_COMM_EST;
			break;
		case MLX5_EVENT_TYPE_SQ_DRAINED:
			event.event = IB_EVENT_SQ_DRAINED;
			break;
		case MLX5_EVENT_TYPE_SRQ_LAST_WQE:
			event.event = IB_EVENT_QP_LAST_WQE_REACHED;
			break;
		case MLX5_EVENT_TYPE_WQ_CATAS_ERROR:
			event.event = IB_EVENT_QP_FATAL;
			break;
		case MLX5_EVENT_TYPE_PATH_MIG_FAILED:
			event.event = IB_EVENT_PATH_MIG_ERR;
			break;
		case MLX5_EVENT_TYPE_WQ_INVAL_REQ_ERROR:
			event.event = IB_EVENT_QP_REQ_ERR;
			break;
		case MLX5_EVENT_TYPE_WQ_ACCESS_ERROR:
			event.event = IB_EVENT_QP_ACCESS_ERR;
			break;
		default:
			pr_warn("mlx5_ib: Unexpected event type %d on QP %06x\n", type, qp->qpn);
			return;
		}

		ibqp->event_handler(&event, ibqp->qp_context);
	}
}

static int set_rq_size(struct mlx5_ib_dev *dev, struct ib_qp_cap *cap,
		       int has_rq, struct mlx5_ib_qp *qp, struct mlx5_ib_create_qp *ucmd)
{
	int wqe_size;
	int wq_size;

	/* Sanity check RQ size before proceeding */
	if (cap->max_recv_wr > (1 << MLX5_CAP_GEN(dev->mdev, log_max_qp_sz)))
		return -EINVAL;

	if (!has_rq) {
		qp->rq.max_gs = 0;
		qp->rq.wqe_cnt = 0;
		qp->rq.wqe_shift = 0;
		cap->max_recv_wr = 0;
		cap->max_recv_sge = 0;
	} else {
		int wq_sig = !!(qp->flags_en & MLX5_QP_FLAG_SIGNATURE);

		if (ucmd) {
			qp->rq.wqe_cnt = ucmd->rq_wqe_count;
			if (ucmd->rq_wqe_shift > BITS_PER_BYTE * sizeof(ucmd->rq_wqe_shift))
				return -EINVAL;
			qp->rq.wqe_shift = ucmd->rq_wqe_shift;
			if ((1 << qp->rq.wqe_shift) /
				    sizeof(struct mlx5_wqe_data_seg) <
			    wq_sig)
				return -EINVAL;
			qp->rq.max_gs =
				(1 << qp->rq.wqe_shift) /
					sizeof(struct mlx5_wqe_data_seg) -
				wq_sig;
			qp->rq.max_post = qp->rq.wqe_cnt;
		} else {
			wqe_size =
				wq_sig ? sizeof(struct mlx5_wqe_signature_seg) :
					 0;
			wqe_size += cap->max_recv_sge * sizeof(struct mlx5_wqe_data_seg);
			wqe_size = roundup_pow_of_two(wqe_size);
			wq_size = roundup_pow_of_two(cap->max_recv_wr) * wqe_size;
			wq_size = max_t(int, wq_size, MLX5_SEND_WQE_BB);
			qp->rq.wqe_cnt = wq_size / wqe_size;
			if (wqe_size > MLX5_CAP_GEN(dev->mdev, max_wqe_sz_rq)) {
				mlx5_ib_dbg(dev, "wqe_size %d, max %d\n",
					    wqe_size,
					    MLX5_CAP_GEN(dev->mdev,
							 max_wqe_sz_rq));
				return -EINVAL;
			}
			qp->rq.wqe_shift = ilog2(wqe_size);
			qp->rq.max_gs =
				(1 << qp->rq.wqe_shift) /
					sizeof(struct mlx5_wqe_data_seg) -
				wq_sig;
			qp->rq.max_post = qp->rq.wqe_cnt;
		}
	}

	return 0;
}

static int sq_overhead(struct ib_qp_init_attr *attr)
{
	int size = 0;

	switch (attr->qp_type) {
	case IB_QPT_XRC_INI:
		size += sizeof(struct mlx5_wqe_xrc_seg);
		/* fall through */
	case IB_QPT_RC:
		size += sizeof(struct mlx5_wqe_ctrl_seg) +
			max(sizeof(struct mlx5_wqe_atomic_seg) +
			    sizeof(struct mlx5_wqe_raddr_seg),
			    sizeof(struct mlx5_wqe_umr_ctrl_seg) +
			    sizeof(struct mlx5_mkey_seg) +
			    MLX5_IB_SQ_UMR_INLINE_THRESHOLD /
			    MLX5_IB_UMR_OCTOWORD);
		break;

	case IB_QPT_XRC_TGT:
		return 0;

	case IB_QPT_UC:
		size += sizeof(struct mlx5_wqe_ctrl_seg) +
			max(sizeof(struct mlx5_wqe_raddr_seg),
			    sizeof(struct mlx5_wqe_umr_ctrl_seg) +
			    sizeof(struct mlx5_mkey_seg));
		break;

	case IB_QPT_UD:
		if (attr->create_flags & IB_QP_CREATE_IPOIB_UD_LSO)
			size += sizeof(struct mlx5_wqe_eth_pad) +
				sizeof(struct mlx5_wqe_eth_seg);
		/* fall through */
	case IB_QPT_SMI:
	case MLX5_IB_QPT_HW_GSI:
		size += sizeof(struct mlx5_wqe_ctrl_seg) +
			sizeof(struct mlx5_wqe_datagram_seg);
		break;

	case MLX5_IB_QPT_REG_UMR:
		size += sizeof(struct mlx5_wqe_ctrl_seg) +
			sizeof(struct mlx5_wqe_umr_ctrl_seg) +
			sizeof(struct mlx5_mkey_seg);
		break;

	default:
		return -EINVAL;
	}

	return size;
}

static int calc_send_wqe(struct ib_qp_init_attr *attr)
{
	int inl_size = 0;
	int size;

	size = sq_overhead(attr);
	if (size < 0)
		return size;

	if (attr->cap.max_inline_data) {
		inl_size = size + sizeof(struct mlx5_wqe_inline_seg) +
			attr->cap.max_inline_data;
	}

	size += attr->cap.max_send_sge * sizeof(struct mlx5_wqe_data_seg);
	if (attr->create_flags & IB_QP_CREATE_INTEGRITY_EN &&
	    ALIGN(max_t(int, inl_size, size), MLX5_SEND_WQE_BB) < MLX5_SIG_WQE_SIZE)
		return MLX5_SIG_WQE_SIZE;
	else
		return ALIGN(max_t(int, inl_size, size), MLX5_SEND_WQE_BB);
}

static int get_send_sge(struct ib_qp_init_attr *attr, int wqe_size)
{
	int max_sge;

	if (attr->qp_type == IB_QPT_RC)
		max_sge = (min_t(int, wqe_size, 512) -
			   sizeof(struct mlx5_wqe_ctrl_seg) -
			   sizeof(struct mlx5_wqe_raddr_seg)) /
			sizeof(struct mlx5_wqe_data_seg);
	else if (attr->qp_type == IB_QPT_XRC_INI)
		max_sge = (min_t(int, wqe_size, 512) -
			   sizeof(struct mlx5_wqe_ctrl_seg) -
			   sizeof(struct mlx5_wqe_xrc_seg) -
			   sizeof(struct mlx5_wqe_raddr_seg)) /
			sizeof(struct mlx5_wqe_data_seg);
	else
		max_sge = (wqe_size - sq_overhead(attr)) /
			sizeof(struct mlx5_wqe_data_seg);

	return min_t(int, max_sge, wqe_size - sq_overhead(attr) /
		     sizeof(struct mlx5_wqe_data_seg));
}

static int calc_sq_size(struct mlx5_ib_dev *dev, struct ib_qp_init_attr *attr,
			struct mlx5_ib_qp *qp)
{
	int wqe_size;
	int wq_size;

	if (!attr->cap.max_send_wr)
		return 0;

	wqe_size = calc_send_wqe(attr);
	mlx5_ib_dbg(dev, "wqe_size %d\n", wqe_size);
	if (wqe_size < 0)
		return wqe_size;

	if (wqe_size > MLX5_CAP_GEN(dev->mdev, max_wqe_sz_sq)) {
		mlx5_ib_dbg(dev, "wqe_size(%d) > max_sq_desc_sz(%d)\n",
			    wqe_size, MLX5_CAP_GEN(dev->mdev, max_wqe_sz_sq));
		return -EINVAL;
	}

	qp->max_inline_data = wqe_size - sq_overhead(attr) -
			      sizeof(struct mlx5_wqe_inline_seg);
	attr->cap.max_inline_data = qp->max_inline_data;

	wq_size = roundup_pow_of_two(attr->cap.max_send_wr * wqe_size);
	qp->sq.wqe_cnt = wq_size / MLX5_SEND_WQE_BB;
	if (qp->sq.wqe_cnt > (1 << MLX5_CAP_GEN(dev->mdev, log_max_qp_sz))) {
		mlx5_ib_dbg(dev, "send queue size (%d * %d / %d -> %d) exceeds limits(%d)\n",
			    attr->cap.max_send_wr, wqe_size, MLX5_SEND_WQE_BB,
			    qp->sq.wqe_cnt,
			    1 << MLX5_CAP_GEN(dev->mdev, log_max_qp_sz));
		return -ENOMEM;
	}
	qp->sq.wqe_shift = ilog2(MLX5_SEND_WQE_BB);
	qp->sq.max_gs = get_send_sge(attr, wqe_size);
	if (qp->sq.max_gs < attr->cap.max_send_sge)
		return -ENOMEM;

	attr->cap.max_send_sge = qp->sq.max_gs;
	qp->sq.max_post = wq_size / wqe_size;
	attr->cap.max_send_wr = qp->sq.max_post;

	return wq_size;
}

static int set_user_buf_size(struct mlx5_ib_dev *dev,
			    struct mlx5_ib_qp *qp,
			    struct mlx5_ib_create_qp *ucmd,
			    struct mlx5_ib_qp_base *base,
			    struct ib_qp_init_attr *attr)
{
	int desc_sz = 1 << qp->sq.wqe_shift;

	if (desc_sz > MLX5_CAP_GEN(dev->mdev, max_wqe_sz_sq)) {
		mlx5_ib_warn(dev, "desc_sz %d, max_sq_desc_sz %d\n",
			     desc_sz, MLX5_CAP_GEN(dev->mdev, max_wqe_sz_sq));
		return -EINVAL;
	}

	if (ucmd->sq_wqe_count && !is_power_of_2(ucmd->sq_wqe_count)) {
		mlx5_ib_warn(dev, "sq_wqe_count %d is not a power of two\n",
			     ucmd->sq_wqe_count);
		return -EINVAL;
	}

	qp->sq.wqe_cnt = ucmd->sq_wqe_count;

	if (qp->sq.wqe_cnt > (1 << MLX5_CAP_GEN(dev->mdev, log_max_qp_sz))) {
		mlx5_ib_warn(dev, "wqe_cnt %d, max_wqes %d\n",
			     qp->sq.wqe_cnt,
			     1 << MLX5_CAP_GEN(dev->mdev, log_max_qp_sz));
		return -EINVAL;
	}

	if (attr->qp_type == IB_QPT_RAW_PACKET ||
	    qp->flags & IB_QP_CREATE_SOURCE_QPN) {
		base->ubuffer.buf_size = qp->rq.wqe_cnt << qp->rq.wqe_shift;
		qp->raw_packet_qp.sq.ubuffer.buf_size = qp->sq.wqe_cnt << 6;
	} else {
		base->ubuffer.buf_size = (qp->rq.wqe_cnt << qp->rq.wqe_shift) +
					 (qp->sq.wqe_cnt << 6);
	}

	return 0;
}

static int qp_has_rq(struct ib_qp_init_attr *attr)
{
	if (attr->qp_type == IB_QPT_XRC_INI ||
	    attr->qp_type == IB_QPT_XRC_TGT || attr->srq ||
	    attr->qp_type == MLX5_IB_QPT_REG_UMR ||
	    !attr->cap.max_recv_wr)
		return 0;

	return 1;
}

enum {
	/* this is the first blue flame register in the array of bfregs assigned
	 * to a processes. Since we do not use it for blue flame but rather
	 * regular 64 bit doorbells, we do not need a lock for maintaiing
	 * "odd/even" order
	 */
	NUM_NON_BLUE_FLAME_BFREGS = 1,
};

static int max_bfregs(struct mlx5_ib_dev *dev, struct mlx5_bfreg_info *bfregi)
{
	return get_num_static_uars(dev, bfregi) * MLX5_NON_FP_BFREGS_PER_UAR;
}

static int num_med_bfreg(struct mlx5_ib_dev *dev,
			 struct mlx5_bfreg_info *bfregi)
{
	int n;

	n = max_bfregs(dev, bfregi) - bfregi->num_low_latency_bfregs -
	    NUM_NON_BLUE_FLAME_BFREGS;

	return n >= 0 ? n : 0;
}

static int first_med_bfreg(struct mlx5_ib_dev *dev,
			   struct mlx5_bfreg_info *bfregi)
{
	return num_med_bfreg(dev, bfregi) ? 1 : -ENOMEM;
}

static int first_hi_bfreg(struct mlx5_ib_dev *dev,
			  struct mlx5_bfreg_info *bfregi)
{
	int med;

	med = num_med_bfreg(dev, bfregi);
	return ++med;
}

static int alloc_high_class_bfreg(struct mlx5_ib_dev *dev,
				  struct mlx5_bfreg_info *bfregi)
{
	int i;

	for (i = first_hi_bfreg(dev, bfregi); i < max_bfregs(dev, bfregi); i++) {
		if (!bfregi->count[i]) {
			bfregi->count[i]++;
			return i;
		}
	}

	return -ENOMEM;
}

static int alloc_med_class_bfreg(struct mlx5_ib_dev *dev,
				 struct mlx5_bfreg_info *bfregi)
{
	int minidx = first_med_bfreg(dev, bfregi);
	int i;

	if (minidx < 0)
		return minidx;

	for (i = minidx; i < first_hi_bfreg(dev, bfregi); i++) {
		if (bfregi->count[i] < bfregi->count[minidx])
			minidx = i;
		if (!bfregi->count[minidx])
			break;
	}

	bfregi->count[minidx]++;
	return minidx;
}

static int alloc_bfreg(struct mlx5_ib_dev *dev,
		       struct mlx5_bfreg_info *bfregi)
{
	int bfregn = -ENOMEM;

	if (bfregi->lib_uar_dyn)
		return -EINVAL;

	mutex_lock(&bfregi->lock);
	if (bfregi->ver >= 2) {
		bfregn = alloc_high_class_bfreg(dev, bfregi);
		if (bfregn < 0)
			bfregn = alloc_med_class_bfreg(dev, bfregi);
	}

	if (bfregn < 0) {
		BUILD_BUG_ON(NUM_NON_BLUE_FLAME_BFREGS != 1);
		bfregn = 0;
		bfregi->count[bfregn]++;
	}
	mutex_unlock(&bfregi->lock);

	return bfregn;
}

void mlx5_ib_free_bfreg(struct mlx5_ib_dev *dev, struct mlx5_bfreg_info *bfregi, int bfregn)
{
	mutex_lock(&bfregi->lock);
	bfregi->count[bfregn]--;
	mutex_unlock(&bfregi->lock);
}

static enum mlx5_qp_state to_mlx5_state(enum ib_qp_state state)
{
	switch (state) {
	case IB_QPS_RESET:	return MLX5_QP_STATE_RST;
	case IB_QPS_INIT:	return MLX5_QP_STATE_INIT;
	case IB_QPS_RTR:	return MLX5_QP_STATE_RTR;
	case IB_QPS_RTS:	return MLX5_QP_STATE_RTS;
	case IB_QPS_SQD:	return MLX5_QP_STATE_SQD;
	case IB_QPS_SQE:	return MLX5_QP_STATE_SQER;
	case IB_QPS_ERR:	return MLX5_QP_STATE_ERR;
	default:		return -1;
	}
}

static int to_mlx5_st(enum ib_qp_type type)
{
	switch (type) {
	case IB_QPT_RC:			return MLX5_QP_ST_RC;
	case IB_QPT_UC:			return MLX5_QP_ST_UC;
	case IB_QPT_UD:			return MLX5_QP_ST_UD;
	case MLX5_IB_QPT_REG_UMR:	return MLX5_QP_ST_REG_UMR;
	case IB_QPT_XRC_INI:
	case IB_QPT_XRC_TGT:		return MLX5_QP_ST_XRC;
	case IB_QPT_SMI:		return MLX5_QP_ST_QP0;
	case MLX5_IB_QPT_HW_GSI:	return MLX5_QP_ST_QP1;
	case MLX5_IB_QPT_DCI:		return MLX5_QP_ST_DCI;
	case IB_QPT_RAW_PACKET:		return MLX5_QP_ST_RAW_ETHERTYPE;
	default:		return -EINVAL;
	}
}

static void mlx5_ib_lock_cqs(struct mlx5_ib_cq *send_cq,
			     struct mlx5_ib_cq *recv_cq);
static void mlx5_ib_unlock_cqs(struct mlx5_ib_cq *send_cq,
			       struct mlx5_ib_cq *recv_cq);

int bfregn_to_uar_index(struct mlx5_ib_dev *dev,
			struct mlx5_bfreg_info *bfregi, u32 bfregn,
			bool dyn_bfreg)
{
	unsigned int bfregs_per_sys_page;
	u32 index_of_sys_page;
	u32 offset;

	if (bfregi->lib_uar_dyn)
		return -EINVAL;

	bfregs_per_sys_page = get_uars_per_sys_page(dev, bfregi->lib_uar_4k) *
				MLX5_NON_FP_BFREGS_PER_UAR;
	index_of_sys_page = bfregn / bfregs_per_sys_page;

	if (dyn_bfreg) {
		index_of_sys_page += bfregi->num_static_sys_pages;

		if (index_of_sys_page >= bfregi->num_sys_pages)
			return -EINVAL;

		if (bfregn > bfregi->num_dyn_bfregs ||
		    bfregi->sys_pages[index_of_sys_page] == MLX5_IB_INVALID_UAR_INDEX) {
			mlx5_ib_dbg(dev, "Invalid dynamic uar index\n");
			return -EINVAL;
		}
	}

	offset = bfregn % bfregs_per_sys_page / MLX5_NON_FP_BFREGS_PER_UAR;
	return bfregi->sys_pages[index_of_sys_page] + offset;
}

static int mlx5_ib_umem_get(struct mlx5_ib_dev *dev, struct ib_udata *udata,
			    unsigned long addr, size_t size,
			    struct ib_umem **umem, int *npages, int *page_shift,
			    int *ncont, u32 *offset)
{
	int err;

	*umem = ib_umem_get(&dev->ib_dev, addr, size, 0);
	if (IS_ERR(*umem)) {
		mlx5_ib_dbg(dev, "umem_get failed\n");
		return PTR_ERR(*umem);
	}

	mlx5_ib_cont_pages(*umem, addr, 0, npages, page_shift, ncont, NULL);

	err = mlx5_ib_get_buf_offset(addr, *page_shift, offset);
	if (err) {
		mlx5_ib_warn(dev, "bad offset\n");
		goto err_umem;
	}

	mlx5_ib_dbg(dev, "addr 0x%lx, size %zu, npages %d, page_shift %d, ncont %d, offset %d\n",
		    addr, size, *npages, *page_shift, *ncont, *offset);

	return 0;

err_umem:
	ib_umem_release(*umem);
	*umem = NULL;

	return err;
}

static void destroy_user_rq(struct mlx5_ib_dev *dev, struct ib_pd *pd,
			    struct mlx5_ib_rwq *rwq, struct ib_udata *udata)
{
	struct mlx5_ib_ucontext *context =
		rdma_udata_to_drv_context(
			udata,
			struct mlx5_ib_ucontext,
			ibucontext);

	if (rwq->create_flags & MLX5_IB_WQ_FLAGS_DELAY_DROP)
		atomic_dec(&dev->delay_drop.rqs_cnt);

	mlx5_ib_db_unmap_user(context, &rwq->db);
	ib_umem_release(rwq->umem);
}

static int create_user_rq(struct mlx5_ib_dev *dev, struct ib_pd *pd,
			  struct ib_udata *udata, struct mlx5_ib_rwq *rwq,
			  struct mlx5_ib_create_wq *ucmd)
{
	struct mlx5_ib_ucontext *ucontext = rdma_udata_to_drv_context(
		udata, struct mlx5_ib_ucontext, ibucontext);
	int page_shift = 0;
	int npages;
	u32 offset = 0;
	int ncont = 0;
	int err;

	if (!ucmd->buf_addr)
		return -EINVAL;

	rwq->umem = ib_umem_get(&dev->ib_dev, ucmd->buf_addr, rwq->buf_size, 0);
	if (IS_ERR(rwq->umem)) {
		mlx5_ib_dbg(dev, "umem_get failed\n");
		err = PTR_ERR(rwq->umem);
		return err;
	}

	mlx5_ib_cont_pages(rwq->umem, ucmd->buf_addr, 0, &npages, &page_shift,
			   &ncont, NULL);
	err = mlx5_ib_get_buf_offset(ucmd->buf_addr, page_shift,
				     &rwq->rq_page_offset);
	if (err) {
		mlx5_ib_warn(dev, "bad offset\n");
		goto err_umem;
	}

	rwq->rq_num_pas = ncont;
	rwq->page_shift = page_shift;
	rwq->log_page_size =  page_shift - MLX5_ADAPTER_PAGE_SHIFT;
	rwq->wq_sig = !!(ucmd->flags & MLX5_WQ_FLAG_SIGNATURE);

	mlx5_ib_dbg(dev, "addr 0x%llx, size %zd, npages %d, page_shift %d, ncont %d, offset %d\n",
		    (unsigned long long)ucmd->buf_addr, rwq->buf_size,
		    npages, page_shift, ncont, offset);

	err = mlx5_ib_db_map_user(ucontext, udata, ucmd->db_addr, &rwq->db);
	if (err) {
		mlx5_ib_dbg(dev, "map failed\n");
		goto err_umem;
	}

	return 0;

err_umem:
	ib_umem_release(rwq->umem);
	return err;
}

static int adjust_bfregn(struct mlx5_ib_dev *dev,
			 struct mlx5_bfreg_info *bfregi, int bfregn)
{
	return bfregn / MLX5_NON_FP_BFREGS_PER_UAR * MLX5_BFREGS_PER_UAR +
				bfregn % MLX5_NON_FP_BFREGS_PER_UAR;
}

static int _create_user_qp(struct mlx5_ib_dev *dev, struct ib_pd *pd,
			   struct mlx5_ib_qp *qp, struct ib_udata *udata,
			   struct ib_qp_init_attr *attr, u32 **in,
			   struct mlx5_ib_create_qp_resp *resp, int *inlen,
			   struct mlx5_ib_qp_base *base,
			   struct mlx5_ib_create_qp *ucmd)
{
	struct mlx5_ib_ucontext *context;
	struct mlx5_ib_ubuffer *ubuffer = &base->ubuffer;
	int page_shift = 0;
	int uar_index = 0;
	int npages;
	u32 offset = 0;
	int bfregn;
	int ncont = 0;
	__be64 *pas;
	void *qpc;
	int err;
	u16 uid;
	u32 uar_flags;

	context = rdma_udata_to_drv_context(udata, struct mlx5_ib_ucontext,
					    ibucontext);
	uar_flags = qp->flags_en &
		    (MLX5_QP_FLAG_UAR_PAGE_INDEX | MLX5_QP_FLAG_BFREG_INDEX);
	switch (uar_flags) {
	case MLX5_QP_FLAG_UAR_PAGE_INDEX:
		uar_index = ucmd->bfreg_index;
		bfregn = MLX5_IB_INVALID_BFREG;
		break;
	case MLX5_QP_FLAG_BFREG_INDEX:
		uar_index = bfregn_to_uar_index(dev, &context->bfregi,
						ucmd->bfreg_index, true);
		if (uar_index < 0)
			return uar_index;
		bfregn = MLX5_IB_INVALID_BFREG;
		break;
	case 0:
		if (qp->flags & IB_QP_CREATE_CROSS_CHANNEL)
			return -EINVAL;
		bfregn = alloc_bfreg(dev, &context->bfregi);
		if (bfregn < 0)
			return bfregn;
		break;
	default:
		return -EINVAL;
	}

	mlx5_ib_dbg(dev, "bfregn 0x%x, uar_index 0x%x\n", bfregn, uar_index);
	if (bfregn != MLX5_IB_INVALID_BFREG)
		uar_index = bfregn_to_uar_index(dev, &context->bfregi, bfregn,
						false);

	qp->rq.offset = 0;
	qp->sq.wqe_shift = ilog2(MLX5_SEND_WQE_BB);
	qp->sq.offset = qp->rq.wqe_cnt << qp->rq.wqe_shift;

	err = set_user_buf_size(dev, qp, ucmd, base, attr);
	if (err)
		goto err_bfreg;

	if (ucmd->buf_addr && ubuffer->buf_size) {
		ubuffer->buf_addr = ucmd->buf_addr;
		err = mlx5_ib_umem_get(dev, udata, ubuffer->buf_addr,
				       ubuffer->buf_size, &ubuffer->umem,
				       &npages, &page_shift, &ncont, &offset);
		if (err)
			goto err_bfreg;
	} else {
		ubuffer->umem = NULL;
	}

	*inlen = MLX5_ST_SZ_BYTES(create_qp_in) +
		 MLX5_FLD_SZ_BYTES(create_qp_in, pas[0]) * ncont;
	*in = kvzalloc(*inlen, GFP_KERNEL);
	if (!*in) {
		err = -ENOMEM;
		goto err_umem;
	}

	uid = (attr->qp_type != IB_QPT_XRC_INI) ? to_mpd(pd)->uid : 0;
	MLX5_SET(create_qp_in, *in, uid, uid);
	pas = (__be64 *)MLX5_ADDR_OF(create_qp_in, *in, pas);
	if (ubuffer->umem)
		mlx5_ib_populate_pas(dev, ubuffer->umem, page_shift, pas, 0);

	qpc = MLX5_ADDR_OF(create_qp_in, *in, qpc);

	MLX5_SET(qpc, qpc, log_page_size, page_shift - MLX5_ADAPTER_PAGE_SHIFT);
	MLX5_SET(qpc, qpc, page_offset, offset);

	MLX5_SET(qpc, qpc, uar_page, uar_index);
	if (bfregn != MLX5_IB_INVALID_BFREG)
		resp->bfreg_index = adjust_bfregn(dev, &context->bfregi, bfregn);
	else
		resp->bfreg_index = MLX5_IB_INVALID_BFREG;
	qp->bfregn = bfregn;

	err = mlx5_ib_db_map_user(context, udata, ucmd->db_addr, &qp->db);
	if (err) {
		mlx5_ib_dbg(dev, "map failed\n");
		goto err_free;
	}

	return 0;

err_free:
	kvfree(*in);

err_umem:
	ib_umem_release(ubuffer->umem);

err_bfreg:
	if (bfregn != MLX5_IB_INVALID_BFREG)
		mlx5_ib_free_bfreg(dev, &context->bfregi, bfregn);
	return err;
}

static void destroy_qp(struct mlx5_ib_dev *dev, struct mlx5_ib_qp *qp,
		       struct mlx5_ib_qp_base *base, struct ib_udata *udata)
{
	struct mlx5_ib_ucontext *context = rdma_udata_to_drv_context(
		udata, struct mlx5_ib_ucontext, ibucontext);

	if (udata) {
		/* User QP */
		mlx5_ib_db_unmap_user(context, &qp->db);
		ib_umem_release(base->ubuffer.umem);

		/*
		 * Free only the BFREGs which are handled by the kernel.
		 * BFREGs of UARs allocated dynamically are handled by user.
		 */
		if (qp->bfregn != MLX5_IB_INVALID_BFREG)
			mlx5_ib_free_bfreg(dev, &context->bfregi, qp->bfregn);
		return;
	}

	/* Kernel QP */
	kvfree(qp->sq.wqe_head);
	kvfree(qp->sq.w_list);
	kvfree(qp->sq.wrid);
	kvfree(qp->sq.wr_data);
	kvfree(qp->rq.wrid);
	if (qp->db.db)
		mlx5_db_free(dev->mdev, &qp->db);
	if (qp->buf.frags)
		mlx5_frag_buf_free(dev->mdev, &qp->buf);
}

static int _create_kernel_qp(struct mlx5_ib_dev *dev,
			     struct ib_qp_init_attr *init_attr,
			     struct mlx5_ib_qp *qp, u32 **in, int *inlen,
			     struct mlx5_ib_qp_base *base)
{
	int uar_index;
	void *qpc;
	int err;

	if (init_attr->qp_type == MLX5_IB_QPT_REG_UMR)
		qp->bf.bfreg = &dev->fp_bfreg;
	else if (qp->flags & MLX5_IB_QP_CREATE_WC_TEST)
		qp->bf.bfreg = &dev->wc_bfreg;
	else
		qp->bf.bfreg = &dev->bfreg;

	/* We need to divide by two since each register is comprised of
	 * two buffers of identical size, namely odd and even
	 */
	qp->bf.buf_size = (1 << MLX5_CAP_GEN(dev->mdev, log_bf_reg_size)) / 2;
	uar_index = qp->bf.bfreg->index;

	err = calc_sq_size(dev, init_attr, qp);
	if (err < 0) {
		mlx5_ib_dbg(dev, "err %d\n", err);
		return err;
	}

	qp->rq.offset = 0;
	qp->sq.offset = qp->rq.wqe_cnt << qp->rq.wqe_shift;
	base->ubuffer.buf_size = err + (qp->rq.wqe_cnt << qp->rq.wqe_shift);

	err = mlx5_frag_buf_alloc_node(dev->mdev, base->ubuffer.buf_size,
				       &qp->buf, dev->mdev->priv.numa_node);
	if (err) {
		mlx5_ib_dbg(dev, "err %d\n", err);
		return err;
	}

	if (qp->rq.wqe_cnt)
		mlx5_init_fbc(qp->buf.frags, qp->rq.wqe_shift,
			      ilog2(qp->rq.wqe_cnt), &qp->rq.fbc);

	if (qp->sq.wqe_cnt) {
		int sq_strides_offset = (qp->sq.offset  & (PAGE_SIZE - 1)) /
					MLX5_SEND_WQE_BB;
		mlx5_init_fbc_offset(qp->buf.frags +
				     (qp->sq.offset / PAGE_SIZE),
				     ilog2(MLX5_SEND_WQE_BB),
				     ilog2(qp->sq.wqe_cnt),
				     sq_strides_offset, &qp->sq.fbc);

		qp->sq.cur_edge = get_sq_edge(&qp->sq, 0);
	}

	*inlen = MLX5_ST_SZ_BYTES(create_qp_in) +
		 MLX5_FLD_SZ_BYTES(create_qp_in, pas[0]) * qp->buf.npages;
	*in = kvzalloc(*inlen, GFP_KERNEL);
	if (!*in) {
		err = -ENOMEM;
		goto err_buf;
	}

	qpc = MLX5_ADDR_OF(create_qp_in, *in, qpc);
	MLX5_SET(qpc, qpc, uar_page, uar_index);
	MLX5_SET(qpc, qpc, log_page_size, qp->buf.page_shift - MLX5_ADAPTER_PAGE_SHIFT);

	/* Set "fast registration enabled" for all kernel QPs */
	MLX5_SET(qpc, qpc, fre, 1);
	MLX5_SET(qpc, qpc, rlky, 1);

	if (qp->flags & MLX5_IB_QP_CREATE_SQPN_QP1)
		MLX5_SET(qpc, qpc, deth_sqpn, 1);

	mlx5_fill_page_frag_array(&qp->buf,
				  (__be64 *)MLX5_ADDR_OF(create_qp_in,
							 *in, pas));

	err = mlx5_db_alloc(dev->mdev, &qp->db);
	if (err) {
		mlx5_ib_dbg(dev, "err %d\n", err);
		goto err_free;
	}

	qp->sq.wrid = kvmalloc_array(qp->sq.wqe_cnt,
				     sizeof(*qp->sq.wrid), GFP_KERNEL);
	qp->sq.wr_data = kvmalloc_array(qp->sq.wqe_cnt,
					sizeof(*qp->sq.wr_data), GFP_KERNEL);
	qp->rq.wrid = kvmalloc_array(qp->rq.wqe_cnt,
				     sizeof(*qp->rq.wrid), GFP_KERNEL);
	qp->sq.w_list = kvmalloc_array(qp->sq.wqe_cnt,
				       sizeof(*qp->sq.w_list), GFP_KERNEL);
	qp->sq.wqe_head = kvmalloc_array(qp->sq.wqe_cnt,
					 sizeof(*qp->sq.wqe_head), GFP_KERNEL);

	if (!qp->sq.wrid || !qp->sq.wr_data || !qp->rq.wrid ||
	    !qp->sq.w_list || !qp->sq.wqe_head) {
		err = -ENOMEM;
		goto err_wrid;
	}

	return 0;

err_wrid:
	kvfree(qp->sq.wqe_head);
	kvfree(qp->sq.w_list);
	kvfree(qp->sq.wrid);
	kvfree(qp->sq.wr_data);
	kvfree(qp->rq.wrid);
	mlx5_db_free(dev->mdev, &qp->db);

err_free:
	kvfree(*in);

err_buf:
	mlx5_frag_buf_free(dev->mdev, &qp->buf);
	return err;
}

static u32 get_rx_type(struct mlx5_ib_qp *qp, struct ib_qp_init_attr *attr)
{
	if (attr->srq || (qp->type == IB_QPT_XRC_TGT) ||
	    (qp->type == MLX5_IB_QPT_DCI) || (qp->type == IB_QPT_XRC_INI))
		return MLX5_SRQ_RQ;
	else if (!qp->has_rq)
		return MLX5_ZERO_LEN_RQ;

	return MLX5_NON_ZERO_RQ;
}

static int create_raw_packet_qp_tis(struct mlx5_ib_dev *dev,
				    struct mlx5_ib_qp *qp,
				    struct mlx5_ib_sq *sq, u32 tdn,
				    struct ib_pd *pd)
{
	u32 in[MLX5_ST_SZ_DW(create_tis_in)] = {};
	void *tisc = MLX5_ADDR_OF(create_tis_in, in, ctx);

	MLX5_SET(create_tis_in, in, uid, to_mpd(pd)->uid);
	MLX5_SET(tisc, tisc, transport_domain, tdn);
	if (qp->flags & IB_QP_CREATE_SOURCE_QPN)
		MLX5_SET(tisc, tisc, underlay_qpn, qp->underlay_qpn);

	return mlx5_core_create_tis(dev->mdev, in, &sq->tisn);
}

static void destroy_raw_packet_qp_tis(struct mlx5_ib_dev *dev,
				      struct mlx5_ib_sq *sq, struct ib_pd *pd)
{
	mlx5_cmd_destroy_tis(dev->mdev, sq->tisn, to_mpd(pd)->uid);
}

static void destroy_flow_rule_vport_sq(struct mlx5_ib_sq *sq)
{
	if (sq->flow_rule)
		mlx5_del_flow_rules(sq->flow_rule);
	sq->flow_rule = NULL;
}

static int create_raw_packet_qp_sq(struct mlx5_ib_dev *dev,
				   struct ib_udata *udata,
				   struct mlx5_ib_sq *sq, void *qpin,
				   struct ib_pd *pd)
{
	struct mlx5_ib_ubuffer *ubuffer = &sq->ubuffer;
	__be64 *pas;
	void *in;
	void *sqc;
	void *qpc = MLX5_ADDR_OF(create_qp_in, qpin, qpc);
	void *wq;
	int inlen;
	int err;
	int page_shift = 0;
	int npages;
	int ncont = 0;
	u32 offset = 0;

	err = mlx5_ib_umem_get(dev, udata, ubuffer->buf_addr, ubuffer->buf_size,
			       &sq->ubuffer.umem, &npages, &page_shift, &ncont,
			       &offset);
	if (err)
		return err;

	inlen = MLX5_ST_SZ_BYTES(create_sq_in) + sizeof(u64) * ncont;
	in = kvzalloc(inlen, GFP_KERNEL);
	if (!in) {
		err = -ENOMEM;
		goto err_umem;
	}

	MLX5_SET(create_sq_in, in, uid, to_mpd(pd)->uid);
	sqc = MLX5_ADDR_OF(create_sq_in, in, ctx);
	MLX5_SET(sqc, sqc, flush_in_error_en, 1);
	if (MLX5_CAP_ETH(dev->mdev, multi_pkt_send_wqe))
		MLX5_SET(sqc, sqc, allow_multi_pkt_send_wqe, 1);
	MLX5_SET(sqc, sqc, state, MLX5_SQC_STATE_RST);
	MLX5_SET(sqc, sqc, user_index, MLX5_GET(qpc, qpc, user_index));
	MLX5_SET(sqc, sqc, cqn, MLX5_GET(qpc, qpc, cqn_snd));
	MLX5_SET(sqc, sqc, tis_lst_sz, 1);
	MLX5_SET(sqc, sqc, tis_num_0, sq->tisn);
	if (MLX5_CAP_GEN(dev->mdev, eth_net_offloads) &&
	    MLX5_CAP_ETH(dev->mdev, swp))
		MLX5_SET(sqc, sqc, allow_swp, 1);

	wq = MLX5_ADDR_OF(sqc, sqc, wq);
	MLX5_SET(wq, wq, wq_type, MLX5_WQ_TYPE_CYCLIC);
	MLX5_SET(wq, wq, pd, MLX5_GET(qpc, qpc, pd));
	MLX5_SET(wq, wq, uar_page, MLX5_GET(qpc, qpc, uar_page));
	MLX5_SET64(wq, wq, dbr_addr, MLX5_GET64(qpc, qpc, dbr_addr));
	MLX5_SET(wq, wq, log_wq_stride, ilog2(MLX5_SEND_WQE_BB));
	MLX5_SET(wq, wq, log_wq_sz, MLX5_GET(qpc, qpc, log_sq_size));
	MLX5_SET(wq, wq, log_wq_pg_sz,  page_shift - MLX5_ADAPTER_PAGE_SHIFT);
	MLX5_SET(wq, wq, page_offset, offset);

	pas = (__be64 *)MLX5_ADDR_OF(wq, wq, pas);
	mlx5_ib_populate_pas(dev, sq->ubuffer.umem, page_shift, pas, 0);

	err = mlx5_core_create_sq_tracked(dev, in, inlen, &sq->base.mqp);

	kvfree(in);

	if (err)
		goto err_umem;

	return 0;

err_umem:
	ib_umem_release(sq->ubuffer.umem);
	sq->ubuffer.umem = NULL;

	return err;
}

static void destroy_raw_packet_qp_sq(struct mlx5_ib_dev *dev,
				     struct mlx5_ib_sq *sq)
{
	destroy_flow_rule_vport_sq(sq);
	mlx5_core_destroy_sq_tracked(dev, &sq->base.mqp);
	ib_umem_release(sq->ubuffer.umem);
}

static size_t get_rq_pas_size(void *qpc)
{
	u32 log_page_size = MLX5_GET(qpc, qpc, log_page_size) + 12;
	u32 log_rq_stride = MLX5_GET(qpc, qpc, log_rq_stride);
	u32 log_rq_size   = MLX5_GET(qpc, qpc, log_rq_size);
	u32 page_offset   = MLX5_GET(qpc, qpc, page_offset);
	u32 po_quanta	  = 1 << (log_page_size - 6);
	u32 rq_sz	  = 1 << (log_rq_size + 4 + log_rq_stride);
	u32 page_size	  = 1 << log_page_size;
	u32 rq_sz_po      = rq_sz + (page_offset * po_quanta);
	u32 rq_num_pas	  = (rq_sz_po + page_size - 1) / page_size;

	return rq_num_pas * sizeof(u64);
}

static int create_raw_packet_qp_rq(struct mlx5_ib_dev *dev,
				   struct mlx5_ib_rq *rq, void *qpin,
				   size_t qpinlen, struct ib_pd *pd)
{
	struct mlx5_ib_qp *mqp = rq->base.container_mibqp;
	__be64 *pas;
	__be64 *qp_pas;
	void *in;
	void *rqc;
	void *wq;
	void *qpc = MLX5_ADDR_OF(create_qp_in, qpin, qpc);
	size_t rq_pas_size = get_rq_pas_size(qpc);
	size_t inlen;
	int err;

	if (qpinlen < rq_pas_size + MLX5_BYTE_OFF(create_qp_in, pas))
		return -EINVAL;

	inlen = MLX5_ST_SZ_BYTES(create_rq_in) + rq_pas_size;
	in = kvzalloc(inlen, GFP_KERNEL);
	if (!in)
		return -ENOMEM;

	MLX5_SET(create_rq_in, in, uid, to_mpd(pd)->uid);
	rqc = MLX5_ADDR_OF(create_rq_in, in, ctx);
	if (!(rq->flags & MLX5_IB_RQ_CVLAN_STRIPPING))
		MLX5_SET(rqc, rqc, vsd, 1);
	MLX5_SET(rqc, rqc, mem_rq_type, MLX5_RQC_MEM_RQ_TYPE_MEMORY_RQ_INLINE);
	MLX5_SET(rqc, rqc, state, MLX5_RQC_STATE_RST);
	MLX5_SET(rqc, rqc, flush_in_error_en, 1);
	MLX5_SET(rqc, rqc, user_index, MLX5_GET(qpc, qpc, user_index));
	MLX5_SET(rqc, rqc, cqn, MLX5_GET(qpc, qpc, cqn_rcv));

	if (mqp->flags & IB_QP_CREATE_SCATTER_FCS)
		MLX5_SET(rqc, rqc, scatter_fcs, 1);

	wq = MLX5_ADDR_OF(rqc, rqc, wq);
	MLX5_SET(wq, wq, wq_type, MLX5_WQ_TYPE_CYCLIC);
	if (rq->flags & MLX5_IB_RQ_PCI_WRITE_END_PADDING)
		MLX5_SET(wq, wq, end_padding_mode, MLX5_WQ_END_PAD_MODE_ALIGN);
	MLX5_SET(wq, wq, page_offset, MLX5_GET(qpc, qpc, page_offset));
	MLX5_SET(wq, wq, pd, MLX5_GET(qpc, qpc, pd));
	MLX5_SET64(wq, wq, dbr_addr, MLX5_GET64(qpc, qpc, dbr_addr));
	MLX5_SET(wq, wq, log_wq_stride, MLX5_GET(qpc, qpc, log_rq_stride) + 4);
	MLX5_SET(wq, wq, log_wq_pg_sz, MLX5_GET(qpc, qpc, log_page_size));
	MLX5_SET(wq, wq, log_wq_sz, MLX5_GET(qpc, qpc, log_rq_size));

	pas = (__be64 *)MLX5_ADDR_OF(wq, wq, pas);
	qp_pas = (__be64 *)MLX5_ADDR_OF(create_qp_in, qpin, pas);
	memcpy(pas, qp_pas, rq_pas_size);

	err = mlx5_core_create_rq_tracked(dev, in, inlen, &rq->base.mqp);

	kvfree(in);

	return err;
}

static void destroy_raw_packet_qp_rq(struct mlx5_ib_dev *dev,
				     struct mlx5_ib_rq *rq)
{
	mlx5_core_destroy_rq_tracked(dev, &rq->base.mqp);
}

static void destroy_raw_packet_qp_tir(struct mlx5_ib_dev *dev,
				      struct mlx5_ib_rq *rq,
				      u32 qp_flags_en,
				      struct ib_pd *pd)
{
	if (qp_flags_en & (MLX5_QP_FLAG_TIR_ALLOW_SELF_LB_UC |
			   MLX5_QP_FLAG_TIR_ALLOW_SELF_LB_MC))
		mlx5_ib_disable_lb(dev, false, true);
	mlx5_cmd_destroy_tir(dev->mdev, rq->tirn, to_mpd(pd)->uid);
}

static int create_raw_packet_qp_tir(struct mlx5_ib_dev *dev,
				    struct mlx5_ib_rq *rq, u32 tdn,
				    u32 *qp_flags_en, struct ib_pd *pd,
				    u32 *out)
{
	u8 lb_flag = 0;
	u32 *in;
	void *tirc;
	int inlen;
	int err;

	inlen = MLX5_ST_SZ_BYTES(create_tir_in);
	in = kvzalloc(inlen, GFP_KERNEL);
	if (!in)
		return -ENOMEM;

	MLX5_SET(create_tir_in, in, uid, to_mpd(pd)->uid);
	tirc = MLX5_ADDR_OF(create_tir_in, in, ctx);
	MLX5_SET(tirc, tirc, disp_type, MLX5_TIRC_DISP_TYPE_DIRECT);
	MLX5_SET(tirc, tirc, inline_rqn, rq->base.mqp.qpn);
	MLX5_SET(tirc, tirc, transport_domain, tdn);
	if (*qp_flags_en & MLX5_QP_FLAG_TUNNEL_OFFLOADS)
		MLX5_SET(tirc, tirc, tunneled_offload_en, 1);

	if (*qp_flags_en & MLX5_QP_FLAG_TIR_ALLOW_SELF_LB_UC)
		lb_flag |= MLX5_TIRC_SELF_LB_BLOCK_BLOCK_UNICAST;

	if (*qp_flags_en & MLX5_QP_FLAG_TIR_ALLOW_SELF_LB_MC)
		lb_flag |= MLX5_TIRC_SELF_LB_BLOCK_BLOCK_MULTICAST;

	if (dev->is_rep) {
		lb_flag |= MLX5_TIRC_SELF_LB_BLOCK_BLOCK_UNICAST;
		*qp_flags_en |= MLX5_QP_FLAG_TIR_ALLOW_SELF_LB_UC;
	}

	MLX5_SET(tirc, tirc, self_lb_block, lb_flag);
	MLX5_SET(create_tir_in, in, opcode, MLX5_CMD_OP_CREATE_TIR);
	err = mlx5_cmd_exec_inout(dev->mdev, create_tir, in, out);
	rq->tirn = MLX5_GET(create_tir_out, out, tirn);
	if (!err && MLX5_GET(tirc, tirc, self_lb_block)) {
		err = mlx5_ib_enable_lb(dev, false, true);

		if (err)
			destroy_raw_packet_qp_tir(dev, rq, 0, pd);
	}
	kvfree(in);

	return err;
}

static int create_raw_packet_qp(struct mlx5_ib_dev *dev, struct mlx5_ib_qp *qp,
				u32 *in, size_t inlen,
				struct ib_pd *pd,
				struct ib_udata *udata,
				struct mlx5_ib_create_qp_resp *resp)
{
	struct mlx5_ib_raw_packet_qp *raw_packet_qp = &qp->raw_packet_qp;
	struct mlx5_ib_sq *sq = &raw_packet_qp->sq;
	struct mlx5_ib_rq *rq = &raw_packet_qp->rq;
	struct mlx5_ib_ucontext *mucontext = rdma_udata_to_drv_context(
		udata, struct mlx5_ib_ucontext, ibucontext);
	int err;
	u32 tdn = mucontext->tdn;
	u16 uid = to_mpd(pd)->uid;
	u32 out[MLX5_ST_SZ_DW(create_tir_out)] = {};

	if (!qp->sq.wqe_cnt && !qp->rq.wqe_cnt)
		return -EINVAL;
	if (qp->sq.wqe_cnt) {
		err = create_raw_packet_qp_tis(dev, qp, sq, tdn, pd);
		if (err)
			return err;

		err = create_raw_packet_qp_sq(dev, udata, sq, in, pd);
		if (err)
			goto err_destroy_tis;

		if (uid) {
			resp->tisn = sq->tisn;
			resp->comp_mask |= MLX5_IB_CREATE_QP_RESP_MASK_TISN;
			resp->sqn = sq->base.mqp.qpn;
			resp->comp_mask |= MLX5_IB_CREATE_QP_RESP_MASK_SQN;
		}

		sq->base.container_mibqp = qp;
		sq->base.mqp.event = mlx5_ib_qp_event;
	}

	if (qp->rq.wqe_cnt) {
		rq->base.container_mibqp = qp;

		if (qp->flags & IB_QP_CREATE_CVLAN_STRIPPING)
			rq->flags |= MLX5_IB_RQ_CVLAN_STRIPPING;
		if (qp->flags & IB_QP_CREATE_PCI_WRITE_END_PADDING)
			rq->flags |= MLX5_IB_RQ_PCI_WRITE_END_PADDING;
		err = create_raw_packet_qp_rq(dev, rq, in, inlen, pd);
		if (err)
			goto err_destroy_sq;

		err = create_raw_packet_qp_tir(dev, rq, tdn, &qp->flags_en, pd,
					       out);
		if (err)
			goto err_destroy_rq;

		if (uid) {
			resp->rqn = rq->base.mqp.qpn;
			resp->comp_mask |= MLX5_IB_CREATE_QP_RESP_MASK_RQN;
			resp->tirn = rq->tirn;
			resp->comp_mask |= MLX5_IB_CREATE_QP_RESP_MASK_TIRN;
			if (MLX5_CAP_FLOWTABLE_NIC_RX(dev->mdev, sw_owner)) {
				resp->tir_icm_addr = MLX5_GET(
					create_tir_out, out, icm_address_31_0);
				resp->tir_icm_addr |=
					(u64)MLX5_GET(create_tir_out, out,
						      icm_address_39_32)
					<< 32;
				resp->tir_icm_addr |=
					(u64)MLX5_GET(create_tir_out, out,
						      icm_address_63_40)
					<< 40;
				resp->comp_mask |=
					MLX5_IB_CREATE_QP_RESP_MASK_TIR_ICM_ADDR;
			}
		}
	}

	qp->trans_qp.base.mqp.qpn = qp->sq.wqe_cnt ? sq->base.mqp.qpn :
						     rq->base.mqp.qpn;
	return 0;

err_destroy_rq:
	destroy_raw_packet_qp_rq(dev, rq);
err_destroy_sq:
	if (!qp->sq.wqe_cnt)
		return err;
	destroy_raw_packet_qp_sq(dev, sq);
err_destroy_tis:
	destroy_raw_packet_qp_tis(dev, sq, pd);

	return err;
}

static void destroy_raw_packet_qp(struct mlx5_ib_dev *dev,
				  struct mlx5_ib_qp *qp)
{
	struct mlx5_ib_raw_packet_qp *raw_packet_qp = &qp->raw_packet_qp;
	struct mlx5_ib_sq *sq = &raw_packet_qp->sq;
	struct mlx5_ib_rq *rq = &raw_packet_qp->rq;

	if (qp->rq.wqe_cnt) {
		destroy_raw_packet_qp_tir(dev, rq, qp->flags_en, qp->ibqp.pd);
		destroy_raw_packet_qp_rq(dev, rq);
	}

	if (qp->sq.wqe_cnt) {
		destroy_raw_packet_qp_sq(dev, sq);
		destroy_raw_packet_qp_tis(dev, sq, qp->ibqp.pd);
	}
}

static void raw_packet_qp_copy_info(struct mlx5_ib_qp *qp,
				    struct mlx5_ib_raw_packet_qp *raw_packet_qp)
{
	struct mlx5_ib_sq *sq = &raw_packet_qp->sq;
	struct mlx5_ib_rq *rq = &raw_packet_qp->rq;

	sq->sq = &qp->sq;
	rq->rq = &qp->rq;
	sq->doorbell = &qp->db;
	rq->doorbell = &qp->db;
}

static void destroy_rss_raw_qp_tir(struct mlx5_ib_dev *dev, struct mlx5_ib_qp *qp)
{
	if (qp->flags_en & (MLX5_QP_FLAG_TIR_ALLOW_SELF_LB_UC |
			    MLX5_QP_FLAG_TIR_ALLOW_SELF_LB_MC))
		mlx5_ib_disable_lb(dev, false, true);
	mlx5_cmd_destroy_tir(dev->mdev, qp->rss_qp.tirn,
			     to_mpd(qp->ibqp.pd)->uid);
}

struct mlx5_create_qp_params {
	struct ib_udata *udata;
	size_t inlen;
	size_t outlen;
	size_t ucmd_size;
	void *ucmd;
	u8 is_rss_raw : 1;
	struct ib_qp_init_attr *attr;
	u32 uidx;
	struct mlx5_ib_create_qp_resp resp;
};

static int create_rss_raw_qp_tir(struct mlx5_ib_dev *dev, struct ib_pd *pd,
				 struct mlx5_ib_qp *qp,
				 struct mlx5_create_qp_params *params)
{
	struct ib_qp_init_attr *init_attr = params->attr;
	struct mlx5_ib_create_qp_rss *ucmd = params->ucmd;
	struct ib_udata *udata = params->udata;
	struct mlx5_ib_ucontext *mucontext = rdma_udata_to_drv_context(
		udata, struct mlx5_ib_ucontext, ibucontext);
	int inlen;
	int outlen;
	int err;
	u32 *in;
	u32 *out;
	void *tirc;
	void *hfso;
	u32 selected_fields = 0;
	u32 outer_l4;
	u32 tdn = mucontext->tdn;
	u8 lb_flag = 0;

	if (ucmd->comp_mask) {
		mlx5_ib_dbg(dev, "invalid comp mask\n");
		return -EOPNOTSUPP;
	}

	if (ucmd->rx_hash_fields_mask & MLX5_RX_HASH_INNER &&
	    !(ucmd->flags & MLX5_QP_FLAG_TUNNEL_OFFLOADS)) {
		mlx5_ib_dbg(dev, "Tunnel offloads must be set for inner RSS\n");
		return -EOPNOTSUPP;
	}

	if (dev->is_rep)
		qp->flags_en |= MLX5_QP_FLAG_TIR_ALLOW_SELF_LB_UC;

	if (qp->flags_en & MLX5_QP_FLAG_TIR_ALLOW_SELF_LB_UC)
		lb_flag |= MLX5_TIRC_SELF_LB_BLOCK_BLOCK_UNICAST;

	if (qp->flags_en & MLX5_QP_FLAG_TIR_ALLOW_SELF_LB_MC)
		lb_flag |= MLX5_TIRC_SELF_LB_BLOCK_BLOCK_MULTICAST;

	inlen = MLX5_ST_SZ_BYTES(create_tir_in);
	outlen = MLX5_ST_SZ_BYTES(create_tir_out);
	in = kvzalloc(inlen + outlen, GFP_KERNEL);
	if (!in)
		return -ENOMEM;

	out = in + MLX5_ST_SZ_DW(create_tir_in);
	MLX5_SET(create_tir_in, in, uid, to_mpd(pd)->uid);
	tirc = MLX5_ADDR_OF(create_tir_in, in, ctx);
	MLX5_SET(tirc, tirc, disp_type,
		 MLX5_TIRC_DISP_TYPE_INDIRECT);
	MLX5_SET(tirc, tirc, indirect_table,
		 init_attr->rwq_ind_tbl->ind_tbl_num);
	MLX5_SET(tirc, tirc, transport_domain, tdn);

	hfso = MLX5_ADDR_OF(tirc, tirc, rx_hash_field_selector_outer);

	if (ucmd->flags & MLX5_QP_FLAG_TUNNEL_OFFLOADS)
		MLX5_SET(tirc, tirc, tunneled_offload_en, 1);

	MLX5_SET(tirc, tirc, self_lb_block, lb_flag);

	if (ucmd->rx_hash_fields_mask & MLX5_RX_HASH_INNER)
		hfso = MLX5_ADDR_OF(tirc, tirc, rx_hash_field_selector_inner);
	else
		hfso = MLX5_ADDR_OF(tirc, tirc, rx_hash_field_selector_outer);

	switch (ucmd->rx_hash_function) {
	case MLX5_RX_HASH_FUNC_TOEPLITZ:
	{
		void *rss_key = MLX5_ADDR_OF(tirc, tirc, rx_hash_toeplitz_key);
		size_t len = MLX5_FLD_SZ_BYTES(tirc, rx_hash_toeplitz_key);

		if (len != ucmd->rx_key_len) {
			err = -EINVAL;
			goto err;
		}

		MLX5_SET(tirc, tirc, rx_hash_fn, MLX5_RX_HASH_FN_TOEPLITZ);
		memcpy(rss_key, ucmd->rx_hash_key, len);
		break;
	}
	default:
		err = -EOPNOTSUPP;
		goto err;
	}

	if (!ucmd->rx_hash_fields_mask) {
		/* special case when this TIR serves as steering entry without hashing */
		if (!init_attr->rwq_ind_tbl->log_ind_tbl_size)
			goto create_tir;
		err = -EINVAL;
		goto err;
	}

	if (((ucmd->rx_hash_fields_mask & MLX5_RX_HASH_SRC_IPV4) ||
	     (ucmd->rx_hash_fields_mask & MLX5_RX_HASH_DST_IPV4)) &&
	     ((ucmd->rx_hash_fields_mask & MLX5_RX_HASH_SRC_IPV6) ||
	     (ucmd->rx_hash_fields_mask & MLX5_RX_HASH_DST_IPV6))) {
		err = -EINVAL;
		goto err;
	}

	/* If none of IPV4 & IPV6 SRC/DST was set - this bit field is ignored */
	if ((ucmd->rx_hash_fields_mask & MLX5_RX_HASH_SRC_IPV4) ||
	    (ucmd->rx_hash_fields_mask & MLX5_RX_HASH_DST_IPV4))
		MLX5_SET(rx_hash_field_select, hfso, l3_prot_type,
			 MLX5_L3_PROT_TYPE_IPV4);
	else if ((ucmd->rx_hash_fields_mask & MLX5_RX_HASH_SRC_IPV6) ||
		 (ucmd->rx_hash_fields_mask & MLX5_RX_HASH_DST_IPV6))
		MLX5_SET(rx_hash_field_select, hfso, l3_prot_type,
			 MLX5_L3_PROT_TYPE_IPV6);

	outer_l4 = ((ucmd->rx_hash_fields_mask & MLX5_RX_HASH_SRC_PORT_TCP) ||
		    (ucmd->rx_hash_fields_mask & MLX5_RX_HASH_DST_PORT_TCP))
			   << 0 |
		   ((ucmd->rx_hash_fields_mask & MLX5_RX_HASH_SRC_PORT_UDP) ||
		    (ucmd->rx_hash_fields_mask & MLX5_RX_HASH_DST_PORT_UDP))
			   << 1 |
		   (ucmd->rx_hash_fields_mask & MLX5_RX_HASH_IPSEC_SPI) << 2;

	/* Check that only one l4 protocol is set */
	if (outer_l4 & (outer_l4 - 1)) {
		err = -EINVAL;
		goto err;
	}

	/* If none of TCP & UDP SRC/DST was set - this bit field is ignored */
	if ((ucmd->rx_hash_fields_mask & MLX5_RX_HASH_SRC_PORT_TCP) ||
	    (ucmd->rx_hash_fields_mask & MLX5_RX_HASH_DST_PORT_TCP))
		MLX5_SET(rx_hash_field_select, hfso, l4_prot_type,
			 MLX5_L4_PROT_TYPE_TCP);
	else if ((ucmd->rx_hash_fields_mask & MLX5_RX_HASH_SRC_PORT_UDP) ||
		 (ucmd->rx_hash_fields_mask & MLX5_RX_HASH_DST_PORT_UDP))
		MLX5_SET(rx_hash_field_select, hfso, l4_prot_type,
			 MLX5_L4_PROT_TYPE_UDP);

	if ((ucmd->rx_hash_fields_mask & MLX5_RX_HASH_SRC_IPV4) ||
	    (ucmd->rx_hash_fields_mask & MLX5_RX_HASH_SRC_IPV6))
		selected_fields |= MLX5_HASH_FIELD_SEL_SRC_IP;

	if ((ucmd->rx_hash_fields_mask & MLX5_RX_HASH_DST_IPV4) ||
	    (ucmd->rx_hash_fields_mask & MLX5_RX_HASH_DST_IPV6))
		selected_fields |= MLX5_HASH_FIELD_SEL_DST_IP;

	if ((ucmd->rx_hash_fields_mask & MLX5_RX_HASH_SRC_PORT_TCP) ||
	    (ucmd->rx_hash_fields_mask & MLX5_RX_HASH_SRC_PORT_UDP))
		selected_fields |= MLX5_HASH_FIELD_SEL_L4_SPORT;

	if ((ucmd->rx_hash_fields_mask & MLX5_RX_HASH_DST_PORT_TCP) ||
	    (ucmd->rx_hash_fields_mask & MLX5_RX_HASH_DST_PORT_UDP))
		selected_fields |= MLX5_HASH_FIELD_SEL_L4_DPORT;

	if (ucmd->rx_hash_fields_mask & MLX5_RX_HASH_IPSEC_SPI)
		selected_fields |= MLX5_HASH_FIELD_SEL_IPSEC_SPI;

	MLX5_SET(rx_hash_field_select, hfso, selected_fields, selected_fields);

create_tir:
	MLX5_SET(create_tir_in, in, opcode, MLX5_CMD_OP_CREATE_TIR);
	err = mlx5_cmd_exec_inout(dev->mdev, create_tir, in, out);

	qp->rss_qp.tirn = MLX5_GET(create_tir_out, out, tirn);
	if (!err && MLX5_GET(tirc, tirc, self_lb_block)) {
		err = mlx5_ib_enable_lb(dev, false, true);

		if (err)
			mlx5_cmd_destroy_tir(dev->mdev, qp->rss_qp.tirn,
					     to_mpd(pd)->uid);
	}

	if (err)
		goto err;

	if (mucontext->devx_uid) {
		params->resp.comp_mask |= MLX5_IB_CREATE_QP_RESP_MASK_TIRN;
		params->resp.tirn = qp->rss_qp.tirn;
		if (MLX5_CAP_FLOWTABLE_NIC_RX(dev->mdev, sw_owner)) {
			params->resp.tir_icm_addr =
				MLX5_GET(create_tir_out, out, icm_address_31_0);
			params->resp.tir_icm_addr |=
				(u64)MLX5_GET(create_tir_out, out,
					      icm_address_39_32)
				<< 32;
			params->resp.tir_icm_addr |=
				(u64)MLX5_GET(create_tir_out, out,
					      icm_address_63_40)
				<< 40;
			params->resp.comp_mask |=
				MLX5_IB_CREATE_QP_RESP_MASK_TIR_ICM_ADDR;
		}
	}

	kvfree(in);
	/* qpn is reserved for that QP */
	qp->trans_qp.base.mqp.qpn = 0;
	qp->is_rss = true;
	return 0;

err:
	kvfree(in);
	return err;
}

static void configure_requester_scat_cqe(struct mlx5_ib_dev *dev,
					 struct ib_qp_init_attr *init_attr,
					 struct mlx5_ib_create_qp *ucmd,
					 void *qpc)
{
	int scqe_sz;
	bool allow_scat_cqe = false;

	if (ucmd)
		allow_scat_cqe = ucmd->flags & MLX5_QP_FLAG_ALLOW_SCATTER_CQE;

	if (!allow_scat_cqe && init_attr->sq_sig_type != IB_SIGNAL_ALL_WR)
		return;

	scqe_sz = mlx5_ib_get_cqe_size(init_attr->send_cq);
	if (scqe_sz == 128) {
		MLX5_SET(qpc, qpc, cs_req, MLX5_REQ_SCAT_DATA64_CQE);
		return;
	}

	if (init_attr->qp_type != MLX5_IB_QPT_DCI ||
	    MLX5_CAP_GEN(dev->mdev, dc_req_scat_data_cqe))
		MLX5_SET(qpc, qpc, cs_req, MLX5_REQ_SCAT_DATA32_CQE);
}

static int atomic_size_to_mode(int size_mask)
{
	/* driver does not support atomic_size > 256B
	 * and does not know how to translate bigger sizes
	 */
	int supported_size_mask = size_mask & 0x1ff;
	int log_max_size;

	if (!supported_size_mask)
		return -EOPNOTSUPP;

	log_max_size = __fls(supported_size_mask);

	if (log_max_size > 3)
		return log_max_size;

	return MLX5_ATOMIC_MODE_8B;
}

static int get_atomic_mode(struct mlx5_ib_dev *dev,
			   enum ib_qp_type qp_type)
{
	u8 atomic_operations = MLX5_CAP_ATOMIC(dev->mdev, atomic_operations);
	u8 atomic = MLX5_CAP_GEN(dev->mdev, atomic);
	int atomic_mode = -EOPNOTSUPP;
	int atomic_size_mask;

	if (!atomic)
		return -EOPNOTSUPP;

	if (qp_type == MLX5_IB_QPT_DCT)
		atomic_size_mask = MLX5_CAP_ATOMIC(dev->mdev, atomic_size_dc);
	else
		atomic_size_mask = MLX5_CAP_ATOMIC(dev->mdev, atomic_size_qp);

	if ((atomic_operations & MLX5_ATOMIC_OPS_EXTENDED_CMP_SWAP) ||
	    (atomic_operations & MLX5_ATOMIC_OPS_EXTENDED_FETCH_ADD))
		atomic_mode = atomic_size_to_mode(atomic_size_mask);

	if (atomic_mode <= 0 &&
	    (atomic_operations & MLX5_ATOMIC_OPS_CMP_SWAP &&
	     atomic_operations & MLX5_ATOMIC_OPS_FETCH_ADD))
		atomic_mode = MLX5_ATOMIC_MODE_IB_COMP;

	return atomic_mode;
}

static int create_xrc_tgt_qp(struct mlx5_ib_dev *dev, struct mlx5_ib_qp *qp,
			     struct mlx5_create_qp_params *params)
{
	struct mlx5_ib_create_qp *ucmd = params->ucmd;
	struct ib_qp_init_attr *attr = params->attr;
	u32 uidx = params->uidx;
	struct mlx5_ib_resources *devr = &dev->devr;
	u32 out[MLX5_ST_SZ_DW(create_qp_out)] = {};
	int inlen = MLX5_ST_SZ_BYTES(create_qp_in);
	struct mlx5_core_dev *mdev = dev->mdev;
	struct mlx5_ib_qp_base *base;
	unsigned long flags;
	void *qpc;
	u32 *in;
	int err;

	mutex_init(&qp->mutex);

	if (attr->sq_sig_type == IB_SIGNAL_ALL_WR)
		qp->sq_signal_bits = MLX5_WQE_CTRL_CQ_UPDATE;

	in = kvzalloc(inlen, GFP_KERNEL);
	if (!in)
		return -ENOMEM;

<<<<<<< HEAD
	if (MLX5_CAP_GEN(mdev, ece_support))
=======
	if (MLX5_CAP_GEN(mdev, ece_support) && ucmd)
>>>>>>> 84569f32
		MLX5_SET(create_qp_in, in, ece, ucmd->ece_options);
	qpc = MLX5_ADDR_OF(create_qp_in, in, qpc);

	MLX5_SET(qpc, qpc, st, MLX5_QP_ST_XRC);
	MLX5_SET(qpc, qpc, pm_state, MLX5_QP_PM_MIGRATED);
	MLX5_SET(qpc, qpc, pd, to_mpd(devr->p0)->pdn);

	if (qp->flags & IB_QP_CREATE_BLOCK_MULTICAST_LOOPBACK)
		MLX5_SET(qpc, qpc, block_lb_mc, 1);
	if (qp->flags & IB_QP_CREATE_CROSS_CHANNEL)
		MLX5_SET(qpc, qpc, cd_master, 1);
	if (qp->flags & IB_QP_CREATE_MANAGED_SEND)
		MLX5_SET(qpc, qpc, cd_slave_send, 1);
	if (qp->flags & IB_QP_CREATE_MANAGED_RECV)
		MLX5_SET(qpc, qpc, cd_slave_receive, 1);

	MLX5_SET(qpc, qpc, rq_type, MLX5_SRQ_RQ);
	MLX5_SET(qpc, qpc, no_sq, 1);
	MLX5_SET(qpc, qpc, cqn_rcv, to_mcq(devr->c0)->mcq.cqn);
	MLX5_SET(qpc, qpc, cqn_snd, to_mcq(devr->c0)->mcq.cqn);
	MLX5_SET(qpc, qpc, srqn_rmpn_xrqn, to_msrq(devr->s0)->msrq.srqn);
	MLX5_SET(qpc, qpc, xrcd, to_mxrcd(attr->xrcd)->xrcdn);
	MLX5_SET64(qpc, qpc, dbr_addr, qp->db.dma);

	/* 0xffffff means we ask to work with cqe version 0 */
	if (MLX5_CAP_GEN(mdev, cqe_version) == MLX5_CQE_VERSION_V1)
		MLX5_SET(qpc, qpc, user_index, uidx);

	if (qp->flags & IB_QP_CREATE_PCI_WRITE_END_PADDING) {
		MLX5_SET(qpc, qpc, end_padding_mode,
			 MLX5_WQ_END_PAD_MODE_ALIGN);
		/* Special case to clean flag */
		qp->flags &= ~IB_QP_CREATE_PCI_WRITE_END_PADDING;
	}

	base = &qp->trans_qp.base;
	err = mlx5_qpc_create_qp(dev, &base->mqp, in, inlen, out);
	kvfree(in);
	if (err)
		return err;

	base->container_mibqp = qp;
	base->mqp.event = mlx5_ib_qp_event;
	if (MLX5_CAP_GEN(mdev, ece_support))
		params->resp.ece_options = MLX5_GET(create_qp_out, out, ece);

	spin_lock_irqsave(&dev->reset_flow_resource_lock, flags);
	list_add_tail(&qp->qps_list, &dev->qp_list);
	spin_unlock_irqrestore(&dev->reset_flow_resource_lock, flags);

	qp->trans_qp.xrcdn = to_mxrcd(attr->xrcd)->xrcdn;
	return 0;
}

static int create_user_qp(struct mlx5_ib_dev *dev, struct ib_pd *pd,
			  struct mlx5_ib_qp *qp,
			  struct mlx5_create_qp_params *params)
{
	struct ib_qp_init_attr *init_attr = params->attr;
	struct mlx5_ib_create_qp *ucmd = params->ucmd;
	u32 out[MLX5_ST_SZ_DW(create_qp_out)] = {};
	struct ib_udata *udata = params->udata;
	u32 uidx = params->uidx;
	struct mlx5_ib_resources *devr = &dev->devr;
	int inlen = MLX5_ST_SZ_BYTES(create_qp_in);
	struct mlx5_core_dev *mdev = dev->mdev;
	struct mlx5_ib_cq *send_cq;
	struct mlx5_ib_cq *recv_cq;
	unsigned long flags;
	struct mlx5_ib_qp_base *base;
	int mlx5_st;
	void *qpc;
	u32 *in;
	int err;

	mutex_init(&qp->mutex);
	spin_lock_init(&qp->sq.lock);
	spin_lock_init(&qp->rq.lock);

	mlx5_st = to_mlx5_st(qp->type);
	if (mlx5_st < 0)
		return -EINVAL;

	if (init_attr->sq_sig_type == IB_SIGNAL_ALL_WR)
		qp->sq_signal_bits = MLX5_WQE_CTRL_CQ_UPDATE;

	if (qp->flags & IB_QP_CREATE_SOURCE_QPN)
		qp->underlay_qpn = init_attr->source_qpn;

	base = (init_attr->qp_type == IB_QPT_RAW_PACKET ||
		qp->flags & IB_QP_CREATE_SOURCE_QPN) ?
	       &qp->raw_packet_qp.rq.base :
	       &qp->trans_qp.base;

	qp->has_rq = qp_has_rq(init_attr);
	err = set_rq_size(dev, &init_attr->cap, qp->has_rq, qp, ucmd);
	if (err) {
		mlx5_ib_dbg(dev, "err %d\n", err);
		return err;
	}

	if (ucmd->rq_wqe_shift != qp->rq.wqe_shift ||
	    ucmd->rq_wqe_count != qp->rq.wqe_cnt)
		return -EINVAL;

	if (ucmd->sq_wqe_count > (1 << MLX5_CAP_GEN(mdev, log_max_qp_sz)))
		return -EINVAL;

	err = _create_user_qp(dev, pd, qp, udata, init_attr, &in, &params->resp,
			      &inlen, base, ucmd);
	if (err)
		return err;

	if (is_sqp(init_attr->qp_type))
		qp->port = init_attr->port_num;

	if (MLX5_CAP_GEN(mdev, ece_support))
		MLX5_SET(create_qp_in, in, ece, ucmd->ece_options);
	qpc = MLX5_ADDR_OF(create_qp_in, in, qpc);

	MLX5_SET(qpc, qpc, st, mlx5_st);
	MLX5_SET(qpc, qpc, pm_state, MLX5_QP_PM_MIGRATED);
	MLX5_SET(qpc, qpc, pd, to_mpd(pd)->pdn);

	if (qp->flags_en & MLX5_QP_FLAG_SIGNATURE)
		MLX5_SET(qpc, qpc, wq_signature, 1);

	if (qp->flags & IB_QP_CREATE_BLOCK_MULTICAST_LOOPBACK)
		MLX5_SET(qpc, qpc, block_lb_mc, 1);

	if (qp->flags & IB_QP_CREATE_CROSS_CHANNEL)
		MLX5_SET(qpc, qpc, cd_master, 1);
	if (qp->flags & IB_QP_CREATE_MANAGED_SEND)
		MLX5_SET(qpc, qpc, cd_slave_send, 1);
	if (qp->flags & IB_QP_CREATE_MANAGED_RECV)
		MLX5_SET(qpc, qpc, cd_slave_receive, 1);
	if (qp->flags_en & MLX5_QP_FLAG_PACKET_BASED_CREDIT_MODE)
		MLX5_SET(qpc, qpc, req_e2e_credit_mode, 1);
	if ((qp->flags_en & MLX5_QP_FLAG_SCATTER_CQE) &&
	    (init_attr->qp_type == IB_QPT_RC ||
	     init_attr->qp_type == IB_QPT_UC)) {
		int rcqe_sz = mlx5_ib_get_cqe_size(init_attr->recv_cq);

		MLX5_SET(qpc, qpc, cs_res,
			 rcqe_sz == 128 ? MLX5_RES_SCAT_DATA64_CQE :
					  MLX5_RES_SCAT_DATA32_CQE);
	}
	if ((qp->flags_en & MLX5_QP_FLAG_SCATTER_CQE) &&
	    (qp->type == MLX5_IB_QPT_DCI || qp->type == IB_QPT_RC))
		configure_requester_scat_cqe(dev, init_attr, ucmd, qpc);

	if (qp->rq.wqe_cnt) {
		MLX5_SET(qpc, qpc, log_rq_stride, qp->rq.wqe_shift - 4);
		MLX5_SET(qpc, qpc, log_rq_size, ilog2(qp->rq.wqe_cnt));
	}

	MLX5_SET(qpc, qpc, rq_type, get_rx_type(qp, init_attr));

	if (qp->sq.wqe_cnt) {
		MLX5_SET(qpc, qpc, log_sq_size, ilog2(qp->sq.wqe_cnt));
	} else {
		MLX5_SET(qpc, qpc, no_sq, 1);
		if (init_attr->srq &&
		    init_attr->srq->srq_type == IB_SRQT_TM)
			MLX5_SET(qpc, qpc, offload_type,
				 MLX5_QPC_OFFLOAD_TYPE_RNDV);
	}

	/* Set default resources */
	switch (init_attr->qp_type) {
	case IB_QPT_XRC_INI:
		MLX5_SET(qpc, qpc, cqn_rcv, to_mcq(devr->c0)->mcq.cqn);
		MLX5_SET(qpc, qpc, xrcd, to_mxrcd(devr->x1)->xrcdn);
		MLX5_SET(qpc, qpc, srqn_rmpn_xrqn, to_msrq(devr->s0)->msrq.srqn);
		break;
	default:
		if (init_attr->srq) {
			MLX5_SET(qpc, qpc, xrcd, to_mxrcd(devr->x0)->xrcdn);
			MLX5_SET(qpc, qpc, srqn_rmpn_xrqn, to_msrq(init_attr->srq)->msrq.srqn);
		} else {
			MLX5_SET(qpc, qpc, xrcd, to_mxrcd(devr->x1)->xrcdn);
			MLX5_SET(qpc, qpc, srqn_rmpn_xrqn, to_msrq(devr->s1)->msrq.srqn);
		}
	}

	if (init_attr->send_cq)
		MLX5_SET(qpc, qpc, cqn_snd, to_mcq(init_attr->send_cq)->mcq.cqn);

	if (init_attr->recv_cq)
		MLX5_SET(qpc, qpc, cqn_rcv, to_mcq(init_attr->recv_cq)->mcq.cqn);

	MLX5_SET64(qpc, qpc, dbr_addr, qp->db.dma);

	/* 0xffffff means we ask to work with cqe version 0 */
	if (MLX5_CAP_GEN(mdev, cqe_version) == MLX5_CQE_VERSION_V1)
		MLX5_SET(qpc, qpc, user_index, uidx);

	if (qp->flags & IB_QP_CREATE_PCI_WRITE_END_PADDING &&
	    init_attr->qp_type != IB_QPT_RAW_PACKET) {
		MLX5_SET(qpc, qpc, end_padding_mode,
			 MLX5_WQ_END_PAD_MODE_ALIGN);
		/* Special case to clean flag */
		qp->flags &= ~IB_QP_CREATE_PCI_WRITE_END_PADDING;
	}

	if (init_attr->qp_type == IB_QPT_RAW_PACKET ||
	    qp->flags & IB_QP_CREATE_SOURCE_QPN) {
		qp->raw_packet_qp.sq.ubuffer.buf_addr = ucmd->sq_buf_addr;
		raw_packet_qp_copy_info(qp, &qp->raw_packet_qp);
		err = create_raw_packet_qp(dev, qp, in, inlen, pd, udata,
					   &params->resp);
	} else
		err = mlx5_qpc_create_qp(dev, &base->mqp, in, inlen, out);

	kvfree(in);
	if (err)
		goto err_create;

	base->container_mibqp = qp;
	base->mqp.event = mlx5_ib_qp_event;
	if (MLX5_CAP_GEN(mdev, ece_support))
		params->resp.ece_options = MLX5_GET(create_qp_out, out, ece);

	get_cqs(qp->type, init_attr->send_cq, init_attr->recv_cq,
		&send_cq, &recv_cq);
	spin_lock_irqsave(&dev->reset_flow_resource_lock, flags);
	mlx5_ib_lock_cqs(send_cq, recv_cq);
	/* Maintain device to QPs access, needed for further handling via reset
	 * flow
	 */
	list_add_tail(&qp->qps_list, &dev->qp_list);
	/* Maintain CQ to QPs access, needed for further handling via reset flow
	 */
	if (send_cq)
		list_add_tail(&qp->cq_send_list, &send_cq->list_send_qp);
	if (recv_cq)
		list_add_tail(&qp->cq_recv_list, &recv_cq->list_recv_qp);
	mlx5_ib_unlock_cqs(send_cq, recv_cq);
	spin_unlock_irqrestore(&dev->reset_flow_resource_lock, flags);

	return 0;

err_create:
	destroy_qp(dev, qp, base, udata);
	return err;
}

static int create_kernel_qp(struct mlx5_ib_dev *dev, struct ib_pd *pd,
			    struct mlx5_ib_qp *qp,
			    struct mlx5_create_qp_params *params)
{
	struct ib_qp_init_attr *attr = params->attr;
	u32 uidx = params->uidx;
	struct mlx5_ib_resources *devr = &dev->devr;
	u32 out[MLX5_ST_SZ_DW(create_qp_out)] = {};
	int inlen = MLX5_ST_SZ_BYTES(create_qp_in);
	struct mlx5_core_dev *mdev = dev->mdev;
	struct mlx5_ib_cq *send_cq;
	struct mlx5_ib_cq *recv_cq;
	unsigned long flags;
	struct mlx5_ib_qp_base *base;
	int mlx5_st;
	void *qpc;
	u32 *in;
	int err;

	mutex_init(&qp->mutex);
	spin_lock_init(&qp->sq.lock);
	spin_lock_init(&qp->rq.lock);

	mlx5_st = to_mlx5_st(qp->type);
	if (mlx5_st < 0)
		return -EINVAL;

	if (attr->sq_sig_type == IB_SIGNAL_ALL_WR)
		qp->sq_signal_bits = MLX5_WQE_CTRL_CQ_UPDATE;

	base = &qp->trans_qp.base;

	qp->has_rq = qp_has_rq(attr);
	err = set_rq_size(dev, &attr->cap, qp->has_rq, qp, NULL);
	if (err) {
		mlx5_ib_dbg(dev, "err %d\n", err);
		return err;
	}

	err = _create_kernel_qp(dev, attr, qp, &in, &inlen, base);
	if (err)
		return err;

	if (is_sqp(attr->qp_type))
		qp->port = attr->port_num;

	qpc = MLX5_ADDR_OF(create_qp_in, in, qpc);

	MLX5_SET(qpc, qpc, st, mlx5_st);
	MLX5_SET(qpc, qpc, pm_state, MLX5_QP_PM_MIGRATED);

	if (attr->qp_type != MLX5_IB_QPT_REG_UMR)
		MLX5_SET(qpc, qpc, pd, to_mpd(pd ? pd : devr->p0)->pdn);
	else
		MLX5_SET(qpc, qpc, latency_sensitive, 1);


	if (qp->flags & IB_QP_CREATE_BLOCK_MULTICAST_LOOPBACK)
		MLX5_SET(qpc, qpc, block_lb_mc, 1);

	if (qp->rq.wqe_cnt) {
		MLX5_SET(qpc, qpc, log_rq_stride, qp->rq.wqe_shift - 4);
		MLX5_SET(qpc, qpc, log_rq_size, ilog2(qp->rq.wqe_cnt));
	}

	MLX5_SET(qpc, qpc, rq_type, get_rx_type(qp, attr));

	if (qp->sq.wqe_cnt)
		MLX5_SET(qpc, qpc, log_sq_size, ilog2(qp->sq.wqe_cnt));
	else
		MLX5_SET(qpc, qpc, no_sq, 1);

	if (attr->srq) {
		MLX5_SET(qpc, qpc, xrcd, to_mxrcd(devr->x0)->xrcdn);
		MLX5_SET(qpc, qpc, srqn_rmpn_xrqn,
			 to_msrq(attr->srq)->msrq.srqn);
	} else {
		MLX5_SET(qpc, qpc, xrcd, to_mxrcd(devr->x1)->xrcdn);
		MLX5_SET(qpc, qpc, srqn_rmpn_xrqn,
			 to_msrq(devr->s1)->msrq.srqn);
	}

	if (attr->send_cq)
		MLX5_SET(qpc, qpc, cqn_snd, to_mcq(attr->send_cq)->mcq.cqn);

	if (attr->recv_cq)
		MLX5_SET(qpc, qpc, cqn_rcv, to_mcq(attr->recv_cq)->mcq.cqn);

	MLX5_SET64(qpc, qpc, dbr_addr, qp->db.dma);

	/* 0xffffff means we ask to work with cqe version 0 */
	if (MLX5_CAP_GEN(mdev, cqe_version) == MLX5_CQE_VERSION_V1)
		MLX5_SET(qpc, qpc, user_index, uidx);

	/* we use IB_QP_CREATE_IPOIB_UD_LSO to indicates ipoib qp */
	if (qp->flags & IB_QP_CREATE_IPOIB_UD_LSO)
		MLX5_SET(qpc, qpc, ulp_stateless_offload_mode, 1);

	err = mlx5_qpc_create_qp(dev, &base->mqp, in, inlen, out);
	kvfree(in);
	if (err)
		goto err_create;

	base->container_mibqp = qp;
	base->mqp.event = mlx5_ib_qp_event;

	get_cqs(qp->type, attr->send_cq, attr->recv_cq,
		&send_cq, &recv_cq);
	spin_lock_irqsave(&dev->reset_flow_resource_lock, flags);
	mlx5_ib_lock_cqs(send_cq, recv_cq);
	/* Maintain device to QPs access, needed for further handling via reset
	 * flow
	 */
	list_add_tail(&qp->qps_list, &dev->qp_list);
	/* Maintain CQ to QPs access, needed for further handling via reset flow
	 */
	if (send_cq)
		list_add_tail(&qp->cq_send_list, &send_cq->list_send_qp);
	if (recv_cq)
		list_add_tail(&qp->cq_recv_list, &recv_cq->list_recv_qp);
	mlx5_ib_unlock_cqs(send_cq, recv_cq);
	spin_unlock_irqrestore(&dev->reset_flow_resource_lock, flags);

	return 0;

err_create:
	destroy_qp(dev, qp, base, NULL);
	return err;
}

static void mlx5_ib_lock_cqs(struct mlx5_ib_cq *send_cq, struct mlx5_ib_cq *recv_cq)
	__acquires(&send_cq->lock) __acquires(&recv_cq->lock)
{
	if (send_cq) {
		if (recv_cq) {
			if (send_cq->mcq.cqn < recv_cq->mcq.cqn)  {
				spin_lock(&send_cq->lock);
				spin_lock_nested(&recv_cq->lock,
						 SINGLE_DEPTH_NESTING);
			} else if (send_cq->mcq.cqn == recv_cq->mcq.cqn) {
				spin_lock(&send_cq->lock);
				__acquire(&recv_cq->lock);
			} else {
				spin_lock(&recv_cq->lock);
				spin_lock_nested(&send_cq->lock,
						 SINGLE_DEPTH_NESTING);
			}
		} else {
			spin_lock(&send_cq->lock);
			__acquire(&recv_cq->lock);
		}
	} else if (recv_cq) {
		spin_lock(&recv_cq->lock);
		__acquire(&send_cq->lock);
	} else {
		__acquire(&send_cq->lock);
		__acquire(&recv_cq->lock);
	}
}

static void mlx5_ib_unlock_cqs(struct mlx5_ib_cq *send_cq, struct mlx5_ib_cq *recv_cq)
	__releases(&send_cq->lock) __releases(&recv_cq->lock)
{
	if (send_cq) {
		if (recv_cq) {
			if (send_cq->mcq.cqn < recv_cq->mcq.cqn)  {
				spin_unlock(&recv_cq->lock);
				spin_unlock(&send_cq->lock);
			} else if (send_cq->mcq.cqn == recv_cq->mcq.cqn) {
				__release(&recv_cq->lock);
				spin_unlock(&send_cq->lock);
			} else {
				spin_unlock(&send_cq->lock);
				spin_unlock(&recv_cq->lock);
			}
		} else {
			__release(&recv_cq->lock);
			spin_unlock(&send_cq->lock);
		}
	} else if (recv_cq) {
		__release(&send_cq->lock);
		spin_unlock(&recv_cq->lock);
	} else {
		__release(&recv_cq->lock);
		__release(&send_cq->lock);
	}
}

static void get_cqs(enum ib_qp_type qp_type,
		    struct ib_cq *ib_send_cq, struct ib_cq *ib_recv_cq,
		    struct mlx5_ib_cq **send_cq, struct mlx5_ib_cq **recv_cq)
{
	switch (qp_type) {
	case IB_QPT_XRC_TGT:
		*send_cq = NULL;
		*recv_cq = NULL;
		break;
	case MLX5_IB_QPT_REG_UMR:
	case IB_QPT_XRC_INI:
		*send_cq = ib_send_cq ? to_mcq(ib_send_cq) : NULL;
		*recv_cq = NULL;
		break;

	case IB_QPT_SMI:
	case MLX5_IB_QPT_HW_GSI:
	case IB_QPT_RC:
	case IB_QPT_UC:
	case IB_QPT_UD:
	case IB_QPT_RAW_PACKET:
		*send_cq = ib_send_cq ? to_mcq(ib_send_cq) : NULL;
		*recv_cq = ib_recv_cq ? to_mcq(ib_recv_cq) : NULL;
		break;
	default:
		*send_cq = NULL;
		*recv_cq = NULL;
		break;
	}
}

static int modify_raw_packet_qp(struct mlx5_ib_dev *dev, struct mlx5_ib_qp *qp,
				const struct mlx5_modify_raw_qp_param *raw_qp_param,
				u8 lag_tx_affinity);

static void destroy_qp_common(struct mlx5_ib_dev *dev, struct mlx5_ib_qp *qp,
			      struct ib_udata *udata)
{
	struct mlx5_ib_cq *send_cq, *recv_cq;
	struct mlx5_ib_qp_base *base;
	unsigned long flags;
	int err;

	if (qp->is_rss) {
		destroy_rss_raw_qp_tir(dev, qp);
		return;
	}

<<<<<<< HEAD
	base = (qp->ibqp.qp_type == IB_QPT_RAW_PACKET ||
		qp->flags & IB_QP_CREATE_SOURCE_QPN) ?
	       &qp->raw_packet_qp.rq.base :
	       &qp->trans_qp.base;

	if (qp->state != IB_QPS_RESET) {
		if (qp->ibqp.qp_type != IB_QPT_RAW_PACKET &&
=======
	base = (qp->type == IB_QPT_RAW_PACKET ||
		qp->flags & IB_QP_CREATE_SOURCE_QPN) ?
		       &qp->raw_packet_qp.rq.base :
		       &qp->trans_qp.base;

	if (qp->state != IB_QPS_RESET) {
		if (qp->type != IB_QPT_RAW_PACKET &&
>>>>>>> 84569f32
		    !(qp->flags & IB_QP_CREATE_SOURCE_QPN)) {
			err = mlx5_core_qp_modify(dev, MLX5_CMD_OP_2RST_QP, 0,
						  NULL, &base->mqp, NULL);
		} else {
			struct mlx5_modify_raw_qp_param raw_qp_param = {
				.operation = MLX5_CMD_OP_2RST_QP
			};

			err = modify_raw_packet_qp(dev, qp, &raw_qp_param, 0);
		}
		if (err)
			mlx5_ib_warn(dev, "mlx5_ib: modify QP 0x%06x to RESET failed\n",
				     base->mqp.qpn);
	}

	get_cqs(qp->type, qp->ibqp.send_cq, qp->ibqp.recv_cq, &send_cq,
		&recv_cq);

	spin_lock_irqsave(&dev->reset_flow_resource_lock, flags);
	mlx5_ib_lock_cqs(send_cq, recv_cq);
	/* del from lists under both locks above to protect reset flow paths */
	list_del(&qp->qps_list);
	if (send_cq)
		list_del(&qp->cq_send_list);

	if (recv_cq)
		list_del(&qp->cq_recv_list);

	if (!udata) {
		__mlx5_ib_cq_clean(recv_cq, base->mqp.qpn,
				   qp->ibqp.srq ? to_msrq(qp->ibqp.srq) : NULL);
		if (send_cq != recv_cq)
			__mlx5_ib_cq_clean(send_cq, base->mqp.qpn,
					   NULL);
	}
	mlx5_ib_unlock_cqs(send_cq, recv_cq);
	spin_unlock_irqrestore(&dev->reset_flow_resource_lock, flags);

<<<<<<< HEAD
	if (qp->ibqp.qp_type == IB_QPT_RAW_PACKET ||
=======
	if (qp->type == IB_QPT_RAW_PACKET ||
>>>>>>> 84569f32
	    qp->flags & IB_QP_CREATE_SOURCE_QPN) {
		destroy_raw_packet_qp(dev, qp);
	} else {
		err = mlx5_core_destroy_qp(dev, &base->mqp);
		if (err)
			mlx5_ib_warn(dev, "failed to destroy QP 0x%x\n",
				     base->mqp.qpn);
	}

	destroy_qp(dev, qp, base, udata);
}

static int create_dct(struct mlx5_ib_dev *dev, struct ib_pd *pd,
		      struct mlx5_ib_qp *qp,
		      struct mlx5_create_qp_params *params)
{
	struct ib_qp_init_attr *attr = params->attr;
	struct mlx5_ib_create_qp *ucmd = params->ucmd;
	u32 uidx = params->uidx;
	void *dctc;

	qp->dct.in = kzalloc(MLX5_ST_SZ_BYTES(create_dct_in), GFP_KERNEL);
	if (!qp->dct.in)
		return -ENOMEM;

	MLX5_SET(create_dct_in, qp->dct.in, uid, to_mpd(pd)->uid);
	dctc = MLX5_ADDR_OF(create_dct_in, qp->dct.in, dct_context_entry);
	MLX5_SET(dctc, dctc, pd, to_mpd(pd)->pdn);
	MLX5_SET(dctc, dctc, srqn_xrqn, to_msrq(attr->srq)->msrq.srqn);
	MLX5_SET(dctc, dctc, cqn, to_mcq(attr->recv_cq)->mcq.cqn);
	MLX5_SET64(dctc, dctc, dc_access_key, ucmd->access_key);
	MLX5_SET(dctc, dctc, user_index, uidx);
	if (MLX5_CAP_GEN(dev->mdev, ece_support))
		MLX5_SET(dctc, dctc, ece, ucmd->ece_options);
<<<<<<< HEAD

	if (qp->flags_en & MLX5_QP_FLAG_SCATTER_CQE) {
		int rcqe_sz = mlx5_ib_get_cqe_size(attr->recv_cq);

=======

	if (qp->flags_en & MLX5_QP_FLAG_SCATTER_CQE) {
		int rcqe_sz = mlx5_ib_get_cqe_size(attr->recv_cq);

>>>>>>> 84569f32
		if (rcqe_sz == 128)
			MLX5_SET(dctc, dctc, cs_res, MLX5_RES_SCAT_DATA64_CQE);
	}

	qp->state = IB_QPS_RESET;

	return 0;
}

static int check_qp_type(struct mlx5_ib_dev *dev, struct ib_qp_init_attr *attr,
			 enum ib_qp_type *type)
{
	if (attr->qp_type == IB_QPT_DRIVER && !MLX5_CAP_GEN(dev->mdev, dct))
		goto out;

	switch (attr->qp_type) {
	case IB_QPT_XRC_TGT:
	case IB_QPT_XRC_INI:
		if (!MLX5_CAP_GEN(dev->mdev, xrc))
			goto out;
		fallthrough;
	case IB_QPT_RC:
	case IB_QPT_UC:
	case IB_QPT_SMI:
	case MLX5_IB_QPT_HW_GSI:
	case IB_QPT_DRIVER:
	case IB_QPT_GSI:
		if (dev->profile == &raw_eth_profile)
			goto out;
	case IB_QPT_RAW_PACKET:
	case IB_QPT_UD:
	case MLX5_IB_QPT_REG_UMR:
		break;
	default:
		goto out;
	}

	*type = attr->qp_type;
	return 0;

out:
	mlx5_ib_dbg(dev, "Unsupported QP type %d\n", attr->qp_type);
	return -EOPNOTSUPP;
}

static int check_valid_flow(struct mlx5_ib_dev *dev, struct ib_pd *pd,
			    struct ib_qp_init_attr *attr,
			    struct ib_udata *udata)
{
	struct mlx5_ib_ucontext *ucontext = rdma_udata_to_drv_context(
		udata, struct mlx5_ib_ucontext, ibucontext);

	if (!udata) {
		/* Kernel create_qp callers */
		if (attr->rwq_ind_tbl)
			return -EOPNOTSUPP;

		switch (attr->qp_type) {
		case IB_QPT_RAW_PACKET:
		case IB_QPT_DRIVER:
			return -EOPNOTSUPP;
		default:
			return 0;
		}
	}

	/* Userspace create_qp callers */
	if (attr->qp_type == IB_QPT_RAW_PACKET && !ucontext->cqe_version) {
		mlx5_ib_dbg(dev,
			"Raw Packet QP is only supported for CQE version > 0\n");
		return -EINVAL;
	}

	if (attr->qp_type != IB_QPT_RAW_PACKET && attr->rwq_ind_tbl) {
		mlx5_ib_dbg(dev,
			    "Wrong QP type %d for the RWQ indirect table\n",
			    attr->qp_type);
		return -EINVAL;
	}

	switch (attr->qp_type) {
	case IB_QPT_SMI:
	case MLX5_IB_QPT_HW_GSI:
	case MLX5_IB_QPT_REG_UMR:
	case IB_QPT_GSI:
		mlx5_ib_dbg(dev, "Kernel doesn't support QP type %d\n",
			    attr->qp_type);
		return -EINVAL;
<<<<<<< HEAD
=======
	default:
		break;
	}

	/*
	 * We don't need to see this warning, it means that kernel code
	 * missing ib_pd. Placed here to catch developer's mistakes.
	 */
	WARN_ONCE(!pd && attr->qp_type != IB_QPT_XRC_TGT,
		  "There is a missing PD pointer assignment\n");
	return 0;
}

static void process_vendor_flag(struct mlx5_ib_dev *dev, int *flags, int flag,
				bool cond, struct mlx5_ib_qp *qp)
{
	if (!(*flags & flag))
		return;

	if (cond) {
		qp->flags_en |= flag;
		*flags &= ~flag;
		return;
	}

	if (flag == MLX5_QP_FLAG_SCATTER_CQE) {
		/*
		 * We don't return error if this flag was provided,
		 * and mlx5 doesn't have right capability.
		 */
		*flags &= ~MLX5_QP_FLAG_SCATTER_CQE;
		return;
	}
	mlx5_ib_dbg(dev, "Vendor create QP flag 0x%X is not supported\n", flag);
}

static int process_vendor_flags(struct mlx5_ib_dev *dev, struct mlx5_ib_qp *qp,
				void *ucmd, struct ib_qp_init_attr *attr)
{
	struct mlx5_core_dev *mdev = dev->mdev;
	bool cond;
	int flags;

	if (attr->rwq_ind_tbl)
		flags = ((struct mlx5_ib_create_qp_rss *)ucmd)->flags;
	else
		flags = ((struct mlx5_ib_create_qp *)ucmd)->flags;

	switch (flags & (MLX5_QP_FLAG_TYPE_DCT | MLX5_QP_FLAG_TYPE_DCI)) {
	case MLX5_QP_FLAG_TYPE_DCI:
		qp->type = MLX5_IB_QPT_DCI;
		break;
	case MLX5_QP_FLAG_TYPE_DCT:
		qp->type = MLX5_IB_QPT_DCT;
		break;
	default:
		if (qp->type != IB_QPT_DRIVER)
			break;
		/*
		 * It is IB_QPT_DRIVER and or no subtype or
		 * wrong subtype were provided.
		 */
		return -EINVAL;
	}

	process_vendor_flag(dev, &flags, MLX5_QP_FLAG_TYPE_DCI, true, qp);
	process_vendor_flag(dev, &flags, MLX5_QP_FLAG_TYPE_DCT, true, qp);

	process_vendor_flag(dev, &flags, MLX5_QP_FLAG_SIGNATURE, true, qp);
	process_vendor_flag(dev, &flags, MLX5_QP_FLAG_SCATTER_CQE,
			    MLX5_CAP_GEN(mdev, sctr_data_cqe), qp);

	if (qp->type == IB_QPT_RAW_PACKET) {
		cond = MLX5_CAP_ETH(mdev, tunnel_stateless_vxlan) ||
		       MLX5_CAP_ETH(mdev, tunnel_stateless_gre) ||
		       MLX5_CAP_ETH(mdev, tunnel_stateless_geneve_rx);
		process_vendor_flag(dev, &flags, MLX5_QP_FLAG_TUNNEL_OFFLOADS,
				    cond, qp);
		process_vendor_flag(dev, &flags,
				    MLX5_QP_FLAG_TIR_ALLOW_SELF_LB_UC, true,
				    qp);
		process_vendor_flag(dev, &flags,
				    MLX5_QP_FLAG_TIR_ALLOW_SELF_LB_MC, true,
				    qp);
	}

	if (qp->type == IB_QPT_RC)
		process_vendor_flag(dev, &flags,
				    MLX5_QP_FLAG_PACKET_BASED_CREDIT_MODE,
				    MLX5_CAP_GEN(mdev, qp_packet_based), qp);

	process_vendor_flag(dev, &flags, MLX5_QP_FLAG_BFREG_INDEX, true, qp);
	process_vendor_flag(dev, &flags, MLX5_QP_FLAG_UAR_PAGE_INDEX, true, qp);

	cond = qp->flags_en & ~(MLX5_QP_FLAG_TUNNEL_OFFLOADS |
				MLX5_QP_FLAG_TIR_ALLOW_SELF_LB_UC |
				MLX5_QP_FLAG_TIR_ALLOW_SELF_LB_MC);
	if (attr->rwq_ind_tbl && cond) {
		mlx5_ib_dbg(dev, "RSS RAW QP has unsupported flags 0x%X\n",
			    cond);
		return -EINVAL;
	}

	if (flags)
		mlx5_ib_dbg(dev, "udata has unsupported flags 0x%X\n", flags);

	return (flags) ? -EINVAL : 0;
	}

static void process_create_flag(struct mlx5_ib_dev *dev, int *flags, int flag,
				bool cond, struct mlx5_ib_qp *qp)
{
	if (!(*flags & flag))
		return;

	if (cond) {
		qp->flags |= flag;
		*flags &= ~flag;
		return;
	}

	if (flag == MLX5_IB_QP_CREATE_WC_TEST) {
		/*
		 * Special case, if condition didn't meet, it won't be error,
		 * just different in-kernel flow.
		 */
		*flags &= ~MLX5_IB_QP_CREATE_WC_TEST;
		return;
	}
	mlx5_ib_dbg(dev, "Verbs create QP flag 0x%X is not supported\n", flag);
}

static int process_create_flags(struct mlx5_ib_dev *dev, struct mlx5_ib_qp *qp,
				struct ib_qp_init_attr *attr)
{
	enum ib_qp_type qp_type = qp->type;
	struct mlx5_core_dev *mdev = dev->mdev;
	int create_flags = attr->create_flags;
	bool cond;

	if (qp->type == IB_QPT_UD && dev->profile == &raw_eth_profile)
		if (create_flags & ~MLX5_IB_QP_CREATE_WC_TEST)
			return -EINVAL;

	if (qp_type == MLX5_IB_QPT_DCT)
		return (create_flags) ? -EINVAL : 0;

	if (qp_type == IB_QPT_RAW_PACKET && attr->rwq_ind_tbl)
		return (create_flags) ? -EINVAL : 0;

	process_create_flag(dev, &create_flags, IB_QP_CREATE_NETIF_QP,
			    mlx5_get_flow_namespace(dev->mdev,
						    MLX5_FLOW_NAMESPACE_BYPASS),
			    qp);
	process_create_flag(dev, &create_flags,
			    IB_QP_CREATE_INTEGRITY_EN,
			    MLX5_CAP_GEN(mdev, sho), qp);
	process_create_flag(dev, &create_flags,
			    IB_QP_CREATE_BLOCK_MULTICAST_LOOPBACK,
			    MLX5_CAP_GEN(mdev, block_lb_mc), qp);
	process_create_flag(dev, &create_flags, IB_QP_CREATE_CROSS_CHANNEL,
			    MLX5_CAP_GEN(mdev, cd), qp);
	process_create_flag(dev, &create_flags, IB_QP_CREATE_MANAGED_SEND,
			    MLX5_CAP_GEN(mdev, cd), qp);
	process_create_flag(dev, &create_flags, IB_QP_CREATE_MANAGED_RECV,
			    MLX5_CAP_GEN(mdev, cd), qp);

	if (qp_type == IB_QPT_UD) {
		process_create_flag(dev, &create_flags,
				    IB_QP_CREATE_IPOIB_UD_LSO,
				    MLX5_CAP_GEN(mdev, ipoib_basic_offloads),
				    qp);
		cond = MLX5_CAP_GEN(mdev, port_type) == MLX5_CAP_PORT_TYPE_IB;
		process_create_flag(dev, &create_flags, IB_QP_CREATE_SOURCE_QPN,
				    cond, qp);
	}

	if (qp_type == IB_QPT_RAW_PACKET) {
		cond = MLX5_CAP_GEN(mdev, eth_net_offloads) &&
		       MLX5_CAP_ETH(mdev, scatter_fcs);
		process_create_flag(dev, &create_flags,
				    IB_QP_CREATE_SCATTER_FCS, cond, qp);

		cond = MLX5_CAP_GEN(mdev, eth_net_offloads) &&
		       MLX5_CAP_ETH(mdev, vlan_cap);
		process_create_flag(dev, &create_flags,
				    IB_QP_CREATE_CVLAN_STRIPPING, cond, qp);
	}

	process_create_flag(dev, &create_flags,
			    IB_QP_CREATE_PCI_WRITE_END_PADDING,
			    MLX5_CAP_GEN(mdev, end_pad), qp);

	process_create_flag(dev, &create_flags, MLX5_IB_QP_CREATE_WC_TEST,
			    qp_type != MLX5_IB_QPT_REG_UMR, qp);
	process_create_flag(dev, &create_flags, MLX5_IB_QP_CREATE_SQPN_QP1,
			    true, qp);

	if (create_flags)
		mlx5_ib_dbg(dev, "Create QP has unsupported flags 0x%X\n",
			    create_flags);

	return (create_flags) ? -EINVAL : 0;
}

static int process_udata_size(struct mlx5_ib_dev *dev,
			      struct mlx5_create_qp_params *params)
{
	size_t ucmd = sizeof(struct mlx5_ib_create_qp);
	struct ib_udata *udata = params->udata;
	size_t outlen = udata->outlen;
	size_t inlen = udata->inlen;

	params->outlen = min(outlen, sizeof(struct mlx5_ib_create_qp_resp));
	params->ucmd_size = ucmd;
	if (!params->is_rss_raw) {
		/* User has old rdma-core, which doesn't support ECE */
		size_t min_inlen =
			offsetof(struct mlx5_ib_create_qp, ece_options);

		/*
		 * We will check in check_ucmd_data() that user
		 * cleared everything after inlen.
		 */
		params->inlen = (inlen < min_inlen) ? 0 : min(inlen, ucmd);
		goto out;
	}

	/* RSS RAW QP */
	if (inlen < offsetofend(struct mlx5_ib_create_qp_rss, flags))
		return -EINVAL;

	if (outlen < offsetofend(struct mlx5_ib_create_qp_resp, bfreg_index))
		return -EINVAL;

	ucmd = sizeof(struct mlx5_ib_create_qp_rss);
	params->ucmd_size = ucmd;
	if (inlen > ucmd && !ib_is_udata_cleared(udata, ucmd, inlen - ucmd))
		return -EINVAL;

	params->inlen = min(ucmd, inlen);
out:
	if (!params->inlen)
		mlx5_ib_dbg(dev, "udata is too small\n");

	return (params->inlen) ? 0 : -EINVAL;
}

static int create_qp(struct mlx5_ib_dev *dev, struct ib_pd *pd,
		     struct mlx5_ib_qp *qp,
		     struct mlx5_create_qp_params *params)
{
	int err;

	if (params->is_rss_raw) {
		err = create_rss_raw_qp_tir(dev, pd, qp, params);
		goto out;
	}

	if (qp->type == MLX5_IB_QPT_DCT) {
		err = create_dct(dev, pd, qp, params);
		goto out;
	}

	if (qp->type == IB_QPT_XRC_TGT) {
		err = create_xrc_tgt_qp(dev, qp, params);
		goto out;
	}

	if (params->udata)
		err = create_user_qp(dev, pd, qp, params);
	else
		err = create_kernel_qp(dev, pd, qp, params);

out:
	if (err) {
		mlx5_ib_err(dev, "Create QP type %d failed\n", qp->type);
		return err;
	}

	if (is_qp0(qp->type))
		qp->ibqp.qp_num = 0;
	else if (is_qp1(qp->type))
		qp->ibqp.qp_num = 1;
	else
		qp->ibqp.qp_num = qp->trans_qp.base.mqp.qpn;

	mlx5_ib_dbg(dev,
		"QP type %d, ib qpn 0x%X, mlx qpn 0x%x, rcqn 0x%x, scqn 0x%x, ece 0x%x\n",
		qp->type, qp->ibqp.qp_num, qp->trans_qp.base.mqp.qpn,
		params->attr->recv_cq ? to_mcq(params->attr->recv_cq)->mcq.cqn :
					-1,
		params->attr->send_cq ? to_mcq(params->attr->send_cq)->mcq.cqn :
					-1,
		params->resp.ece_options);

	return 0;
}

static int check_qp_attr(struct mlx5_ib_dev *dev, struct mlx5_ib_qp *qp,
			 struct ib_qp_init_attr *attr)
{
	int ret = 0;

	switch (qp->type) {
	case MLX5_IB_QPT_DCT:
		ret = (!attr->srq || !attr->recv_cq) ? -EINVAL : 0;
		break;
	case MLX5_IB_QPT_DCI:
		ret = (attr->cap.max_recv_wr || attr->cap.max_recv_sge) ?
			      -EINVAL :
			      0;
		break;
	case IB_QPT_RAW_PACKET:
		ret = (attr->rwq_ind_tbl && attr->send_cq) ? -EINVAL : 0;
		break;
>>>>>>> 84569f32
	default:
		break;
	}

<<<<<<< HEAD
	/*
	 * We don't need to see this warning, it means that kernel code
	 * missing ib_pd. Placed here to catch developer's mistakes.
	 */
	WARN_ONCE(!pd && attr->qp_type != IB_QPT_XRC_TGT,
		  "There is a missing PD pointer assignment\n");
	return 0;
}

static void process_vendor_flag(struct mlx5_ib_dev *dev, int *flags, int flag,
				bool cond, struct mlx5_ib_qp *qp)
{
	if (!(*flags & flag))
		return;

	if (cond) {
		qp->flags_en |= flag;
		*flags &= ~flag;
		return;
	}

	if (flag == MLX5_QP_FLAG_SCATTER_CQE) {
		/*
		 * We don't return error if this flag was provided,
		 * and mlx5 doesn't have right capability.
		 */
		*flags &= ~MLX5_QP_FLAG_SCATTER_CQE;
		return;
	}
	mlx5_ib_dbg(dev, "Vendor create QP flag 0x%X is not supported\n", flag);
}

static int process_vendor_flags(struct mlx5_ib_dev *dev, struct mlx5_ib_qp *qp,
				void *ucmd, struct ib_qp_init_attr *attr)
{
	struct mlx5_core_dev *mdev = dev->mdev;
	bool cond;
	int flags;

	if (attr->rwq_ind_tbl)
		flags = ((struct mlx5_ib_create_qp_rss *)ucmd)->flags;
	else
		flags = ((struct mlx5_ib_create_qp *)ucmd)->flags;

	switch (flags & (MLX5_QP_FLAG_TYPE_DCT | MLX5_QP_FLAG_TYPE_DCI)) {
	case MLX5_QP_FLAG_TYPE_DCI:
		qp->type = MLX5_IB_QPT_DCI;
		break;
	case MLX5_QP_FLAG_TYPE_DCT:
		qp->type = MLX5_IB_QPT_DCT;
		break;
	default:
		if (qp->type != IB_QPT_DRIVER)
			break;
		/*
		 * It is IB_QPT_DRIVER and or no subtype or
		 * wrong subtype were provided.
		 */
		return -EINVAL;
	}

	process_vendor_flag(dev, &flags, MLX5_QP_FLAG_TYPE_DCI, true, qp);
	process_vendor_flag(dev, &flags, MLX5_QP_FLAG_TYPE_DCT, true, qp);

	process_vendor_flag(dev, &flags, MLX5_QP_FLAG_SIGNATURE, true, qp);
	process_vendor_flag(dev, &flags, MLX5_QP_FLAG_SCATTER_CQE,
			    MLX5_CAP_GEN(mdev, sctr_data_cqe), qp);

	if (qp->type == IB_QPT_RAW_PACKET) {
		cond = MLX5_CAP_ETH(mdev, tunnel_stateless_vxlan) ||
		       MLX5_CAP_ETH(mdev, tunnel_stateless_gre) ||
		       MLX5_CAP_ETH(mdev, tunnel_stateless_geneve_rx);
		process_vendor_flag(dev, &flags, MLX5_QP_FLAG_TUNNEL_OFFLOADS,
				    cond, qp);
		process_vendor_flag(dev, &flags,
				    MLX5_QP_FLAG_TIR_ALLOW_SELF_LB_UC, true,
				    qp);
		process_vendor_flag(dev, &flags,
				    MLX5_QP_FLAG_TIR_ALLOW_SELF_LB_MC, true,
				    qp);
	}

	if (qp->type == IB_QPT_RC)
		process_vendor_flag(dev, &flags,
				    MLX5_QP_FLAG_PACKET_BASED_CREDIT_MODE,
				    MLX5_CAP_GEN(mdev, qp_packet_based), qp);

	process_vendor_flag(dev, &flags, MLX5_QP_FLAG_BFREG_INDEX, true, qp);
	process_vendor_flag(dev, &flags, MLX5_QP_FLAG_UAR_PAGE_INDEX, true, qp);

	cond = qp->flags_en & ~(MLX5_QP_FLAG_TUNNEL_OFFLOADS |
				MLX5_QP_FLAG_TIR_ALLOW_SELF_LB_UC |
				MLX5_QP_FLAG_TIR_ALLOW_SELF_LB_MC);
	if (attr->rwq_ind_tbl && cond) {
		mlx5_ib_dbg(dev, "RSS RAW QP has unsupported flags 0x%X\n",
			    cond);
		return -EINVAL;
	}

	if (flags)
		mlx5_ib_dbg(dev, "udata has unsupported flags 0x%X\n", flags);

	return (flags) ? -EINVAL : 0;
	}

static void process_create_flag(struct mlx5_ib_dev *dev, int *flags, int flag,
				bool cond, struct mlx5_ib_qp *qp)
{
	if (!(*flags & flag))
		return;

	if (cond) {
		qp->flags |= flag;
		*flags &= ~flag;
		return;
	}

	if (flag == MLX5_IB_QP_CREATE_WC_TEST) {
		/*
		 * Special case, if condition didn't meet, it won't be error,
		 * just different in-kernel flow.
		 */
		*flags &= ~MLX5_IB_QP_CREATE_WC_TEST;
		return;
	}
	mlx5_ib_dbg(dev, "Verbs create QP flag 0x%X is not supported\n", flag);
}

static int process_create_flags(struct mlx5_ib_dev *dev, struct mlx5_ib_qp *qp,
				struct ib_qp_init_attr *attr)
{
	enum ib_qp_type qp_type = qp->type;
	struct mlx5_core_dev *mdev = dev->mdev;
	int create_flags = attr->create_flags;
	bool cond;

	if (qp->type == IB_QPT_UD && dev->profile == &raw_eth_profile)
		if (create_flags & ~MLX5_IB_QP_CREATE_WC_TEST)
			return -EINVAL;

	if (qp_type == MLX5_IB_QPT_DCT)
		return (create_flags) ? -EINVAL : 0;

	if (qp_type == IB_QPT_RAW_PACKET && attr->rwq_ind_tbl)
		return (create_flags) ? -EINVAL : 0;

	process_create_flag(dev, &create_flags,
			    IB_QP_CREATE_BLOCK_MULTICAST_LOOPBACK,
			    MLX5_CAP_GEN(mdev, block_lb_mc), qp);
	process_create_flag(dev, &create_flags, IB_QP_CREATE_CROSS_CHANNEL,
			    MLX5_CAP_GEN(mdev, cd), qp);
	process_create_flag(dev, &create_flags, IB_QP_CREATE_MANAGED_SEND,
			    MLX5_CAP_GEN(mdev, cd), qp);
	process_create_flag(dev, &create_flags, IB_QP_CREATE_MANAGED_RECV,
			    MLX5_CAP_GEN(mdev, cd), qp);

	if (qp_type == IB_QPT_UD) {
		process_create_flag(dev, &create_flags,
				    IB_QP_CREATE_IPOIB_UD_LSO,
				    MLX5_CAP_GEN(mdev, ipoib_basic_offloads),
				    qp);
		cond = MLX5_CAP_GEN(mdev, port_type) == MLX5_CAP_PORT_TYPE_IB;
		process_create_flag(dev, &create_flags, IB_QP_CREATE_SOURCE_QPN,
				    cond, qp);
	}

	if (qp_type == IB_QPT_RAW_PACKET) {
		cond = MLX5_CAP_GEN(mdev, eth_net_offloads) &&
		       MLX5_CAP_ETH(mdev, scatter_fcs);
		process_create_flag(dev, &create_flags,
				    IB_QP_CREATE_SCATTER_FCS, cond, qp);

		cond = MLX5_CAP_GEN(mdev, eth_net_offloads) &&
		       MLX5_CAP_ETH(mdev, vlan_cap);
		process_create_flag(dev, &create_flags,
				    IB_QP_CREATE_CVLAN_STRIPPING, cond, qp);
	}

	process_create_flag(dev, &create_flags,
			    IB_QP_CREATE_PCI_WRITE_END_PADDING,
			    MLX5_CAP_GEN(mdev, end_pad), qp);

	process_create_flag(dev, &create_flags, MLX5_IB_QP_CREATE_WC_TEST,
			    qp_type != MLX5_IB_QPT_REG_UMR, qp);
	process_create_flag(dev, &create_flags, MLX5_IB_QP_CREATE_SQPN_QP1,
			    true, qp);

	if (create_flags)
		mlx5_ib_dbg(dev, "Create QP has unsupported flags 0x%X\n",
			    create_flags);

	return (create_flags) ? -EINVAL : 0;
}

static int process_udata_size(struct mlx5_ib_dev *dev,
			      struct mlx5_create_qp_params *params)
{
	size_t ucmd = sizeof(struct mlx5_ib_create_qp);
	struct ib_udata *udata = params->udata;
	size_t outlen = udata->outlen;
	size_t inlen = udata->inlen;

	params->outlen = min(outlen, sizeof(struct mlx5_ib_create_qp_resp));
	params->ucmd_size = ucmd;
	if (!params->is_rss_raw) {
		/* User has old rdma-core, which doesn't support ECE */
		size_t min_inlen =
			offsetof(struct mlx5_ib_create_qp, ece_options);

		/*
		 * We will check in check_ucmd_data() that user
		 * cleared everything after inlen.
		 */
		params->inlen = (inlen < min_inlen) ? 0 : min(inlen, ucmd);
		goto out;
	}

	/* RSS RAW QP */
	if (inlen < offsetofend(struct mlx5_ib_create_qp_rss, flags))
		return -EINVAL;

	if (outlen < offsetofend(struct mlx5_ib_create_qp_resp, bfreg_index))
		return -EINVAL;

	ucmd = sizeof(struct mlx5_ib_create_qp_rss);
	params->ucmd_size = ucmd;
	if (inlen > ucmd && !ib_is_udata_cleared(udata, ucmd, inlen - ucmd))
		return -EINVAL;

	params->inlen = min(ucmd, inlen);
out:
	if (!params->inlen)
		mlx5_ib_dbg(dev, "udata is too small\n");

	return (params->inlen) ? 0 : -EINVAL;
}

static int create_qp(struct mlx5_ib_dev *dev, struct ib_pd *pd,
		     struct mlx5_ib_qp *qp,
		     struct mlx5_create_qp_params *params)
{
	int err;

	if (params->is_rss_raw) {
		err = create_rss_raw_qp_tir(dev, pd, qp, params);
		goto out;
	}

	if (qp->type == MLX5_IB_QPT_DCT) {
		err = create_dct(dev, pd, qp, params);
		goto out;
	}

	if (qp->type == IB_QPT_XRC_TGT) {
		err = create_xrc_tgt_qp(dev, qp, params);
		goto out;
	}

	if (params->udata)
		err = create_user_qp(dev, pd, qp, params);
	else
		err = create_kernel_qp(dev, pd, qp, params);

out:
	if (err) {
		mlx5_ib_err(dev, "Create QP type %d failed\n", qp->type);
		return err;
	}

	if (is_qp0(qp->type))
		qp->ibqp.qp_num = 0;
	else if (is_qp1(qp->type))
		qp->ibqp.qp_num = 1;
	else
		qp->ibqp.qp_num = qp->trans_qp.base.mqp.qpn;

	mlx5_ib_dbg(dev,
		"QP type %d, ib qpn 0x%X, mlx qpn 0x%x, rcqn 0x%x, scqn 0x%x, ece 0x%x\n",
		qp->type, qp->ibqp.qp_num, qp->trans_qp.base.mqp.qpn,
		params->attr->recv_cq ? to_mcq(params->attr->recv_cq)->mcq.cqn :
					-1,
		params->attr->send_cq ? to_mcq(params->attr->send_cq)->mcq.cqn :
					-1,
		params->resp.ece_options);

	return 0;
}

static int check_qp_attr(struct mlx5_ib_dev *dev, struct mlx5_ib_qp *qp,
			 struct ib_qp_init_attr *attr)
{
	int ret = 0;

	switch (qp->type) {
	case MLX5_IB_QPT_DCT:
		ret = (!attr->srq || !attr->recv_cq) ? -EINVAL : 0;
		break;
	case MLX5_IB_QPT_DCI:
		ret = (attr->cap.max_recv_wr || attr->cap.max_recv_sge) ?
			      -EINVAL :
			      0;
		break;
	case IB_QPT_RAW_PACKET:
		ret = (attr->rwq_ind_tbl && attr->send_cq) ? -EINVAL : 0;
		break;
	default:
		break;
	}

=======
>>>>>>> 84569f32
	if (ret)
		mlx5_ib_dbg(dev, "QP type %d has wrong attributes\n", qp->type);

	return ret;
}

static int get_qp_uidx(struct mlx5_ib_qp *qp,
		       struct mlx5_create_qp_params *params)
{
	struct mlx5_ib_create_qp *ucmd = params->ucmd;
	struct ib_udata *udata = params->udata;
	struct mlx5_ib_ucontext *ucontext = rdma_udata_to_drv_context(
		udata, struct mlx5_ib_ucontext, ibucontext);

	if (params->is_rss_raw)
		return 0;

	return get_qp_user_index(ucontext, ucmd, sizeof(*ucmd), &params->uidx);
}

static int mlx5_ib_destroy_dct(struct mlx5_ib_qp *mqp)
{
	struct mlx5_ib_dev *dev = to_mdev(mqp->ibqp.device);

	if (mqp->state == IB_QPS_RTR) {
		int err;

		err = mlx5_core_destroy_dct(dev, &mqp->dct.mdct);
		if (err) {
			mlx5_ib_warn(dev, "failed to destroy DCT %d\n", err);
			return err;
		}
	}

	kfree(mqp->dct.in);
	kfree(mqp);
	return 0;
}

static int check_ucmd_data(struct mlx5_ib_dev *dev,
			   struct mlx5_create_qp_params *params)
{
<<<<<<< HEAD
	struct ib_qp_init_attr *attr = params->attr;
=======
>>>>>>> 84569f32
	struct ib_udata *udata = params->udata;
	size_t size, last;
	int ret;

	if (params->is_rss_raw)
		/*
		 * These QPs don't have "reserved" field in their
		 * create_qp input struct, so their data is always valid.
		 */
		last = sizeof(struct mlx5_ib_create_qp_rss);
	else
<<<<<<< HEAD
		/* IB_QPT_RAW_PACKET doesn't have ECE data */
		switch (attr->qp_type) {
		case IB_QPT_RAW_PACKET:
			last = offsetof(struct mlx5_ib_create_qp, ece_options);
			break;
		default:
			last = offsetof(struct mlx5_ib_create_qp, reserved);
		}
=======
		last = offsetof(struct mlx5_ib_create_qp, reserved);
>>>>>>> 84569f32

	if (udata->inlen <= last)
		return 0;

	/*
	 * User provides different create_qp structures based on the
	 * flow and we need to know if he cleared memory after our
	 * struct create_qp ends.
	 */
	size = udata->inlen - last;
	ret = ib_is_udata_cleared(params->udata, last, size);
	if (!ret)
		mlx5_ib_dbg(
			dev,
<<<<<<< HEAD
			"udata is not cleared, inlen = %lu, ucmd = %lu, last = %lu, size = %lu\n",
=======
			"udata is not cleared, inlen = %zu, ucmd = %zu, last = %zu, size = %zu\n",
>>>>>>> 84569f32
			udata->inlen, params->ucmd_size, last, size);
	return ret ? 0 : -EINVAL;
}

struct ib_qp *mlx5_ib_create_qp(struct ib_pd *pd, struct ib_qp_init_attr *attr,
				struct ib_udata *udata)
{
	struct mlx5_create_qp_params params = {};
	struct mlx5_ib_dev *dev;
	struct mlx5_ib_qp *qp;
	enum ib_qp_type type;
	int err;

	dev = pd ? to_mdev(pd->device) :
		   to_mdev(to_mxrcd(attr->xrcd)->ibxrcd.device);

	err = check_qp_type(dev, attr, &type);
	if (err)
		return ERR_PTR(err);

	err = check_valid_flow(dev, pd, attr, udata);
	if (err)
		return ERR_PTR(err);

	if (attr->qp_type == IB_QPT_GSI)
		return mlx5_ib_gsi_create_qp(pd, attr);

	params.udata = udata;
	params.uidx = MLX5_IB_DEFAULT_UIDX;
	params.attr = attr;
	params.is_rss_raw = !!attr->rwq_ind_tbl;

	if (udata) {
		err = process_udata_size(dev, &params);
		if (err)
			return ERR_PTR(err);

		err = check_ucmd_data(dev, &params);
		if (err)
			return ERR_PTR(err);

		params.ucmd = kzalloc(params.ucmd_size, GFP_KERNEL);
		if (!params.ucmd)
			return ERR_PTR(-ENOMEM);

		err = ib_copy_from_udata(params.ucmd, udata, params.inlen);
		if (err)
			goto free_ucmd;
	}

	qp = kzalloc(sizeof(*qp), GFP_KERNEL);
	if (!qp) {
		err = -ENOMEM;
		goto free_ucmd;
	}

	qp->type = type;
	if (udata) {
		err = process_vendor_flags(dev, qp, params.ucmd, attr);
		if (err)
			goto free_qp;

		err = get_qp_uidx(qp, &params);
		if (err)
			goto free_qp;
	}
	err = process_create_flags(dev, qp, attr);
	if (err)
		goto free_qp;

	err = check_qp_attr(dev, qp, attr);
	if (err)
		goto free_qp;

	err = create_qp(dev, pd, qp, &params);
	if (err)
		goto free_qp;

	kfree(params.ucmd);
	params.ucmd = NULL;

	if (udata)
		/*
		 * It is safe to copy response for all user create QP flows,
		 * including MLX5_IB_QPT_DCT, which doesn't need it.
		 * In that case, resp will be filled with zeros.
		 */
		err = ib_copy_to_udata(udata, &params.resp, params.outlen);
	if (err)
		goto destroy_qp;

	return &qp->ibqp;

destroy_qp:
<<<<<<< HEAD
	if (qp->type == MLX5_IB_QPT_DCT)
		mlx5_ib_destroy_dct(qp);
	else
		destroy_qp_common(dev, qp, udata);
=======
	if (qp->type == MLX5_IB_QPT_DCT) {
		mlx5_ib_destroy_dct(qp);
	} else {
		/*
		 * These lines below are temp solution till QP allocation
		 * will be moved to be under IB/core responsiblity.
		 */
		qp->ibqp.send_cq = attr->send_cq;
		qp->ibqp.recv_cq = attr->recv_cq;
		qp->ibqp.pd = pd;
		destroy_qp_common(dev, qp, udata);
	}

>>>>>>> 84569f32
	qp = NULL;
free_qp:
	kfree(qp);
free_ucmd:
	kfree(params.ucmd);
	return ERR_PTR(err);
}

int mlx5_ib_destroy_qp(struct ib_qp *qp, struct ib_udata *udata)
{
	struct mlx5_ib_dev *dev = to_mdev(qp->device);
	struct mlx5_ib_qp *mqp = to_mqp(qp);

	if (unlikely(qp->qp_type == IB_QPT_GSI))
		return mlx5_ib_gsi_destroy_qp(qp);

	if (mqp->type == MLX5_IB_QPT_DCT)
		return mlx5_ib_destroy_dct(mqp);

	destroy_qp_common(dev, mqp, udata);

	kfree(mqp);

	return 0;
}

static int set_qpc_atomic_flags(struct mlx5_ib_qp *qp,
				const struct ib_qp_attr *attr, int attr_mask,
				void *qpc)
{
	struct mlx5_ib_dev *dev = to_mdev(qp->ibqp.device);
	u8 dest_rd_atomic;
	u32 access_flags;

	if (attr_mask & IB_QP_MAX_DEST_RD_ATOMIC)
		dest_rd_atomic = attr->max_dest_rd_atomic;
	else
		dest_rd_atomic = qp->trans_qp.resp_depth;

	if (attr_mask & IB_QP_ACCESS_FLAGS)
		access_flags = attr->qp_access_flags;
	else
		access_flags = qp->trans_qp.atomic_rd_en;

	if (!dest_rd_atomic)
		access_flags &= IB_ACCESS_REMOTE_WRITE;

	MLX5_SET(qpc, qpc, rre, !!(access_flags & IB_ACCESS_REMOTE_READ));

	if (access_flags & IB_ACCESS_REMOTE_ATOMIC) {
		int atomic_mode;

		atomic_mode = get_atomic_mode(dev, qp->ibqp.qp_type);
		if (atomic_mode < 0)
			return -EOPNOTSUPP;

		MLX5_SET(qpc, qpc, rae, 1);
		MLX5_SET(qpc, qpc, atomic_mode, atomic_mode);
	}

	MLX5_SET(qpc, qpc, rwe, !!(access_flags & IB_ACCESS_REMOTE_WRITE));
	return 0;
}

enum {
	MLX5_PATH_FLAG_FL	= 1 << 0,
	MLX5_PATH_FLAG_FREE_AR	= 1 << 1,
	MLX5_PATH_FLAG_COUNTER	= 1 << 2,
};

static int ib_rate_to_mlx5(struct mlx5_ib_dev *dev, u8 rate)
{
	if (rate == IB_RATE_PORT_CURRENT)
		return 0;

	if (rate < IB_RATE_2_5_GBPS || rate > IB_RATE_600_GBPS)
		return -EINVAL;

	while (rate != IB_RATE_PORT_CURRENT &&
	       !(1 << (rate + MLX5_STAT_RATE_OFFSET) &
		 MLX5_CAP_GEN(dev->mdev, stat_rate_support)))
		--rate;

	return rate ? rate + MLX5_STAT_RATE_OFFSET : rate;
}

static int modify_raw_packet_eth_prio(struct mlx5_core_dev *dev,
				      struct mlx5_ib_sq *sq, u8 sl,
				      struct ib_pd *pd)
{
	void *in;
	void *tisc;
	int inlen;
	int err;

	inlen = MLX5_ST_SZ_BYTES(modify_tis_in);
	in = kvzalloc(inlen, GFP_KERNEL);
	if (!in)
		return -ENOMEM;

	MLX5_SET(modify_tis_in, in, bitmask.prio, 1);
	MLX5_SET(modify_tis_in, in, uid, to_mpd(pd)->uid);

	tisc = MLX5_ADDR_OF(modify_tis_in, in, ctx);
	MLX5_SET(tisc, tisc, prio, ((sl & 0x7) << 1));

	err = mlx5_core_modify_tis(dev, sq->tisn, in);

	kvfree(in);

	return err;
}

static int modify_raw_packet_tx_affinity(struct mlx5_core_dev *dev,
					 struct mlx5_ib_sq *sq, u8 tx_affinity,
					 struct ib_pd *pd)
{
	void *in;
	void *tisc;
	int inlen;
	int err;

	inlen = MLX5_ST_SZ_BYTES(modify_tis_in);
	in = kvzalloc(inlen, GFP_KERNEL);
	if (!in)
		return -ENOMEM;

	MLX5_SET(modify_tis_in, in, bitmask.lag_tx_port_affinity, 1);
	MLX5_SET(modify_tis_in, in, uid, to_mpd(pd)->uid);

	tisc = MLX5_ADDR_OF(modify_tis_in, in, ctx);
	MLX5_SET(tisc, tisc, lag_tx_port_affinity, tx_affinity);

	err = mlx5_core_modify_tis(dev, sq->tisn, in);

	kvfree(in);

	return err;
}

static void mlx5_set_path_udp_sport(void *path, const struct rdma_ah_attr *ah,
				    u32 lqpn, u32 rqpn)

{
	u32 fl = ah->grh.flow_label;

	if (!fl)
		fl = rdma_calc_flow_label(lqpn, rqpn);

	MLX5_SET(ads, path, udp_sport, rdma_flow_label_to_udp_sport(fl));
}

static int mlx5_set_path(struct mlx5_ib_dev *dev, struct mlx5_ib_qp *qp,
			 const struct rdma_ah_attr *ah, void *path, u8 port,
			 int attr_mask, u32 path_flags,
			 const struct ib_qp_attr *attr, bool alt)
{
	const struct ib_global_route *grh = rdma_ah_read_grh(ah);
	int err;
	enum ib_gid_type gid_type;
	u8 ah_flags = rdma_ah_get_ah_flags(ah);
	u8 sl = rdma_ah_get_sl(ah);

	if (attr_mask & IB_QP_PKEY_INDEX)
		MLX5_SET(ads, path, pkey_index,
			 alt ? attr->alt_pkey_index : attr->pkey_index);

	if (ah_flags & IB_AH_GRH) {
		if (grh->sgid_index >=
		    dev->mdev->port_caps[port - 1].gid_table_len) {
			pr_err("sgid_index (%u) too large. max is %d\n",
			       grh->sgid_index,
			       dev->mdev->port_caps[port - 1].gid_table_len);
			return -EINVAL;
		}
	}

	if (ah->type == RDMA_AH_ATTR_TYPE_ROCE) {
		if (!(ah_flags & IB_AH_GRH))
			return -EINVAL;

		ether_addr_copy(MLX5_ADDR_OF(ads, path, rmac_47_32),
				ah->roce.dmac);
		if ((qp->ibqp.qp_type == IB_QPT_RC ||
		     qp->ibqp.qp_type == IB_QPT_UC ||
		     qp->ibqp.qp_type == IB_QPT_XRC_INI ||
		     qp->ibqp.qp_type == IB_QPT_XRC_TGT) &&
		    (grh->sgid_attr->gid_type == IB_GID_TYPE_ROCE_UDP_ENCAP) &&
		    (attr_mask & IB_QP_DEST_QPN))
			mlx5_set_path_udp_sport(path, ah,
						qp->ibqp.qp_num,
						attr->dest_qp_num);
		MLX5_SET(ads, path, eth_prio, sl & 0x7);
		gid_type = ah->grh.sgid_attr->gid_type;
		if (gid_type == IB_GID_TYPE_ROCE_UDP_ENCAP)
			MLX5_SET(ads, path, dscp, grh->traffic_class >> 2);
	} else {
		MLX5_SET(ads, path, fl, !!(path_flags & MLX5_PATH_FLAG_FL));
		MLX5_SET(ads, path, free_ar,
			 !!(path_flags & MLX5_PATH_FLAG_FREE_AR));
		MLX5_SET(ads, path, rlid, rdma_ah_get_dlid(ah));
		MLX5_SET(ads, path, mlid, rdma_ah_get_path_bits(ah));
		MLX5_SET(ads, path, grh, !!(ah_flags & IB_AH_GRH));
		MLX5_SET(ads, path, sl, sl);
	}

	if (ah_flags & IB_AH_GRH) {
		MLX5_SET(ads, path, src_addr_index, grh->sgid_index);
		MLX5_SET(ads, path, hop_limit, grh->hop_limit);
		MLX5_SET(ads, path, tclass, grh->traffic_class);
		MLX5_SET(ads, path, flow_label, grh->flow_label);
		memcpy(MLX5_ADDR_OF(ads, path, rgid_rip), grh->dgid.raw,
		       sizeof(grh->dgid.raw));
	}

	err = ib_rate_to_mlx5(dev, rdma_ah_get_static_rate(ah));
	if (err < 0)
		return err;
	MLX5_SET(ads, path, stat_rate, err);
	MLX5_SET(ads, path, vhca_port_num, port);

	if (attr_mask & IB_QP_TIMEOUT)
		MLX5_SET(ads, path, ack_timeout,
			 alt ? attr->alt_timeout : attr->timeout);

	if ((qp->ibqp.qp_type == IB_QPT_RAW_PACKET) && qp->sq.wqe_cnt)
		return modify_raw_packet_eth_prio(dev->mdev,
						  &qp->raw_packet_qp.sq,
						  sl & 0xf, qp->ibqp.pd);

	return 0;
}

static enum mlx5_qp_optpar opt_mask[MLX5_QP_NUM_STATE][MLX5_QP_NUM_STATE][MLX5_QP_ST_MAX] = {
	[MLX5_QP_STATE_INIT] = {
		[MLX5_QP_STATE_INIT] = {
			[MLX5_QP_ST_RC] = MLX5_QP_OPTPAR_RRE		|
					  MLX5_QP_OPTPAR_RAE		|
					  MLX5_QP_OPTPAR_RWE		|
					  MLX5_QP_OPTPAR_PKEY_INDEX	|
					  MLX5_QP_OPTPAR_PRI_PORT	|
					  MLX5_QP_OPTPAR_LAG_TX_AFF,
			[MLX5_QP_ST_UC] = MLX5_QP_OPTPAR_RWE		|
					  MLX5_QP_OPTPAR_PKEY_INDEX	|
					  MLX5_QP_OPTPAR_PRI_PORT	|
					  MLX5_QP_OPTPAR_LAG_TX_AFF,
			[MLX5_QP_ST_UD] = MLX5_QP_OPTPAR_PKEY_INDEX	|
					  MLX5_QP_OPTPAR_Q_KEY		|
					  MLX5_QP_OPTPAR_PRI_PORT,
			[MLX5_QP_ST_XRC] = MLX5_QP_OPTPAR_RRE		|
					  MLX5_QP_OPTPAR_RAE		|
					  MLX5_QP_OPTPAR_RWE		|
					  MLX5_QP_OPTPAR_PKEY_INDEX	|
					  MLX5_QP_OPTPAR_PRI_PORT	|
					  MLX5_QP_OPTPAR_LAG_TX_AFF,
		},
		[MLX5_QP_STATE_RTR] = {
			[MLX5_QP_ST_RC] = MLX5_QP_OPTPAR_ALT_ADDR_PATH  |
					  MLX5_QP_OPTPAR_RRE            |
					  MLX5_QP_OPTPAR_RAE            |
					  MLX5_QP_OPTPAR_RWE            |
					  MLX5_QP_OPTPAR_PKEY_INDEX	|
					  MLX5_QP_OPTPAR_LAG_TX_AFF,
			[MLX5_QP_ST_UC] = MLX5_QP_OPTPAR_ALT_ADDR_PATH  |
					  MLX5_QP_OPTPAR_RWE            |
					  MLX5_QP_OPTPAR_PKEY_INDEX	|
					  MLX5_QP_OPTPAR_LAG_TX_AFF,
			[MLX5_QP_ST_UD] = MLX5_QP_OPTPAR_PKEY_INDEX     |
					  MLX5_QP_OPTPAR_Q_KEY,
			[MLX5_QP_ST_MLX] = MLX5_QP_OPTPAR_PKEY_INDEX	|
					   MLX5_QP_OPTPAR_Q_KEY,
			[MLX5_QP_ST_XRC] = MLX5_QP_OPTPAR_ALT_ADDR_PATH |
					  MLX5_QP_OPTPAR_RRE            |
					  MLX5_QP_OPTPAR_RAE            |
					  MLX5_QP_OPTPAR_RWE            |
					  MLX5_QP_OPTPAR_PKEY_INDEX	|
					  MLX5_QP_OPTPAR_LAG_TX_AFF,
		},
	},
	[MLX5_QP_STATE_RTR] = {
		[MLX5_QP_STATE_RTS] = {
			[MLX5_QP_ST_RC] = MLX5_QP_OPTPAR_ALT_ADDR_PATH	|
					  MLX5_QP_OPTPAR_RRE		|
					  MLX5_QP_OPTPAR_RAE		|
					  MLX5_QP_OPTPAR_RWE		|
					  MLX5_QP_OPTPAR_PM_STATE	|
					  MLX5_QP_OPTPAR_RNR_TIMEOUT,
			[MLX5_QP_ST_UC] = MLX5_QP_OPTPAR_ALT_ADDR_PATH	|
					  MLX5_QP_OPTPAR_RWE		|
					  MLX5_QP_OPTPAR_PM_STATE,
			[MLX5_QP_ST_UD] = MLX5_QP_OPTPAR_Q_KEY,
			[MLX5_QP_ST_XRC] = MLX5_QP_OPTPAR_ALT_ADDR_PATH	|
					  MLX5_QP_OPTPAR_RRE		|
					  MLX5_QP_OPTPAR_RAE		|
					  MLX5_QP_OPTPAR_RWE		|
					  MLX5_QP_OPTPAR_PM_STATE	|
					  MLX5_QP_OPTPAR_RNR_TIMEOUT,
		},
	},
	[MLX5_QP_STATE_RTS] = {
		[MLX5_QP_STATE_RTS] = {
			[MLX5_QP_ST_RC] = MLX5_QP_OPTPAR_RRE		|
					  MLX5_QP_OPTPAR_RAE		|
					  MLX5_QP_OPTPAR_RWE		|
					  MLX5_QP_OPTPAR_RNR_TIMEOUT	|
					  MLX5_QP_OPTPAR_PM_STATE	|
					  MLX5_QP_OPTPAR_ALT_ADDR_PATH,
			[MLX5_QP_ST_UC] = MLX5_QP_OPTPAR_RWE		|
					  MLX5_QP_OPTPAR_PM_STATE	|
					  MLX5_QP_OPTPAR_ALT_ADDR_PATH,
			[MLX5_QP_ST_UD] = MLX5_QP_OPTPAR_Q_KEY		|
					  MLX5_QP_OPTPAR_SRQN		|
					  MLX5_QP_OPTPAR_CQN_RCV,
			[MLX5_QP_ST_XRC] = MLX5_QP_OPTPAR_RRE		|
					  MLX5_QP_OPTPAR_RAE		|
					  MLX5_QP_OPTPAR_RWE		|
					  MLX5_QP_OPTPAR_RNR_TIMEOUT	|
					  MLX5_QP_OPTPAR_PM_STATE	|
					  MLX5_QP_OPTPAR_ALT_ADDR_PATH,
		},
	},
	[MLX5_QP_STATE_SQER] = {
		[MLX5_QP_STATE_RTS] = {
			[MLX5_QP_ST_UD]	 = MLX5_QP_OPTPAR_Q_KEY,
			[MLX5_QP_ST_MLX] = MLX5_QP_OPTPAR_Q_KEY,
			[MLX5_QP_ST_UC]	 = MLX5_QP_OPTPAR_RWE,
			[MLX5_QP_ST_RC]	 = MLX5_QP_OPTPAR_RNR_TIMEOUT	|
					   MLX5_QP_OPTPAR_RWE		|
					   MLX5_QP_OPTPAR_RAE		|
					   MLX5_QP_OPTPAR_RRE,
			[MLX5_QP_ST_XRC]  = MLX5_QP_OPTPAR_RNR_TIMEOUT	|
					   MLX5_QP_OPTPAR_RWE		|
					   MLX5_QP_OPTPAR_RAE		|
					   MLX5_QP_OPTPAR_RRE,
		},
	},
};

static int ib_nr_to_mlx5_nr(int ib_mask)
{
	switch (ib_mask) {
	case IB_QP_STATE:
		return 0;
	case IB_QP_CUR_STATE:
		return 0;
	case IB_QP_EN_SQD_ASYNC_NOTIFY:
		return 0;
	case IB_QP_ACCESS_FLAGS:
		return MLX5_QP_OPTPAR_RWE | MLX5_QP_OPTPAR_RRE |
			MLX5_QP_OPTPAR_RAE;
	case IB_QP_PKEY_INDEX:
		return MLX5_QP_OPTPAR_PKEY_INDEX;
	case IB_QP_PORT:
		return MLX5_QP_OPTPAR_PRI_PORT;
	case IB_QP_QKEY:
		return MLX5_QP_OPTPAR_Q_KEY;
	case IB_QP_AV:
		return MLX5_QP_OPTPAR_PRIMARY_ADDR_PATH |
			MLX5_QP_OPTPAR_PRI_PORT;
	case IB_QP_PATH_MTU:
		return 0;
	case IB_QP_TIMEOUT:
		return MLX5_QP_OPTPAR_ACK_TIMEOUT;
	case IB_QP_RETRY_CNT:
		return MLX5_QP_OPTPAR_RETRY_COUNT;
	case IB_QP_RNR_RETRY:
		return MLX5_QP_OPTPAR_RNR_RETRY;
	case IB_QP_RQ_PSN:
		return 0;
	case IB_QP_MAX_QP_RD_ATOMIC:
		return MLX5_QP_OPTPAR_SRA_MAX;
	case IB_QP_ALT_PATH:
		return MLX5_QP_OPTPAR_ALT_ADDR_PATH;
	case IB_QP_MIN_RNR_TIMER:
		return MLX5_QP_OPTPAR_RNR_TIMEOUT;
	case IB_QP_SQ_PSN:
		return 0;
	case IB_QP_MAX_DEST_RD_ATOMIC:
		return MLX5_QP_OPTPAR_RRA_MAX | MLX5_QP_OPTPAR_RWE |
			MLX5_QP_OPTPAR_RRE | MLX5_QP_OPTPAR_RAE;
	case IB_QP_PATH_MIG_STATE:
		return MLX5_QP_OPTPAR_PM_STATE;
	case IB_QP_CAP:
		return 0;
	case IB_QP_DEST_QPN:
		return 0;
	}
	return 0;
}

static int ib_mask_to_mlx5_opt(int ib_mask)
{
	int result = 0;
	int i;

	for (i = 0; i < 8 * sizeof(int); i++) {
		if ((1 << i) & ib_mask)
			result |= ib_nr_to_mlx5_nr(1 << i);
	}

	return result;
}

static int modify_raw_packet_qp_rq(
	struct mlx5_ib_dev *dev, struct mlx5_ib_rq *rq, int new_state,
	const struct mlx5_modify_raw_qp_param *raw_qp_param, struct ib_pd *pd)
{
	void *in;
	void *rqc;
	int inlen;
	int err;

	inlen = MLX5_ST_SZ_BYTES(modify_rq_in);
	in = kvzalloc(inlen, GFP_KERNEL);
	if (!in)
		return -ENOMEM;

	MLX5_SET(modify_rq_in, in, rq_state, rq->state);
	MLX5_SET(modify_rq_in, in, uid, to_mpd(pd)->uid);

	rqc = MLX5_ADDR_OF(modify_rq_in, in, ctx);
	MLX5_SET(rqc, rqc, state, new_state);

	if (raw_qp_param->set_mask & MLX5_RAW_QP_MOD_SET_RQ_Q_CTR_ID) {
		if (MLX5_CAP_GEN(dev->mdev, modify_rq_counter_set_id)) {
			MLX5_SET64(modify_rq_in, in, modify_bitmask,
				   MLX5_MODIFY_RQ_IN_MODIFY_BITMASK_RQ_COUNTER_SET_ID);
			MLX5_SET(rqc, rqc, counter_set_id, raw_qp_param->rq_q_ctr_id);
		} else
			dev_info_once(
				&dev->ib_dev.dev,
				"RAW PACKET QP counters are not supported on current FW\n");
	}

	err = mlx5_core_modify_rq(dev->mdev, rq->base.mqp.qpn, in);
	if (err)
		goto out;

	rq->state = new_state;

out:
	kvfree(in);
	return err;
}

static int modify_raw_packet_qp_sq(
	struct mlx5_core_dev *dev, struct mlx5_ib_sq *sq, int new_state,
	const struct mlx5_modify_raw_qp_param *raw_qp_param, struct ib_pd *pd)
{
	struct mlx5_ib_qp *ibqp = sq->base.container_mibqp;
	struct mlx5_rate_limit old_rl = ibqp->rl;
	struct mlx5_rate_limit new_rl = old_rl;
	bool new_rate_added = false;
	u16 rl_index = 0;
	void *in;
	void *sqc;
	int inlen;
	int err;

	inlen = MLX5_ST_SZ_BYTES(modify_sq_in);
	in = kvzalloc(inlen, GFP_KERNEL);
	if (!in)
		return -ENOMEM;

	MLX5_SET(modify_sq_in, in, uid, to_mpd(pd)->uid);
	MLX5_SET(modify_sq_in, in, sq_state, sq->state);

	sqc = MLX5_ADDR_OF(modify_sq_in, in, ctx);
	MLX5_SET(sqc, sqc, state, new_state);

	if (raw_qp_param->set_mask & MLX5_RAW_QP_RATE_LIMIT) {
		if (new_state != MLX5_SQC_STATE_RDY)
			pr_warn("%s: Rate limit can only be changed when SQ is moving to RDY\n",
				__func__);
		else
			new_rl = raw_qp_param->rl;
	}

	if (!mlx5_rl_are_equal(&old_rl, &new_rl)) {
		if (new_rl.rate) {
			err = mlx5_rl_add_rate(dev, &rl_index, &new_rl);
			if (err) {
				pr_err("Failed configuring rate limit(err %d): \
				       rate %u, max_burst_sz %u, typical_pkt_sz %u\n",
				       err, new_rl.rate, new_rl.max_burst_sz,
				       new_rl.typical_pkt_sz);

				goto out;
			}
			new_rate_added = true;
		}

		MLX5_SET64(modify_sq_in, in, modify_bitmask, 1);
		/* index 0 means no limit */
		MLX5_SET(sqc, sqc, packet_pacing_rate_limit_index, rl_index);
	}

	err = mlx5_core_modify_sq(dev, sq->base.mqp.qpn, in);
	if (err) {
		/* Remove new rate from table if failed */
		if (new_rate_added)
			mlx5_rl_remove_rate(dev, &new_rl);
		goto out;
	}

	/* Only remove the old rate after new rate was set */
	if ((old_rl.rate && !mlx5_rl_are_equal(&old_rl, &new_rl)) ||
	    (new_state != MLX5_SQC_STATE_RDY)) {
		mlx5_rl_remove_rate(dev, &old_rl);
		if (new_state != MLX5_SQC_STATE_RDY)
			memset(&new_rl, 0, sizeof(new_rl));
	}

	ibqp->rl = new_rl;
	sq->state = new_state;

out:
	kvfree(in);
	return err;
}

static int modify_raw_packet_qp(struct mlx5_ib_dev *dev, struct mlx5_ib_qp *qp,
				const struct mlx5_modify_raw_qp_param *raw_qp_param,
				u8 tx_affinity)
{
	struct mlx5_ib_raw_packet_qp *raw_packet_qp = &qp->raw_packet_qp;
	struct mlx5_ib_rq *rq = &raw_packet_qp->rq;
	struct mlx5_ib_sq *sq = &raw_packet_qp->sq;
	int modify_rq = !!qp->rq.wqe_cnt;
	int modify_sq = !!qp->sq.wqe_cnt;
	int rq_state;
	int sq_state;
	int err;

	switch (raw_qp_param->operation) {
	case MLX5_CMD_OP_RST2INIT_QP:
		rq_state = MLX5_RQC_STATE_RDY;
		sq_state = MLX5_SQC_STATE_RDY;
		break;
	case MLX5_CMD_OP_2ERR_QP:
		rq_state = MLX5_RQC_STATE_ERR;
		sq_state = MLX5_SQC_STATE_ERR;
		break;
	case MLX5_CMD_OP_2RST_QP:
		rq_state = MLX5_RQC_STATE_RST;
		sq_state = MLX5_SQC_STATE_RST;
		break;
	case MLX5_CMD_OP_RTR2RTS_QP:
	case MLX5_CMD_OP_RTS2RTS_QP:
		if (raw_qp_param->set_mask ==
		    MLX5_RAW_QP_RATE_LIMIT) {
			modify_rq = 0;
			sq_state = sq->state;
		} else {
			return raw_qp_param->set_mask ? -EINVAL : 0;
		}
		break;
	case MLX5_CMD_OP_INIT2INIT_QP:
	case MLX5_CMD_OP_INIT2RTR_QP:
		if (raw_qp_param->set_mask)
			return -EINVAL;
		else
			return 0;
	default:
		WARN_ON(1);
		return -EINVAL;
	}

	if (modify_rq) {
		err =  modify_raw_packet_qp_rq(dev, rq, rq_state, raw_qp_param,
					       qp->ibqp.pd);
		if (err)
			return err;
	}

	if (modify_sq) {
		struct mlx5_flow_handle *flow_rule;

		if (tx_affinity) {
			err = modify_raw_packet_tx_affinity(dev->mdev, sq,
							    tx_affinity,
							    qp->ibqp.pd);
			if (err)
				return err;
		}

		flow_rule = create_flow_rule_vport_sq(dev, sq,
						      raw_qp_param->port);
		if (IS_ERR(flow_rule))
			return PTR_ERR(flow_rule);

		err = modify_raw_packet_qp_sq(dev->mdev, sq, sq_state,
					      raw_qp_param, qp->ibqp.pd);
		if (err) {
			if (flow_rule)
				mlx5_del_flow_rules(flow_rule);
			return err;
		}

		if (flow_rule) {
			destroy_flow_rule_vport_sq(sq);
			sq->flow_rule = flow_rule;
		}

		return err;
	}

	return 0;
}

static unsigned int get_tx_affinity_rr(struct mlx5_ib_dev *dev,
				       struct ib_udata *udata)
{
	struct mlx5_ib_ucontext *ucontext = rdma_udata_to_drv_context(
		udata, struct mlx5_ib_ucontext, ibucontext);
	u8 port_num = mlx5_core_native_port_num(dev->mdev) - 1;
	atomic_t *tx_port_affinity;

	if (ucontext)
		tx_port_affinity = &ucontext->tx_port_affinity;
	else
		tx_port_affinity = &dev->port[port_num].roce.tx_port_affinity;

	return (unsigned int)atomic_add_return(1, tx_port_affinity) %
		MLX5_MAX_PORTS + 1;
}

static bool qp_supports_affinity(struct ib_qp *qp)
{
	if ((qp->qp_type == IB_QPT_RC) ||
	    (qp->qp_type == IB_QPT_UD) ||
	    (qp->qp_type == IB_QPT_UC) ||
	    (qp->qp_type == IB_QPT_RAW_PACKET) ||
	    (qp->qp_type == IB_QPT_XRC_INI) ||
	    (qp->qp_type == IB_QPT_XRC_TGT))
		return true;
	return false;
}

static unsigned int get_tx_affinity(struct ib_qp *qp,
				    const struct ib_qp_attr *attr,
				    int attr_mask, u8 init,
				    struct ib_udata *udata)
{
	struct mlx5_ib_ucontext *ucontext = rdma_udata_to_drv_context(
		udata, struct mlx5_ib_ucontext, ibucontext);
	struct mlx5_ib_dev *dev = to_mdev(qp->device);
	struct mlx5_ib_qp *mqp = to_mqp(qp);
	struct mlx5_ib_qp_base *qp_base;
	unsigned int tx_affinity;

	if (!(mlx5_ib_lag_should_assign_affinity(dev) &&
	      qp_supports_affinity(qp)))
		return 0;

	if (mqp->flags & MLX5_IB_QP_CREATE_SQPN_QP1)
		tx_affinity = mqp->gsi_lag_port;
	else if (init)
		tx_affinity = get_tx_affinity_rr(dev, udata);
	else if ((attr_mask & IB_QP_AV) && attr->xmit_slave)
		tx_affinity =
			mlx5_lag_get_slave_port(dev->mdev, attr->xmit_slave);
	else
		return 0;

	qp_base = &mqp->trans_qp.base;
	if (ucontext)
		mlx5_ib_dbg(dev, "Set tx affinity 0x%x to qpn 0x%x ucontext %p\n",
			    tx_affinity, qp_base->mqp.qpn, ucontext);
	else
		mlx5_ib_dbg(dev, "Set tx affinity 0x%x to qpn 0x%x\n",
			    tx_affinity, qp_base->mqp.qpn);
	return tx_affinity;
}

static int __mlx5_ib_qp_set_counter(struct ib_qp *qp,
				    struct rdma_counter *counter)
{
	struct mlx5_ib_dev *dev = to_mdev(qp->device);
	u32 in[MLX5_ST_SZ_DW(rts2rts_qp_in)] = {};
	struct mlx5_ib_qp *mqp = to_mqp(qp);
	struct mlx5_ib_qp_base *base;
	u32 set_id;
	u32 *qpc;

	if (counter)
		set_id = counter->id;
	else
		set_id = mlx5_ib_get_counters_id(dev, mqp->port - 1);

	base = &mqp->trans_qp.base;
	MLX5_SET(rts2rts_qp_in, in, opcode, MLX5_CMD_OP_RTS2RTS_QP);
	MLX5_SET(rts2rts_qp_in, in, qpn, base->mqp.qpn);
	MLX5_SET(rts2rts_qp_in, in, uid, base->mqp.uid);
	MLX5_SET(rts2rts_qp_in, in, opt_param_mask,
		 MLX5_QP_OPTPAR_COUNTER_SET_ID);

	qpc = MLX5_ADDR_OF(rts2rts_qp_in, in, qpc);
	MLX5_SET(qpc, qpc, counter_set_id, set_id);
	return mlx5_cmd_exec_in(dev->mdev, rts2rts_qp, in);
}

static int __mlx5_ib_modify_qp(struct ib_qp *ibqp,
			       const struct ib_qp_attr *attr, int attr_mask,
			       enum ib_qp_state cur_state,
			       enum ib_qp_state new_state,
			       const struct mlx5_ib_modify_qp *ucmd,
			       struct mlx5_ib_modify_qp_resp *resp,
			       struct ib_udata *udata)
{
	static const u16 optab[MLX5_QP_NUM_STATE][MLX5_QP_NUM_STATE] = {
		[MLX5_QP_STATE_RST] = {
			[MLX5_QP_STATE_RST]	= MLX5_CMD_OP_2RST_QP,
			[MLX5_QP_STATE_ERR]	= MLX5_CMD_OP_2ERR_QP,
			[MLX5_QP_STATE_INIT]	= MLX5_CMD_OP_RST2INIT_QP,
		},
		[MLX5_QP_STATE_INIT]  = {
			[MLX5_QP_STATE_RST]	= MLX5_CMD_OP_2RST_QP,
			[MLX5_QP_STATE_ERR]	= MLX5_CMD_OP_2ERR_QP,
			[MLX5_QP_STATE_INIT]	= MLX5_CMD_OP_INIT2INIT_QP,
			[MLX5_QP_STATE_RTR]	= MLX5_CMD_OP_INIT2RTR_QP,
		},
		[MLX5_QP_STATE_RTR]   = {
			[MLX5_QP_STATE_RST]	= MLX5_CMD_OP_2RST_QP,
			[MLX5_QP_STATE_ERR]	= MLX5_CMD_OP_2ERR_QP,
			[MLX5_QP_STATE_RTS]	= MLX5_CMD_OP_RTR2RTS_QP,
		},
		[MLX5_QP_STATE_RTS]   = {
			[MLX5_QP_STATE_RST]	= MLX5_CMD_OP_2RST_QP,
			[MLX5_QP_STATE_ERR]	= MLX5_CMD_OP_2ERR_QP,
			[MLX5_QP_STATE_RTS]	= MLX5_CMD_OP_RTS2RTS_QP,
		},
		[MLX5_QP_STATE_SQD] = {
			[MLX5_QP_STATE_RST]	= MLX5_CMD_OP_2RST_QP,
			[MLX5_QP_STATE_ERR]	= MLX5_CMD_OP_2ERR_QP,
		},
		[MLX5_QP_STATE_SQER] = {
			[MLX5_QP_STATE_RST]	= MLX5_CMD_OP_2RST_QP,
			[MLX5_QP_STATE_ERR]	= MLX5_CMD_OP_2ERR_QP,
			[MLX5_QP_STATE_RTS]	= MLX5_CMD_OP_SQERR2RTS_QP,
		},
		[MLX5_QP_STATE_ERR] = {
			[MLX5_QP_STATE_RST]	= MLX5_CMD_OP_2RST_QP,
			[MLX5_QP_STATE_ERR]	= MLX5_CMD_OP_2ERR_QP,
		}
	};

	struct mlx5_ib_dev *dev = to_mdev(ibqp->device);
	struct mlx5_ib_qp *qp = to_mqp(ibqp);
	struct mlx5_ib_qp_base *base = &qp->trans_qp.base;
	struct mlx5_ib_cq *send_cq, *recv_cq;
	struct mlx5_ib_pd *pd;
	enum mlx5_qp_state mlx5_cur, mlx5_new;
	void *qpc, *pri_path, *alt_path;
	enum mlx5_qp_optpar optpar = 0;
	u32 set_id = 0;
	int mlx5_st;
	int err;
	u16 op;
	u8 tx_affinity = 0;

	mlx5_st = to_mlx5_st(qp->type);
	if (mlx5_st < 0)
		return -EINVAL;

	qpc = kzalloc(MLX5_ST_SZ_BYTES(qpc), GFP_KERNEL);
	if (!qpc)
		return -ENOMEM;

	pd = to_mpd(qp->ibqp.pd);
	MLX5_SET(qpc, qpc, st, mlx5_st);

	if (!(attr_mask & IB_QP_PATH_MIG_STATE)) {
		MLX5_SET(qpc, qpc, pm_state, MLX5_QP_PM_MIGRATED);
	} else {
		switch (attr->path_mig_state) {
		case IB_MIG_MIGRATED:
			MLX5_SET(qpc, qpc, pm_state, MLX5_QP_PM_MIGRATED);
			break;
		case IB_MIG_REARM:
			MLX5_SET(qpc, qpc, pm_state, MLX5_QP_PM_REARM);
			break;
		case IB_MIG_ARMED:
			MLX5_SET(qpc, qpc, pm_state, MLX5_QP_PM_ARMED);
			break;
		}
	}

	tx_affinity = get_tx_affinity(ibqp, attr, attr_mask,
				      cur_state == IB_QPS_RESET &&
				      new_state == IB_QPS_INIT, udata);

	MLX5_SET(qpc, qpc, lag_tx_port_affinity, tx_affinity);
	if (tx_affinity && new_state == IB_QPS_RTR &&
	    MLX5_CAP_GEN(dev->mdev, init2_lag_tx_port_affinity))
		optpar |= MLX5_QP_OPTPAR_LAG_TX_AFF;

	if (is_sqp(ibqp->qp_type)) {
		MLX5_SET(qpc, qpc, mtu, IB_MTU_256);
		MLX5_SET(qpc, qpc, log_msg_max, 8);
	} else if ((ibqp->qp_type == IB_QPT_UD &&
		    !(qp->flags & IB_QP_CREATE_SOURCE_QPN)) ||
		   ibqp->qp_type == MLX5_IB_QPT_REG_UMR) {
		MLX5_SET(qpc, qpc, mtu, IB_MTU_4096);
		MLX5_SET(qpc, qpc, log_msg_max, 12);
	} else if (attr_mask & IB_QP_PATH_MTU) {
		if (attr->path_mtu < IB_MTU_256 ||
		    attr->path_mtu > IB_MTU_4096) {
			mlx5_ib_warn(dev, "invalid mtu %d\n", attr->path_mtu);
			err = -EINVAL;
			goto out;
		}
		MLX5_SET(qpc, qpc, mtu, attr->path_mtu);
		MLX5_SET(qpc, qpc, log_msg_max,
			 MLX5_CAP_GEN(dev->mdev, log_max_msg));
	}

	if (attr_mask & IB_QP_DEST_QPN)
		MLX5_SET(qpc, qpc, remote_qpn, attr->dest_qp_num);

	pri_path = MLX5_ADDR_OF(qpc, qpc, primary_address_path);
	alt_path = MLX5_ADDR_OF(qpc, qpc, secondary_address_path);

	if (attr_mask & IB_QP_PKEY_INDEX)
		MLX5_SET(ads, pri_path, pkey_index, attr->pkey_index);

	/* todo implement counter_index functionality */

	if (is_sqp(ibqp->qp_type))
		MLX5_SET(ads, pri_path, vhca_port_num, qp->port);

	if (attr_mask & IB_QP_PORT)
		MLX5_SET(ads, pri_path, vhca_port_num, attr->port_num);

	if (attr_mask & IB_QP_AV) {
		err = mlx5_set_path(dev, qp, &attr->ah_attr, pri_path,
				    attr_mask & IB_QP_PORT ? attr->port_num :
							     qp->port,
				    attr_mask, 0, attr, false);
		if (err)
			goto out;
	}

	if (attr_mask & IB_QP_TIMEOUT)
		MLX5_SET(ads, pri_path, ack_timeout, attr->timeout);

	if (attr_mask & IB_QP_ALT_PATH) {
		err = mlx5_set_path(dev, qp, &attr->alt_ah_attr, alt_path,
				    attr->alt_port_num,
				    attr_mask | IB_QP_PKEY_INDEX |
					    IB_QP_TIMEOUT,
				    0, attr, true);
		if (err)
			goto out;
	}

	get_cqs(qp->ibqp.qp_type, qp->ibqp.send_cq, qp->ibqp.recv_cq,
		&send_cq, &recv_cq);

	MLX5_SET(qpc, qpc, pd, pd ? pd->pdn : to_mpd(dev->devr.p0)->pdn);
	if (send_cq)
		MLX5_SET(qpc, qpc, cqn_snd, send_cq->mcq.cqn);
	if (recv_cq)
		MLX5_SET(qpc, qpc, cqn_rcv, recv_cq->mcq.cqn);

	MLX5_SET(qpc, qpc, log_ack_req_freq, MLX5_IB_ACK_REQ_FREQ);

	if (attr_mask & IB_QP_RNR_RETRY)
		MLX5_SET(qpc, qpc, rnr_retry, attr->rnr_retry);

	if (attr_mask & IB_QP_RETRY_CNT)
		MLX5_SET(qpc, qpc, retry_count, attr->retry_cnt);

	if (attr_mask & IB_QP_MAX_QP_RD_ATOMIC && attr->max_rd_atomic)
		MLX5_SET(qpc, qpc, log_sra_max, ilog2(attr->max_rd_atomic));

	if (attr_mask & IB_QP_SQ_PSN)
		MLX5_SET(qpc, qpc, next_send_psn, attr->sq_psn);

	if (attr_mask & IB_QP_MAX_DEST_RD_ATOMIC && attr->max_dest_rd_atomic)
		MLX5_SET(qpc, qpc, log_rra_max,
			 ilog2(attr->max_dest_rd_atomic));

	if (attr_mask & (IB_QP_ACCESS_FLAGS | IB_QP_MAX_DEST_RD_ATOMIC)) {
		err = set_qpc_atomic_flags(qp, attr, attr_mask, qpc);
		if (err)
			goto out;
	}

	if (attr_mask & IB_QP_MIN_RNR_TIMER)
		MLX5_SET(qpc, qpc, min_rnr_nak, attr->min_rnr_timer);

	if (attr_mask & IB_QP_RQ_PSN)
		MLX5_SET(qpc, qpc, next_rcv_psn, attr->rq_psn);

	if (attr_mask & IB_QP_QKEY)
		MLX5_SET(qpc, qpc, q_key, attr->qkey);

	if (qp->rq.wqe_cnt && cur_state == IB_QPS_RESET && new_state == IB_QPS_INIT)
		MLX5_SET64(qpc, qpc, dbr_addr, qp->db.dma);

	if (cur_state == IB_QPS_RESET && new_state == IB_QPS_INIT) {
		u8 port_num = (attr_mask & IB_QP_PORT ? attr->port_num :
			       qp->port) - 1;

		/* Underlay port should be used - index 0 function per port */
		if (qp->flags & IB_QP_CREATE_SOURCE_QPN)
			port_num = 0;

		if (ibqp->counter)
			set_id = ibqp->counter->id;
		else
			set_id = mlx5_ib_get_counters_id(dev, port_num);
		MLX5_SET(qpc, qpc, counter_set_id, set_id);
	}

	if (!ibqp->uobject && cur_state == IB_QPS_RESET && new_state == IB_QPS_INIT)
		MLX5_SET(qpc, qpc, rlky, 1);

	if (qp->flags & MLX5_IB_QP_CREATE_SQPN_QP1)
		MLX5_SET(qpc, qpc, deth_sqpn, 1);

	mlx5_cur = to_mlx5_state(cur_state);
	mlx5_new = to_mlx5_state(new_state);

	if (mlx5_cur >= MLX5_QP_NUM_STATE || mlx5_new >= MLX5_QP_NUM_STATE ||
	    !optab[mlx5_cur][mlx5_new]) {
		err = -EINVAL;
		goto out;
	}

	op = optab[mlx5_cur][mlx5_new];
	optpar |= ib_mask_to_mlx5_opt(attr_mask);
	optpar &= opt_mask[mlx5_cur][mlx5_new][mlx5_st];

	if (qp->ibqp.qp_type == IB_QPT_RAW_PACKET ||
	    qp->flags & IB_QP_CREATE_SOURCE_QPN) {
		struct mlx5_modify_raw_qp_param raw_qp_param = {};

		raw_qp_param.operation = op;
		if (cur_state == IB_QPS_RESET && new_state == IB_QPS_INIT) {
			raw_qp_param.rq_q_ctr_id = set_id;
			raw_qp_param.set_mask |= MLX5_RAW_QP_MOD_SET_RQ_Q_CTR_ID;
		}

		if (attr_mask & IB_QP_PORT)
			raw_qp_param.port = attr->port_num;

		if (attr_mask & IB_QP_RATE_LIMIT) {
			raw_qp_param.rl.rate = attr->rate_limit;

			if (ucmd->burst_info.max_burst_sz) {
				if (attr->rate_limit &&
				    MLX5_CAP_QOS(dev->mdev, packet_pacing_burst_bound)) {
					raw_qp_param.rl.max_burst_sz =
						ucmd->burst_info.max_burst_sz;
				} else {
					err = -EINVAL;
					goto out;
				}
			}

			if (ucmd->burst_info.typical_pkt_sz) {
				if (attr->rate_limit &&
				    MLX5_CAP_QOS(dev->mdev, packet_pacing_typical_size)) {
					raw_qp_param.rl.typical_pkt_sz =
						ucmd->burst_info.typical_pkt_sz;
				} else {
					err = -EINVAL;
					goto out;
				}
			}

			raw_qp_param.set_mask |= MLX5_RAW_QP_RATE_LIMIT;
		}

		err = modify_raw_packet_qp(dev, qp, &raw_qp_param, tx_affinity);
	} else {
		if (udata) {
			/* For the kernel flows, the resp will stay zero */
			resp->ece_options =
				MLX5_CAP_GEN(dev->mdev, ece_support) ?
					ucmd->ece_options : 0;
			resp->response_length = sizeof(*resp);
		}
		err = mlx5_core_qp_modify(dev, op, optpar, qpc, &base->mqp,
					  &resp->ece_options);
	}

	if (err)
		goto out;

	qp->state = new_state;

	if (attr_mask & IB_QP_ACCESS_FLAGS)
		qp->trans_qp.atomic_rd_en = attr->qp_access_flags;
	if (attr_mask & IB_QP_MAX_DEST_RD_ATOMIC)
		qp->trans_qp.resp_depth = attr->max_dest_rd_atomic;
	if (attr_mask & IB_QP_PORT)
		qp->port = attr->port_num;
	if (attr_mask & IB_QP_ALT_PATH)
		qp->trans_qp.alt_port = attr->alt_port_num;

	/*
	 * If we moved a kernel QP to RESET, clean up all old CQ
	 * entries and reinitialize the QP.
	 */
	if (new_state == IB_QPS_RESET &&
	    !ibqp->uobject && ibqp->qp_type != IB_QPT_XRC_TGT) {
		mlx5_ib_cq_clean(recv_cq, base->mqp.qpn,
				 ibqp->srq ? to_msrq(ibqp->srq) : NULL);
		if (send_cq != recv_cq)
			mlx5_ib_cq_clean(send_cq, base->mqp.qpn, NULL);

		qp->rq.head = 0;
		qp->rq.tail = 0;
		qp->sq.head = 0;
		qp->sq.tail = 0;
		qp->sq.cur_post = 0;
		if (qp->sq.wqe_cnt)
			qp->sq.cur_edge = get_sq_edge(&qp->sq, 0);
		qp->sq.last_poll = 0;
		qp->db.db[MLX5_RCV_DBR] = 0;
		qp->db.db[MLX5_SND_DBR] = 0;
	}

	if ((new_state == IB_QPS_RTS) && qp->counter_pending) {
		err = __mlx5_ib_qp_set_counter(ibqp, ibqp->counter);
		if (!err)
			qp->counter_pending = 0;
	}

out:
	kfree(qpc);
	return err;
}

static inline bool is_valid_mask(int mask, int req, int opt)
{
	if ((mask & req) != req)
		return false;

	if (mask & ~(req | opt))
		return false;

	return true;
}

/* check valid transition for driver QP types
 * for now the only QP type that this function supports is DCI
 */
static bool modify_dci_qp_is_ok(enum ib_qp_state cur_state, enum ib_qp_state new_state,
				enum ib_qp_attr_mask attr_mask)
{
	int req = IB_QP_STATE;
	int opt = 0;

	if (new_state == IB_QPS_RESET) {
		return is_valid_mask(attr_mask, req, opt);
	} else if (cur_state == IB_QPS_RESET && new_state == IB_QPS_INIT) {
		req |= IB_QP_PKEY_INDEX | IB_QP_PORT;
		return is_valid_mask(attr_mask, req, opt);
	} else if (cur_state == IB_QPS_INIT && new_state == IB_QPS_INIT) {
		opt = IB_QP_PKEY_INDEX | IB_QP_PORT;
		return is_valid_mask(attr_mask, req, opt);
	} else if (cur_state == IB_QPS_INIT && new_state == IB_QPS_RTR) {
		req |= IB_QP_PATH_MTU;
		opt = IB_QP_PKEY_INDEX | IB_QP_AV;
		return is_valid_mask(attr_mask, req, opt);
	} else if (cur_state == IB_QPS_RTR && new_state == IB_QPS_RTS) {
		req |= IB_QP_TIMEOUT | IB_QP_RETRY_CNT | IB_QP_RNR_RETRY |
		       IB_QP_MAX_QP_RD_ATOMIC | IB_QP_SQ_PSN;
		opt = IB_QP_MIN_RNR_TIMER;
		return is_valid_mask(attr_mask, req, opt);
	} else if (cur_state == IB_QPS_RTS && new_state == IB_QPS_RTS) {
		opt = IB_QP_MIN_RNR_TIMER;
		return is_valid_mask(attr_mask, req, opt);
	} else if (cur_state != IB_QPS_RESET && new_state == IB_QPS_ERR) {
		return is_valid_mask(attr_mask, req, opt);
	}
	return false;
}

/* mlx5_ib_modify_dct: modify a DCT QP
 * valid transitions are:
 * RESET to INIT: must set access_flags, pkey_index and port
 * INIT  to RTR : must set min_rnr_timer, tclass, flow_label,
 *			   mtu, gid_index and hop_limit
 * Other transitions and attributes are illegal
 */
static int mlx5_ib_modify_dct(struct ib_qp *ibqp, struct ib_qp_attr *attr,
			      int attr_mask, struct mlx5_ib_modify_qp *ucmd,
			      struct ib_udata *udata)
{
	struct mlx5_ib_qp *qp = to_mqp(ibqp);
	struct mlx5_ib_dev *dev = to_mdev(ibqp->device);
	enum ib_qp_state cur_state, new_state;
	int err = 0;
	int required = IB_QP_STATE;
	void *dctc;

	if (!(attr_mask & IB_QP_STATE))
		return -EINVAL;

	cur_state = qp->state;
	new_state = attr->qp_state;

	dctc = MLX5_ADDR_OF(create_dct_in, qp->dct.in, dct_context_entry);
	if (MLX5_CAP_GEN(dev->mdev, ece_support) && ucmd->ece_options)
		/*
		 * DCT doesn't initialize QP till modify command is executed,
		 * so we need to overwrite previously set ECE field if user
		 * provided any value except zero, which means not set/not
		 * valid.
		 */
		MLX5_SET(dctc, dctc, ece, ucmd->ece_options);

	if (cur_state == IB_QPS_RESET && new_state == IB_QPS_INIT) {
		u16 set_id;

		required |= IB_QP_ACCESS_FLAGS | IB_QP_PKEY_INDEX | IB_QP_PORT;
		if (!is_valid_mask(attr_mask, required, 0))
			return -EINVAL;

		if (attr->port_num == 0 ||
		    attr->port_num > MLX5_CAP_GEN(dev->mdev, num_ports)) {
			mlx5_ib_dbg(dev, "invalid port number %d. number of ports is %d\n",
				    attr->port_num, dev->num_ports);
			return -EINVAL;
		}
		if (attr->qp_access_flags & IB_ACCESS_REMOTE_READ)
			MLX5_SET(dctc, dctc, rre, 1);
		if (attr->qp_access_flags & IB_ACCESS_REMOTE_WRITE)
			MLX5_SET(dctc, dctc, rwe, 1);
		if (attr->qp_access_flags & IB_ACCESS_REMOTE_ATOMIC) {
			int atomic_mode;

			atomic_mode = get_atomic_mode(dev, MLX5_IB_QPT_DCT);
			if (atomic_mode < 0)
				return -EOPNOTSUPP;
<<<<<<< HEAD

			MLX5_SET(dctc, dctc, atomic_mode, atomic_mode);
			MLX5_SET(dctc, dctc, rae, 1);
		}
		MLX5_SET(dctc, dctc, pkey_index, attr->pkey_index);
		MLX5_SET(dctc, dctc, port, attr->port_num);

		set_id = mlx5_ib_get_counters_id(dev, attr->port_num - 1);
		MLX5_SET(dctc, dctc, counter_set_id, set_id);
	} else if (cur_state == IB_QPS_INIT && new_state == IB_QPS_RTR) {
		struct mlx5_ib_modify_qp_resp resp = {};
		u32 out[MLX5_ST_SZ_DW(create_dct_out)] = {};
		u32 min_resp_len = offsetofend(typeof(resp), dctn);

		if (udata->outlen < min_resp_len)
			return -EINVAL;
		resp.response_length = min_resp_len;

=======

			MLX5_SET(dctc, dctc, atomic_mode, atomic_mode);
			MLX5_SET(dctc, dctc, rae, 1);
		}
		MLX5_SET(dctc, dctc, pkey_index, attr->pkey_index);
		MLX5_SET(dctc, dctc, port, attr->port_num);

		set_id = mlx5_ib_get_counters_id(dev, attr->port_num - 1);
		MLX5_SET(dctc, dctc, counter_set_id, set_id);
	} else if (cur_state == IB_QPS_INIT && new_state == IB_QPS_RTR) {
		struct mlx5_ib_modify_qp_resp resp = {};
		u32 out[MLX5_ST_SZ_DW(create_dct_out)] = {};
		u32 min_resp_len = offsetofend(typeof(resp), dctn);

		if (udata->outlen < min_resp_len)
			return -EINVAL;
>>>>>>> 84569f32
		/*
		 * If we don't have enough space for the ECE options,
		 * simply indicate it with resp.response_length.
		 */
		resp.response_length = (udata->outlen < sizeof(resp)) ?
					       min_resp_len :
					       sizeof(resp);

		required |= IB_QP_MIN_RNR_TIMER | IB_QP_AV | IB_QP_PATH_MTU;
		if (!is_valid_mask(attr_mask, required, 0))
			return -EINVAL;
		MLX5_SET(dctc, dctc, min_rnr_nak, attr->min_rnr_timer);
		MLX5_SET(dctc, dctc, tclass, attr->ah_attr.grh.traffic_class);
		MLX5_SET(dctc, dctc, flow_label, attr->ah_attr.grh.flow_label);
		MLX5_SET(dctc, dctc, mtu, attr->path_mtu);
		MLX5_SET(dctc, dctc, my_addr_index, attr->ah_attr.grh.sgid_index);
		MLX5_SET(dctc, dctc, hop_limit, attr->ah_attr.grh.hop_limit);

		err = mlx5_core_create_dct(dev, &qp->dct.mdct, qp->dct.in,
					   MLX5_ST_SZ_BYTES(create_dct_in), out,
					   sizeof(out));
		if (err)
			return err;
		resp.dctn = qp->dct.mdct.mqp.qpn;
		if (MLX5_CAP_GEN(dev->mdev, ece_support))
			resp.ece_options = MLX5_GET(create_dct_out, out, ece);
		err = ib_copy_to_udata(udata, &resp, resp.response_length);
		if (err) {
			mlx5_core_destroy_dct(dev, &qp->dct.mdct);
			return err;
		}
	} else {
		mlx5_ib_warn(dev, "Modify DCT: Invalid transition from %d to %d\n", cur_state, new_state);
		return -EINVAL;
	}
	if (err)
		qp->state = IB_QPS_ERR;
	else
		qp->state = new_state;
	return err;
}

int mlx5_ib_modify_qp(struct ib_qp *ibqp, struct ib_qp_attr *attr,
		      int attr_mask, struct ib_udata *udata)
{
	struct mlx5_ib_dev *dev = to_mdev(ibqp->device);
	struct mlx5_ib_modify_qp_resp resp = {};
	struct mlx5_ib_qp *qp = to_mqp(ibqp);
	struct mlx5_ib_modify_qp ucmd = {};
	enum ib_qp_type qp_type;
	enum ib_qp_state cur_state, new_state;
	int err = -EINVAL;
	int port;

	if (ibqp->rwq_ind_tbl)
		return -ENOSYS;

	if (udata && udata->inlen) {
		if (udata->inlen < offsetofend(typeof(ucmd), ece_options))
			return -EINVAL;

		if (udata->inlen > sizeof(ucmd) &&
		    !ib_is_udata_cleared(udata, sizeof(ucmd),
					 udata->inlen - sizeof(ucmd)))
			return -EOPNOTSUPP;

		if (ib_copy_from_udata(&ucmd, udata,
				       min(udata->inlen, sizeof(ucmd))))
			return -EFAULT;

		if (ucmd.comp_mask ||
		    memchr_inv(&ucmd.burst_info.reserved, 0,
			       sizeof(ucmd.burst_info.reserved)))
			return -EOPNOTSUPP;

	}

	if (unlikely(ibqp->qp_type == IB_QPT_GSI))
		return mlx5_ib_gsi_modify_qp(ibqp, attr, attr_mask);

	qp_type = (unlikely(ibqp->qp_type == MLX5_IB_QPT_HW_GSI)) ? IB_QPT_GSI :
								    qp->type;

	if (qp_type == MLX5_IB_QPT_DCT)
		return mlx5_ib_modify_dct(ibqp, attr, attr_mask, &ucmd, udata);

	mutex_lock(&qp->mutex);

	cur_state = attr_mask & IB_QP_CUR_STATE ? attr->cur_qp_state : qp->state;
	new_state = attr_mask & IB_QP_STATE ? attr->qp_state : cur_state;

	if (!(cur_state == new_state && cur_state == IB_QPS_RESET)) {
		port = attr_mask & IB_QP_PORT ? attr->port_num : qp->port;
	}

	if (qp->flags & IB_QP_CREATE_SOURCE_QPN) {
		if (attr_mask & ~(IB_QP_STATE | IB_QP_CUR_STATE)) {
			mlx5_ib_dbg(dev, "invalid attr_mask 0x%x when underlay QP is used\n",
				    attr_mask);
			goto out;
		}
	} else if (qp_type != MLX5_IB_QPT_REG_UMR &&
		   qp_type != MLX5_IB_QPT_DCI &&
		   !ib_modify_qp_is_ok(cur_state, new_state, qp_type,
				       attr_mask)) {
		mlx5_ib_dbg(dev, "invalid QP state transition from %d to %d, qp_type %d, attr_mask 0x%x\n",
			    cur_state, new_state, ibqp->qp_type, attr_mask);
		goto out;
	} else if (qp_type == MLX5_IB_QPT_DCI &&
		   !modify_dci_qp_is_ok(cur_state, new_state, attr_mask)) {
		mlx5_ib_dbg(dev, "invalid QP state transition from %d to %d, qp_type %d, attr_mask 0x%x\n",
			    cur_state, new_state, qp_type, attr_mask);
		goto out;
	}

	if ((attr_mask & IB_QP_PORT) &&
	    (attr->port_num == 0 ||
	     attr->port_num > dev->num_ports)) {
		mlx5_ib_dbg(dev, "invalid port number %d. number of ports is %d\n",
			    attr->port_num, dev->num_ports);
		goto out;
	}

	if (attr_mask & IB_QP_PKEY_INDEX) {
		port = attr_mask & IB_QP_PORT ? attr->port_num : qp->port;
		if (attr->pkey_index >=
		    dev->mdev->port_caps[port - 1].pkey_table_len) {
			mlx5_ib_dbg(dev, "invalid pkey index %d\n",
				    attr->pkey_index);
			goto out;
		}
	}

	if (attr_mask & IB_QP_MAX_QP_RD_ATOMIC &&
	    attr->max_rd_atomic >
	    (1 << MLX5_CAP_GEN(dev->mdev, log_max_ra_res_qp))) {
		mlx5_ib_dbg(dev, "invalid max_rd_atomic value %d\n",
			    attr->max_rd_atomic);
		goto out;
	}

	if (attr_mask & IB_QP_MAX_DEST_RD_ATOMIC &&
	    attr->max_dest_rd_atomic >
	    (1 << MLX5_CAP_GEN(dev->mdev, log_max_ra_req_qp))) {
		mlx5_ib_dbg(dev, "invalid max_dest_rd_atomic value %d\n",
			    attr->max_dest_rd_atomic);
		goto out;
	}

	if (cur_state == new_state && cur_state == IB_QPS_RESET) {
		err = 0;
		goto out;
	}

	err = __mlx5_ib_modify_qp(ibqp, attr, attr_mask, cur_state,
				  new_state, &ucmd, &resp, udata);

	/* resp.response_length is set in ECE supported flows only */
	if (!err && resp.response_length &&
	    udata->outlen >= resp.response_length)
		/* Return -EFAULT to the user and expect him to destroy QP. */
		err = ib_copy_to_udata(udata, &resp, resp.response_length);

out:
	mutex_unlock(&qp->mutex);
	return err;
}

static inline enum ib_qp_state to_ib_qp_state(enum mlx5_qp_state mlx5_state)
{
	switch (mlx5_state) {
	case MLX5_QP_STATE_RST:      return IB_QPS_RESET;
	case MLX5_QP_STATE_INIT:     return IB_QPS_INIT;
	case MLX5_QP_STATE_RTR:      return IB_QPS_RTR;
	case MLX5_QP_STATE_RTS:      return IB_QPS_RTS;
	case MLX5_QP_STATE_SQ_DRAINING:
	case MLX5_QP_STATE_SQD:      return IB_QPS_SQD;
	case MLX5_QP_STATE_SQER:     return IB_QPS_SQE;
	case MLX5_QP_STATE_ERR:      return IB_QPS_ERR;
	default:		     return -1;
	}
}

static inline enum ib_mig_state to_ib_mig_state(int mlx5_mig_state)
{
	switch (mlx5_mig_state) {
	case MLX5_QP_PM_ARMED:		return IB_MIG_ARMED;
	case MLX5_QP_PM_REARM:		return IB_MIG_REARM;
	case MLX5_QP_PM_MIGRATED:	return IB_MIG_MIGRATED;
	default: return -1;
	}
}

static void to_rdma_ah_attr(struct mlx5_ib_dev *ibdev,
			    struct rdma_ah_attr *ah_attr, void *path)
{
	int port = MLX5_GET(ads, path, vhca_port_num);
	int static_rate;

	memset(ah_attr, 0, sizeof(*ah_attr));

	if (!port || port > ibdev->num_ports)
		return;

	ah_attr->type = rdma_ah_find_type(&ibdev->ib_dev, port);

	rdma_ah_set_port_num(ah_attr, port);
	rdma_ah_set_sl(ah_attr, MLX5_GET(ads, path, sl));

	rdma_ah_set_dlid(ah_attr, MLX5_GET(ads, path, rlid));
	rdma_ah_set_path_bits(ah_attr, MLX5_GET(ads, path, mlid));

	static_rate = MLX5_GET(ads, path, stat_rate);
	rdma_ah_set_static_rate(ah_attr, static_rate ? static_rate - 5 : 0);
	if (MLX5_GET(ads, path, grh) ||
	    ah_attr->type == RDMA_AH_ATTR_TYPE_ROCE) {
		rdma_ah_set_grh(ah_attr, NULL, MLX5_GET(ads, path, flow_label),
				MLX5_GET(ads, path, src_addr_index),
				MLX5_GET(ads, path, hop_limit),
				MLX5_GET(ads, path, tclass));
<<<<<<< HEAD
		memcpy(ah_attr, MLX5_ADDR_OF(ads, path, rgid_rip),
		       MLX5_FLD_SZ_BYTES(ads, rgid_rip));
=======
		rdma_ah_set_dgid_raw(ah_attr, MLX5_ADDR_OF(ads, path, rgid_rip));
>>>>>>> 84569f32
	}
}

static int query_raw_packet_qp_sq_state(struct mlx5_ib_dev *dev,
					struct mlx5_ib_sq *sq,
					u8 *sq_state)
{
	int err;

	err = mlx5_core_query_sq_state(dev->mdev, sq->base.mqp.qpn, sq_state);
	if (err)
		goto out;
	sq->state = *sq_state;

out:
	return err;
}

static int query_raw_packet_qp_rq_state(struct mlx5_ib_dev *dev,
					struct mlx5_ib_rq *rq,
					u8 *rq_state)
{
	void *out;
	void *rqc;
	int inlen;
	int err;

	inlen = MLX5_ST_SZ_BYTES(query_rq_out);
	out = kvzalloc(inlen, GFP_KERNEL);
	if (!out)
		return -ENOMEM;

	err = mlx5_core_query_rq(dev->mdev, rq->base.mqp.qpn, out);
	if (err)
		goto out;

	rqc = MLX5_ADDR_OF(query_rq_out, out, rq_context);
	*rq_state = MLX5_GET(rqc, rqc, state);
	rq->state = *rq_state;

out:
	kvfree(out);
	return err;
}

static int sqrq_state_to_qp_state(u8 sq_state, u8 rq_state,
				  struct mlx5_ib_qp *qp, u8 *qp_state)
{
	static const u8 sqrq_trans[MLX5_RQ_NUM_STATE][MLX5_SQ_NUM_STATE] = {
		[MLX5_RQC_STATE_RST] = {
			[MLX5_SQC_STATE_RST]	= IB_QPS_RESET,
			[MLX5_SQC_STATE_RDY]	= MLX5_QP_STATE_BAD,
			[MLX5_SQC_STATE_ERR]	= MLX5_QP_STATE_BAD,
			[MLX5_SQ_STATE_NA]	= IB_QPS_RESET,
		},
		[MLX5_RQC_STATE_RDY] = {
			[MLX5_SQC_STATE_RST]	= MLX5_QP_STATE_BAD,
			[MLX5_SQC_STATE_RDY]	= MLX5_QP_STATE,
			[MLX5_SQC_STATE_ERR]	= IB_QPS_SQE,
			[MLX5_SQ_STATE_NA]	= MLX5_QP_STATE,
		},
		[MLX5_RQC_STATE_ERR] = {
			[MLX5_SQC_STATE_RST]    = MLX5_QP_STATE_BAD,
			[MLX5_SQC_STATE_RDY]	= MLX5_QP_STATE_BAD,
			[MLX5_SQC_STATE_ERR]	= IB_QPS_ERR,
			[MLX5_SQ_STATE_NA]	= IB_QPS_ERR,
		},
		[MLX5_RQ_STATE_NA] = {
			[MLX5_SQC_STATE_RST]    = IB_QPS_RESET,
			[MLX5_SQC_STATE_RDY]	= MLX5_QP_STATE,
			[MLX5_SQC_STATE_ERR]	= MLX5_QP_STATE,
			[MLX5_SQ_STATE_NA]	= MLX5_QP_STATE_BAD,
		},
	};

	*qp_state = sqrq_trans[rq_state][sq_state];

	if (*qp_state == MLX5_QP_STATE_BAD) {
		WARN(1, "Buggy Raw Packet QP state, SQ 0x%x state: 0x%x, RQ 0x%x state: 0x%x",
		     qp->raw_packet_qp.sq.base.mqp.qpn, sq_state,
		     qp->raw_packet_qp.rq.base.mqp.qpn, rq_state);
		return -EINVAL;
	}

	if (*qp_state == MLX5_QP_STATE)
		*qp_state = qp->state;

	return 0;
}

static int query_raw_packet_qp_state(struct mlx5_ib_dev *dev,
				     struct mlx5_ib_qp *qp,
				     u8 *raw_packet_qp_state)
{
	struct mlx5_ib_raw_packet_qp *raw_packet_qp = &qp->raw_packet_qp;
	struct mlx5_ib_sq *sq = &raw_packet_qp->sq;
	struct mlx5_ib_rq *rq = &raw_packet_qp->rq;
	int err;
	u8 sq_state = MLX5_SQ_STATE_NA;
	u8 rq_state = MLX5_RQ_STATE_NA;

	if (qp->sq.wqe_cnt) {
		err = query_raw_packet_qp_sq_state(dev, sq, &sq_state);
		if (err)
			return err;
	}

	if (qp->rq.wqe_cnt) {
		err = query_raw_packet_qp_rq_state(dev, rq, &rq_state);
		if (err)
			return err;
	}

	return sqrq_state_to_qp_state(sq_state, rq_state, qp,
				      raw_packet_qp_state);
}

static int query_qp_attr(struct mlx5_ib_dev *dev, struct mlx5_ib_qp *qp,
			 struct ib_qp_attr *qp_attr)
{
	int outlen = MLX5_ST_SZ_BYTES(query_qp_out);
	void *qpc, *pri_path, *alt_path;
	u32 *outb;
	int err;

	outb = kzalloc(outlen, GFP_KERNEL);
	if (!outb)
		return -ENOMEM;

	err = mlx5_core_qp_query(dev, &qp->trans_qp.base.mqp, outb, outlen);
	if (err)
		goto out;

	qpc = MLX5_ADDR_OF(query_qp_out, outb, qpc);

	qp->state = to_ib_qp_state(MLX5_GET(qpc, qpc, state));
	if (MLX5_GET(qpc, qpc, state) == MLX5_QP_STATE_SQ_DRAINING)
		qp_attr->sq_draining = 1;

	qp_attr->path_mtu = MLX5_GET(qpc, qpc, mtu);
	qp_attr->path_mig_state = to_ib_mig_state(MLX5_GET(qpc, qpc, pm_state));
	qp_attr->qkey = MLX5_GET(qpc, qpc, q_key);
	qp_attr->rq_psn = MLX5_GET(qpc, qpc, next_rcv_psn);
	qp_attr->sq_psn = MLX5_GET(qpc, qpc, next_send_psn);
	qp_attr->dest_qp_num = MLX5_GET(qpc, qpc, remote_qpn);

	if (MLX5_GET(qpc, qpc, rre))
		qp_attr->qp_access_flags |= IB_ACCESS_REMOTE_READ;
	if (MLX5_GET(qpc, qpc, rwe))
		qp_attr->qp_access_flags |= IB_ACCESS_REMOTE_WRITE;
	if (MLX5_GET(qpc, qpc, rae))
		qp_attr->qp_access_flags |= IB_ACCESS_REMOTE_ATOMIC;

	qp_attr->max_rd_atomic = 1 << MLX5_GET(qpc, qpc, log_sra_max);
	qp_attr->max_dest_rd_atomic = 1 << MLX5_GET(qpc, qpc, log_rra_max);
	qp_attr->min_rnr_timer = MLX5_GET(qpc, qpc, min_rnr_nak);
	qp_attr->retry_cnt = MLX5_GET(qpc, qpc, retry_count);
	qp_attr->rnr_retry = MLX5_GET(qpc, qpc, rnr_retry);

	pri_path = MLX5_ADDR_OF(qpc, qpc, primary_address_path);
	alt_path = MLX5_ADDR_OF(qpc, qpc, secondary_address_path);

	if (qp->ibqp.qp_type == IB_QPT_RC || qp->ibqp.qp_type == IB_QPT_UC) {
		to_rdma_ah_attr(dev, &qp_attr->ah_attr, pri_path);
		to_rdma_ah_attr(dev, &qp_attr->alt_ah_attr, alt_path);
		qp_attr->alt_pkey_index = MLX5_GET(ads, alt_path, pkey_index);
		qp_attr->alt_port_num = MLX5_GET(ads, alt_path, vhca_port_num);
	}

	qp_attr->pkey_index = MLX5_GET(ads, pri_path, pkey_index);
	qp_attr->port_num = MLX5_GET(ads, pri_path, vhca_port_num);
	qp_attr->timeout = MLX5_GET(ads, pri_path, ack_timeout);
	qp_attr->alt_timeout = MLX5_GET(ads, alt_path, ack_timeout);

out:
	kfree(outb);
	return err;
}

static int mlx5_ib_dct_query_qp(struct mlx5_ib_dev *dev, struct mlx5_ib_qp *mqp,
				struct ib_qp_attr *qp_attr, int qp_attr_mask,
				struct ib_qp_init_attr *qp_init_attr)
{
	struct mlx5_core_dct	*dct = &mqp->dct.mdct;
	u32 *out;
	u32 access_flags = 0;
	int outlen = MLX5_ST_SZ_BYTES(query_dct_out);
	void *dctc;
	int err;
	int supported_mask = IB_QP_STATE |
			     IB_QP_ACCESS_FLAGS |
			     IB_QP_PORT |
			     IB_QP_MIN_RNR_TIMER |
			     IB_QP_AV |
			     IB_QP_PATH_MTU |
			     IB_QP_PKEY_INDEX;

	if (qp_attr_mask & ~supported_mask)
		return -EINVAL;
	if (mqp->state != IB_QPS_RTR)
		return -EINVAL;

	out = kzalloc(outlen, GFP_KERNEL);
	if (!out)
		return -ENOMEM;

	err = mlx5_core_dct_query(dev, dct, out, outlen);
	if (err)
		goto out;

	dctc = MLX5_ADDR_OF(query_dct_out, out, dct_context_entry);

	if (qp_attr_mask & IB_QP_STATE)
		qp_attr->qp_state = IB_QPS_RTR;

	if (qp_attr_mask & IB_QP_ACCESS_FLAGS) {
		if (MLX5_GET(dctc, dctc, rre))
			access_flags |= IB_ACCESS_REMOTE_READ;
		if (MLX5_GET(dctc, dctc, rwe))
			access_flags |= IB_ACCESS_REMOTE_WRITE;
		if (MLX5_GET(dctc, dctc, rae))
			access_flags |= IB_ACCESS_REMOTE_ATOMIC;
		qp_attr->qp_access_flags = access_flags;
	}

	if (qp_attr_mask & IB_QP_PORT)
		qp_attr->port_num = MLX5_GET(dctc, dctc, port);
	if (qp_attr_mask & IB_QP_MIN_RNR_TIMER)
		qp_attr->min_rnr_timer = MLX5_GET(dctc, dctc, min_rnr_nak);
	if (qp_attr_mask & IB_QP_AV) {
		qp_attr->ah_attr.grh.traffic_class = MLX5_GET(dctc, dctc, tclass);
		qp_attr->ah_attr.grh.flow_label = MLX5_GET(dctc, dctc, flow_label);
		qp_attr->ah_attr.grh.sgid_index = MLX5_GET(dctc, dctc, my_addr_index);
		qp_attr->ah_attr.grh.hop_limit = MLX5_GET(dctc, dctc, hop_limit);
	}
	if (qp_attr_mask & IB_QP_PATH_MTU)
		qp_attr->path_mtu = MLX5_GET(dctc, dctc, mtu);
	if (qp_attr_mask & IB_QP_PKEY_INDEX)
		qp_attr->pkey_index = MLX5_GET(dctc, dctc, pkey_index);
out:
	kfree(out);
	return err;
}

int mlx5_ib_query_qp(struct ib_qp *ibqp, struct ib_qp_attr *qp_attr,
		     int qp_attr_mask, struct ib_qp_init_attr *qp_init_attr)
{
	struct mlx5_ib_dev *dev = to_mdev(ibqp->device);
	struct mlx5_ib_qp *qp = to_mqp(ibqp);
	int err = 0;
	u8 raw_packet_qp_state;

	if (ibqp->rwq_ind_tbl)
		return -ENOSYS;

	if (unlikely(ibqp->qp_type == IB_QPT_GSI))
		return mlx5_ib_gsi_query_qp(ibqp, qp_attr, qp_attr_mask,
					    qp_init_attr);

	/* Not all of output fields are applicable, make sure to zero them */
	memset(qp_init_attr, 0, sizeof(*qp_init_attr));
	memset(qp_attr, 0, sizeof(*qp_attr));

	if (unlikely(qp->type == MLX5_IB_QPT_DCT))
		return mlx5_ib_dct_query_qp(dev, qp, qp_attr,
					    qp_attr_mask, qp_init_attr);

	mutex_lock(&qp->mutex);

	if (qp->ibqp.qp_type == IB_QPT_RAW_PACKET ||
	    qp->flags & IB_QP_CREATE_SOURCE_QPN) {
		err = query_raw_packet_qp_state(dev, qp, &raw_packet_qp_state);
		if (err)
			goto out;
		qp->state = raw_packet_qp_state;
		qp_attr->port_num = 1;
	} else {
		err = query_qp_attr(dev, qp, qp_attr);
		if (err)
			goto out;
	}

	qp_attr->qp_state	     = qp->state;
	qp_attr->cur_qp_state	     = qp_attr->qp_state;
	qp_attr->cap.max_recv_wr     = qp->rq.wqe_cnt;
	qp_attr->cap.max_recv_sge    = qp->rq.max_gs;

	if (!ibqp->uobject) {
		qp_attr->cap.max_send_wr  = qp->sq.max_post;
		qp_attr->cap.max_send_sge = qp->sq.max_gs;
		qp_init_attr->qp_context = ibqp->qp_context;
	} else {
		qp_attr->cap.max_send_wr  = 0;
		qp_attr->cap.max_send_sge = 0;
	}

	qp_init_attr->qp_type = ibqp->qp_type;
	qp_init_attr->recv_cq = ibqp->recv_cq;
	qp_init_attr->send_cq = ibqp->send_cq;
	qp_init_attr->srq = ibqp->srq;
	qp_attr->cap.max_inline_data = qp->max_inline_data;

	qp_init_attr->cap	     = qp_attr->cap;

	qp_init_attr->create_flags = qp->flags;

	qp_init_attr->sq_sig_type = qp->sq_signal_bits & MLX5_WQE_CTRL_CQ_UPDATE ?
		IB_SIGNAL_ALL_WR : IB_SIGNAL_REQ_WR;

out:
	mutex_unlock(&qp->mutex);
	return err;
}

struct ib_xrcd *mlx5_ib_alloc_xrcd(struct ib_device *ibdev,
				   struct ib_udata *udata)
{
	struct mlx5_ib_dev *dev = to_mdev(ibdev);
	struct mlx5_ib_xrcd *xrcd;
	int err;

	if (!MLX5_CAP_GEN(dev->mdev, xrc))
		return ERR_PTR(-ENOSYS);

	xrcd = kmalloc(sizeof(*xrcd), GFP_KERNEL);
	if (!xrcd)
		return ERR_PTR(-ENOMEM);

	err = mlx5_cmd_xrcd_alloc(dev->mdev, &xrcd->xrcdn, 0);
	if (err) {
		kfree(xrcd);
		return ERR_PTR(-ENOMEM);
	}

	return &xrcd->ibxrcd;
}

int mlx5_ib_dealloc_xrcd(struct ib_xrcd *xrcd, struct ib_udata *udata)
{
	struct mlx5_ib_dev *dev = to_mdev(xrcd->device);
	u32 xrcdn = to_mxrcd(xrcd)->xrcdn;
	int err;

	err = mlx5_cmd_xrcd_dealloc(dev->mdev, xrcdn, 0);
	if (err)
		mlx5_ib_warn(dev, "failed to dealloc xrcdn 0x%x\n", xrcdn);

	kfree(xrcd);
	return 0;
}

static void mlx5_ib_wq_event(struct mlx5_core_qp *core_qp, int type)
{
	struct mlx5_ib_rwq *rwq = to_mibrwq(core_qp);
	struct mlx5_ib_dev *dev = to_mdev(rwq->ibwq.device);
	struct ib_event event;

	if (rwq->ibwq.event_handler) {
		event.device     = rwq->ibwq.device;
		event.element.wq = &rwq->ibwq;
		switch (type) {
		case MLX5_EVENT_TYPE_WQ_CATAS_ERROR:
			event.event = IB_EVENT_WQ_FATAL;
			break;
		default:
			mlx5_ib_warn(dev, "Unexpected event type %d on WQ %06x\n", type, core_qp->qpn);
			return;
		}

		rwq->ibwq.event_handler(&event, rwq->ibwq.wq_context);
	}
}

static int set_delay_drop(struct mlx5_ib_dev *dev)
{
	int err = 0;

	mutex_lock(&dev->delay_drop.lock);
	if (dev->delay_drop.activate)
		goto out;

	err = mlx5_core_set_delay_drop(dev, dev->delay_drop.timeout);
	if (err)
		goto out;

	dev->delay_drop.activate = true;
out:
	mutex_unlock(&dev->delay_drop.lock);

	if (!err)
		atomic_inc(&dev->delay_drop.rqs_cnt);
	return err;
}

static int  create_rq(struct mlx5_ib_rwq *rwq, struct ib_pd *pd,
		      struct ib_wq_init_attr *init_attr)
{
	struct mlx5_ib_dev *dev;
	int has_net_offloads;
	__be64 *rq_pas0;
	void *in;
	void *rqc;
	void *wq;
	int inlen;
	int err;

	dev = to_mdev(pd->device);

	inlen = MLX5_ST_SZ_BYTES(create_rq_in) + sizeof(u64) * rwq->rq_num_pas;
	in = kvzalloc(inlen, GFP_KERNEL);
	if (!in)
		return -ENOMEM;

	MLX5_SET(create_rq_in, in, uid, to_mpd(pd)->uid);
	rqc = MLX5_ADDR_OF(create_rq_in, in, ctx);
	MLX5_SET(rqc,  rqc, mem_rq_type,
		 MLX5_RQC_MEM_RQ_TYPE_MEMORY_RQ_INLINE);
	MLX5_SET(rqc, rqc, user_index, rwq->user_index);
	MLX5_SET(rqc,  rqc, cqn, to_mcq(init_attr->cq)->mcq.cqn);
	MLX5_SET(rqc,  rqc, state, MLX5_RQC_STATE_RST);
	MLX5_SET(rqc,  rqc, flush_in_error_en, 1);
	wq = MLX5_ADDR_OF(rqc, rqc, wq);
	MLX5_SET(wq, wq, wq_type,
		 rwq->create_flags & MLX5_IB_WQ_FLAGS_STRIDING_RQ ?
		 MLX5_WQ_TYPE_CYCLIC_STRIDING_RQ : MLX5_WQ_TYPE_CYCLIC);
	if (init_attr->create_flags & IB_WQ_FLAGS_PCI_WRITE_END_PADDING) {
		if (!MLX5_CAP_GEN(dev->mdev, end_pad)) {
			mlx5_ib_dbg(dev, "Scatter end padding is not supported\n");
			err = -EOPNOTSUPP;
			goto out;
		} else {
			MLX5_SET(wq, wq, end_padding_mode, MLX5_WQ_END_PAD_MODE_ALIGN);
		}
	}
	MLX5_SET(wq, wq, log_wq_stride, rwq->log_rq_stride);
	if (rwq->create_flags & MLX5_IB_WQ_FLAGS_STRIDING_RQ) {
		/*
		 * In Firmware number of strides in each WQE is:
		 *   "512 * 2^single_wqe_log_num_of_strides"
		 * Values 3 to 8 are accepted as 10 to 15, 9 to 18 are
		 * accepted as 0 to 9
		 */
		static const u8 fw_map[] = { 10, 11, 12, 13, 14, 15, 0, 1,
					     2,  3,  4,  5,  6,  7,  8, 9 };
		MLX5_SET(wq, wq, two_byte_shift_en, rwq->two_byte_shift_en);
		MLX5_SET(wq, wq, log_wqe_stride_size,
			 rwq->single_stride_log_num_of_bytes -
			 MLX5_MIN_SINGLE_STRIDE_LOG_NUM_BYTES);
		MLX5_SET(wq, wq, log_wqe_num_of_strides,
			 fw_map[rwq->log_num_strides -
				MLX5_EXT_MIN_SINGLE_WQE_LOG_NUM_STRIDES]);
	}
	MLX5_SET(wq, wq, log_wq_sz, rwq->log_rq_size);
	MLX5_SET(wq, wq, pd, to_mpd(pd)->pdn);
	MLX5_SET(wq, wq, page_offset, rwq->rq_page_offset);
	MLX5_SET(wq, wq, log_wq_pg_sz, rwq->log_page_size);
	MLX5_SET(wq, wq, wq_signature, rwq->wq_sig);
	MLX5_SET64(wq, wq, dbr_addr, rwq->db.dma);
	has_net_offloads = MLX5_CAP_GEN(dev->mdev, eth_net_offloads);
	if (init_attr->create_flags & IB_WQ_FLAGS_CVLAN_STRIPPING) {
		if (!(has_net_offloads && MLX5_CAP_ETH(dev->mdev, vlan_cap))) {
			mlx5_ib_dbg(dev, "VLAN offloads are not supported\n");
			err = -EOPNOTSUPP;
			goto out;
		}
	} else {
		MLX5_SET(rqc, rqc, vsd, 1);
	}
	if (init_attr->create_flags & IB_WQ_FLAGS_SCATTER_FCS) {
		if (!(has_net_offloads && MLX5_CAP_ETH(dev->mdev, scatter_fcs))) {
			mlx5_ib_dbg(dev, "Scatter FCS is not supported\n");
			err = -EOPNOTSUPP;
			goto out;
		}
		MLX5_SET(rqc, rqc, scatter_fcs, 1);
	}
	if (init_attr->create_flags & IB_WQ_FLAGS_DELAY_DROP) {
		if (!(dev->ib_dev.attrs.raw_packet_caps &
		      IB_RAW_PACKET_CAP_DELAY_DROP)) {
			mlx5_ib_dbg(dev, "Delay drop is not supported\n");
			err = -EOPNOTSUPP;
			goto out;
		}
		MLX5_SET(rqc, rqc, delay_drop_en, 1);
	}
	rq_pas0 = (__be64 *)MLX5_ADDR_OF(wq, wq, pas);
	mlx5_ib_populate_pas(dev, rwq->umem, rwq->page_shift, rq_pas0, 0);
	err = mlx5_core_create_rq_tracked(dev, in, inlen, &rwq->core_qp);
	if (!err && init_attr->create_flags & IB_WQ_FLAGS_DELAY_DROP) {
		err = set_delay_drop(dev);
		if (err) {
			mlx5_ib_warn(dev, "Failed to enable delay drop err=%d\n",
				     err);
			mlx5_core_destroy_rq_tracked(dev, &rwq->core_qp);
		} else {
			rwq->create_flags |= MLX5_IB_WQ_FLAGS_DELAY_DROP;
		}
	}
out:
	kvfree(in);
	return err;
}

static int set_user_rq_size(struct mlx5_ib_dev *dev,
			    struct ib_wq_init_attr *wq_init_attr,
			    struct mlx5_ib_create_wq *ucmd,
			    struct mlx5_ib_rwq *rwq)
{
	/* Sanity check RQ size before proceeding */
	if (wq_init_attr->max_wr > (1 << MLX5_CAP_GEN(dev->mdev, log_max_wq_sz)))
		return -EINVAL;

	if (!ucmd->rq_wqe_count)
		return -EINVAL;

	rwq->wqe_count = ucmd->rq_wqe_count;
	rwq->wqe_shift = ucmd->rq_wqe_shift;
	if (check_shl_overflow(rwq->wqe_count, rwq->wqe_shift, &rwq->buf_size))
		return -EINVAL;

	rwq->log_rq_stride = rwq->wqe_shift;
	rwq->log_rq_size = ilog2(rwq->wqe_count);
	return 0;
}

static bool log_of_strides_valid(struct mlx5_ib_dev *dev, u32 log_num_strides)
{
	if ((log_num_strides > MLX5_MAX_SINGLE_WQE_LOG_NUM_STRIDES) ||
	    (log_num_strides < MLX5_EXT_MIN_SINGLE_WQE_LOG_NUM_STRIDES))
		return false;

	if (!MLX5_CAP_GEN(dev->mdev, ext_stride_num_range) &&
	    (log_num_strides < MLX5_MIN_SINGLE_WQE_LOG_NUM_STRIDES))
		return false;

	return true;
}

static int prepare_user_rq(struct ib_pd *pd,
			   struct ib_wq_init_attr *init_attr,
			   struct ib_udata *udata,
			   struct mlx5_ib_rwq *rwq)
{
	struct mlx5_ib_dev *dev = to_mdev(pd->device);
	struct mlx5_ib_create_wq ucmd = {};
	int err;
	size_t required_cmd_sz;

	required_cmd_sz = offsetof(typeof(ucmd), single_stride_log_num_of_bytes)
		+ sizeof(ucmd.single_stride_log_num_of_bytes);
	if (udata->inlen < required_cmd_sz) {
		mlx5_ib_dbg(dev, "invalid inlen\n");
		return -EINVAL;
	}

	if (udata->inlen > sizeof(ucmd) &&
	    !ib_is_udata_cleared(udata, sizeof(ucmd),
				 udata->inlen - sizeof(ucmd))) {
		mlx5_ib_dbg(dev, "inlen is not supported\n");
		return -EOPNOTSUPP;
	}

	if (ib_copy_from_udata(&ucmd, udata, min(sizeof(ucmd), udata->inlen))) {
		mlx5_ib_dbg(dev, "copy failed\n");
		return -EFAULT;
	}

	if (ucmd.comp_mask & (~MLX5_IB_CREATE_WQ_STRIDING_RQ)) {
		mlx5_ib_dbg(dev, "invalid comp mask\n");
		return -EOPNOTSUPP;
	} else if (ucmd.comp_mask & MLX5_IB_CREATE_WQ_STRIDING_RQ) {
		if (!MLX5_CAP_GEN(dev->mdev, striding_rq)) {
			mlx5_ib_dbg(dev, "Striding RQ is not supported\n");
			return -EOPNOTSUPP;
		}
		if ((ucmd.single_stride_log_num_of_bytes <
		    MLX5_MIN_SINGLE_STRIDE_LOG_NUM_BYTES) ||
		    (ucmd.single_stride_log_num_of_bytes >
		     MLX5_MAX_SINGLE_STRIDE_LOG_NUM_BYTES)) {
			mlx5_ib_dbg(dev, "Invalid log stride size (%u. Range is %u - %u)\n",
				    ucmd.single_stride_log_num_of_bytes,
				    MLX5_MIN_SINGLE_STRIDE_LOG_NUM_BYTES,
				    MLX5_MAX_SINGLE_STRIDE_LOG_NUM_BYTES);
			return -EINVAL;
		}
		if (!log_of_strides_valid(dev,
					  ucmd.single_wqe_log_num_of_strides)) {
			mlx5_ib_dbg(
				dev,
				"Invalid log num strides (%u. Range is %u - %u)\n",
				ucmd.single_wqe_log_num_of_strides,
				MLX5_CAP_GEN(dev->mdev, ext_stride_num_range) ?
					MLX5_EXT_MIN_SINGLE_WQE_LOG_NUM_STRIDES :
					MLX5_MIN_SINGLE_WQE_LOG_NUM_STRIDES,
				MLX5_MAX_SINGLE_WQE_LOG_NUM_STRIDES);
			return -EINVAL;
		}
		rwq->single_stride_log_num_of_bytes =
			ucmd.single_stride_log_num_of_bytes;
		rwq->log_num_strides = ucmd.single_wqe_log_num_of_strides;
		rwq->two_byte_shift_en = !!ucmd.two_byte_shift_en;
		rwq->create_flags |= MLX5_IB_WQ_FLAGS_STRIDING_RQ;
	}

	err = set_user_rq_size(dev, init_attr, &ucmd, rwq);
	if (err) {
		mlx5_ib_dbg(dev, "err %d\n", err);
		return err;
	}

	err = create_user_rq(dev, pd, udata, rwq, &ucmd);
	if (err) {
		mlx5_ib_dbg(dev, "err %d\n", err);
		return err;
	}

	rwq->user_index = ucmd.user_index;
	return 0;
}

struct ib_wq *mlx5_ib_create_wq(struct ib_pd *pd,
				struct ib_wq_init_attr *init_attr,
				struct ib_udata *udata)
{
	struct mlx5_ib_dev *dev;
	struct mlx5_ib_rwq *rwq;
	struct mlx5_ib_create_wq_resp resp = {};
	size_t min_resp_len;
	int err;

	if (!udata)
		return ERR_PTR(-ENOSYS);

	min_resp_len = offsetof(typeof(resp), reserved) + sizeof(resp.reserved);
	if (udata->outlen && udata->outlen < min_resp_len)
		return ERR_PTR(-EINVAL);

	if (!capable(CAP_SYS_RAWIO) &&
	    init_attr->create_flags & IB_WQ_FLAGS_DELAY_DROP)
		return ERR_PTR(-EPERM);

	dev = to_mdev(pd->device);
	switch (init_attr->wq_type) {
	case IB_WQT_RQ:
		rwq = kzalloc(sizeof(*rwq), GFP_KERNEL);
		if (!rwq)
			return ERR_PTR(-ENOMEM);
		err = prepare_user_rq(pd, init_attr, udata, rwq);
		if (err)
			goto err;
		err = create_rq(rwq, pd, init_attr);
		if (err)
			goto err_user_rq;
		break;
	default:
		mlx5_ib_dbg(dev, "unsupported wq type %d\n",
			    init_attr->wq_type);
		return ERR_PTR(-EINVAL);
	}

	rwq->ibwq.wq_num = rwq->core_qp.qpn;
	rwq->ibwq.state = IB_WQS_RESET;
	if (udata->outlen) {
		resp.response_length = offsetof(typeof(resp), response_length) +
				sizeof(resp.response_length);
		err = ib_copy_to_udata(udata, &resp, resp.response_length);
		if (err)
			goto err_copy;
	}

	rwq->core_qp.event = mlx5_ib_wq_event;
	rwq->ibwq.event_handler = init_attr->event_handler;
	return &rwq->ibwq;

err_copy:
	mlx5_core_destroy_rq_tracked(dev, &rwq->core_qp);
err_user_rq:
	destroy_user_rq(dev, pd, rwq, udata);
err:
	kfree(rwq);
	return ERR_PTR(err);
}

void mlx5_ib_destroy_wq(struct ib_wq *wq, struct ib_udata *udata)
{
	struct mlx5_ib_dev *dev = to_mdev(wq->device);
	struct mlx5_ib_rwq *rwq = to_mrwq(wq);

	mlx5_core_destroy_rq_tracked(dev, &rwq->core_qp);
	destroy_user_rq(dev, wq->pd, rwq, udata);
	kfree(rwq);
}

struct ib_rwq_ind_table *mlx5_ib_create_rwq_ind_table(struct ib_device *device,
						      struct ib_rwq_ind_table_init_attr *init_attr,
						      struct ib_udata *udata)
{
	struct mlx5_ib_dev *dev = to_mdev(device);
	struct mlx5_ib_rwq_ind_table *rwq_ind_tbl;
	int sz = 1 << init_attr->log_ind_tbl_size;
	struct mlx5_ib_create_rwq_ind_tbl_resp resp = {};
	size_t min_resp_len;
	int inlen;
	int err;
	int i;
	u32 *in;
	void *rqtc;

	if (udata->inlen > 0 &&
	    !ib_is_udata_cleared(udata, 0,
				 udata->inlen))
		return ERR_PTR(-EOPNOTSUPP);

	if (init_attr->log_ind_tbl_size >
	    MLX5_CAP_GEN(dev->mdev, log_max_rqt_size)) {
		mlx5_ib_dbg(dev, "log_ind_tbl_size = %d is bigger than supported = %d\n",
			    init_attr->log_ind_tbl_size,
			    MLX5_CAP_GEN(dev->mdev, log_max_rqt_size));
		return ERR_PTR(-EINVAL);
	}

	min_resp_len = offsetof(typeof(resp), reserved) + sizeof(resp.reserved);
	if (udata->outlen && udata->outlen < min_resp_len)
		return ERR_PTR(-EINVAL);

	rwq_ind_tbl = kzalloc(sizeof(*rwq_ind_tbl), GFP_KERNEL);
	if (!rwq_ind_tbl)
		return ERR_PTR(-ENOMEM);

	inlen = MLX5_ST_SZ_BYTES(create_rqt_in) + sizeof(u32) * sz;
	in = kvzalloc(inlen, GFP_KERNEL);
	if (!in) {
		err = -ENOMEM;
		goto err;
	}

	rqtc = MLX5_ADDR_OF(create_rqt_in, in, rqt_context);

	MLX5_SET(rqtc, rqtc, rqt_actual_size, sz);
	MLX5_SET(rqtc, rqtc, rqt_max_size, sz);

	for (i = 0; i < sz; i++)
		MLX5_SET(rqtc, rqtc, rq_num[i], init_attr->ind_tbl[i]->wq_num);

	rwq_ind_tbl->uid = to_mpd(init_attr->ind_tbl[0]->pd)->uid;
	MLX5_SET(create_rqt_in, in, uid, rwq_ind_tbl->uid);

	err = mlx5_core_create_rqt(dev->mdev, in, inlen, &rwq_ind_tbl->rqtn);
	kvfree(in);

	if (err)
		goto err;

	rwq_ind_tbl->ib_rwq_ind_tbl.ind_tbl_num = rwq_ind_tbl->rqtn;
	if (udata->outlen) {
		resp.response_length = offsetof(typeof(resp), response_length) +
					sizeof(resp.response_length);
		err = ib_copy_to_udata(udata, &resp, resp.response_length);
		if (err)
			goto err_copy;
	}

	return &rwq_ind_tbl->ib_rwq_ind_tbl;

err_copy:
	mlx5_cmd_destroy_rqt(dev->mdev, rwq_ind_tbl->rqtn, rwq_ind_tbl->uid);
err:
	kfree(rwq_ind_tbl);
	return ERR_PTR(err);
}

int mlx5_ib_destroy_rwq_ind_table(struct ib_rwq_ind_table *ib_rwq_ind_tbl)
{
	struct mlx5_ib_rwq_ind_table *rwq_ind_tbl = to_mrwq_ind_table(ib_rwq_ind_tbl);
	struct mlx5_ib_dev *dev = to_mdev(ib_rwq_ind_tbl->device);

	mlx5_cmd_destroy_rqt(dev->mdev, rwq_ind_tbl->rqtn, rwq_ind_tbl->uid);

	kfree(rwq_ind_tbl);
	return 0;
}

int mlx5_ib_modify_wq(struct ib_wq *wq, struct ib_wq_attr *wq_attr,
		      u32 wq_attr_mask, struct ib_udata *udata)
{
	struct mlx5_ib_dev *dev = to_mdev(wq->device);
	struct mlx5_ib_rwq *rwq = to_mrwq(wq);
	struct mlx5_ib_modify_wq ucmd = {};
	size_t required_cmd_sz;
	int curr_wq_state;
	int wq_state;
	int inlen;
	int err;
	void *rqc;
	void *in;

	required_cmd_sz = offsetof(typeof(ucmd), reserved) + sizeof(ucmd.reserved);
	if (udata->inlen < required_cmd_sz)
		return -EINVAL;

	if (udata->inlen > sizeof(ucmd) &&
	    !ib_is_udata_cleared(udata, sizeof(ucmd),
				 udata->inlen - sizeof(ucmd)))
		return -EOPNOTSUPP;

	if (ib_copy_from_udata(&ucmd, udata, min(sizeof(ucmd), udata->inlen)))
		return -EFAULT;

	if (ucmd.comp_mask || ucmd.reserved)
		return -EOPNOTSUPP;

	inlen = MLX5_ST_SZ_BYTES(modify_rq_in);
	in = kvzalloc(inlen, GFP_KERNEL);
	if (!in)
		return -ENOMEM;

	rqc = MLX5_ADDR_OF(modify_rq_in, in, ctx);

	curr_wq_state = (wq_attr_mask & IB_WQ_CUR_STATE) ?
		wq_attr->curr_wq_state : wq->state;
	wq_state = (wq_attr_mask & IB_WQ_STATE) ?
		wq_attr->wq_state : curr_wq_state;
	if (curr_wq_state == IB_WQS_ERR)
		curr_wq_state = MLX5_RQC_STATE_ERR;
	if (wq_state == IB_WQS_ERR)
		wq_state = MLX5_RQC_STATE_ERR;
	MLX5_SET(modify_rq_in, in, rq_state, curr_wq_state);
	MLX5_SET(modify_rq_in, in, uid, to_mpd(wq->pd)->uid);
	MLX5_SET(rqc, rqc, state, wq_state);

	if (wq_attr_mask & IB_WQ_FLAGS) {
		if (wq_attr->flags_mask & IB_WQ_FLAGS_CVLAN_STRIPPING) {
			if (!(MLX5_CAP_GEN(dev->mdev, eth_net_offloads) &&
			      MLX5_CAP_ETH(dev->mdev, vlan_cap))) {
				mlx5_ib_dbg(dev, "VLAN offloads are not "
					    "supported\n");
				err = -EOPNOTSUPP;
				goto out;
			}
			MLX5_SET64(modify_rq_in, in, modify_bitmask,
				   MLX5_MODIFY_RQ_IN_MODIFY_BITMASK_VSD);
			MLX5_SET(rqc, rqc, vsd,
				 (wq_attr->flags & IB_WQ_FLAGS_CVLAN_STRIPPING) ? 0 : 1);
		}

		if (wq_attr->flags_mask & IB_WQ_FLAGS_PCI_WRITE_END_PADDING) {
			mlx5_ib_dbg(dev, "Modifying scatter end padding is not supported\n");
			err = -EOPNOTSUPP;
			goto out;
		}
	}

	if (curr_wq_state == IB_WQS_RESET && wq_state == IB_WQS_RDY) {
		u16 set_id;

		set_id = mlx5_ib_get_counters_id(dev, 0);
		if (MLX5_CAP_GEN(dev->mdev, modify_rq_counter_set_id)) {
			MLX5_SET64(modify_rq_in, in, modify_bitmask,
				   MLX5_MODIFY_RQ_IN_MODIFY_BITMASK_RQ_COUNTER_SET_ID);
			MLX5_SET(rqc, rqc, counter_set_id, set_id);
		} else
			dev_info_once(
				&dev->ib_dev.dev,
				"Receive WQ counters are not supported on current FW\n");
	}

	err = mlx5_core_modify_rq(dev->mdev, rwq->core_qp.qpn, in);
	if (!err)
		rwq->ibwq.state = (wq_state == MLX5_RQC_STATE_ERR) ? IB_WQS_ERR : wq_state;

out:
	kvfree(in);
	return err;
}

struct mlx5_ib_drain_cqe {
	struct ib_cqe cqe;
	struct completion done;
};

static void mlx5_ib_drain_qp_done(struct ib_cq *cq, struct ib_wc *wc)
{
	struct mlx5_ib_drain_cqe *cqe = container_of(wc->wr_cqe,
						     struct mlx5_ib_drain_cqe,
						     cqe);

	complete(&cqe->done);
}

/* This function returns only once the drained WR was completed */
static void handle_drain_completion(struct ib_cq *cq,
				    struct mlx5_ib_drain_cqe *sdrain,
				    struct mlx5_ib_dev *dev)
{
	struct mlx5_core_dev *mdev = dev->mdev;

	if (cq->poll_ctx == IB_POLL_DIRECT) {
		while (wait_for_completion_timeout(&sdrain->done, HZ / 10) <= 0)
			ib_process_cq_direct(cq, -1);
		return;
	}

	if (mdev->state == MLX5_DEVICE_STATE_INTERNAL_ERROR) {
		struct mlx5_ib_cq *mcq = to_mcq(cq);
		bool triggered = false;
		unsigned long flags;

		spin_lock_irqsave(&dev->reset_flow_resource_lock, flags);
		/* Make sure that the CQ handler won't run if wasn't run yet */
		if (!mcq->mcq.reset_notify_added)
			mcq->mcq.reset_notify_added = 1;
		else
			triggered = true;
		spin_unlock_irqrestore(&dev->reset_flow_resource_lock, flags);

		if (triggered) {
			/* Wait for any scheduled/running task to be ended */
			switch (cq->poll_ctx) {
			case IB_POLL_SOFTIRQ:
				irq_poll_disable(&cq->iop);
				irq_poll_enable(&cq->iop);
				break;
			case IB_POLL_WORKQUEUE:
				cancel_work_sync(&cq->work);
				break;
			default:
				WARN_ON_ONCE(1);
			}
		}

		/* Run the CQ handler - this makes sure that the drain WR will
		 * be processed if wasn't processed yet.
		 */
		mcq->mcq.comp(&mcq->mcq, NULL);
	}

	wait_for_completion(&sdrain->done);
}

void mlx5_ib_drain_sq(struct ib_qp *qp)
{
	struct ib_cq *cq = qp->send_cq;
	struct ib_qp_attr attr = { .qp_state = IB_QPS_ERR };
	struct mlx5_ib_drain_cqe sdrain;
	const struct ib_send_wr *bad_swr;
	struct ib_rdma_wr swr = {
		.wr = {
			.next = NULL,
			{ .wr_cqe	= &sdrain.cqe, },
			.opcode	= IB_WR_RDMA_WRITE,
		},
	};
	int ret;
	struct mlx5_ib_dev *dev = to_mdev(qp->device);
	struct mlx5_core_dev *mdev = dev->mdev;

	ret = ib_modify_qp(qp, &attr, IB_QP_STATE);
	if (ret && mdev->state != MLX5_DEVICE_STATE_INTERNAL_ERROR) {
		WARN_ONCE(ret, "failed to drain send queue: %d\n", ret);
		return;
	}

	sdrain.cqe.done = mlx5_ib_drain_qp_done;
	init_completion(&sdrain.done);

	ret = mlx5_ib_post_send_drain(qp, &swr.wr, &bad_swr);
	if (ret) {
		WARN_ONCE(ret, "failed to drain send queue: %d\n", ret);
		return;
	}

	handle_drain_completion(cq, &sdrain, dev);
}

void mlx5_ib_drain_rq(struct ib_qp *qp)
{
	struct ib_cq *cq = qp->recv_cq;
	struct ib_qp_attr attr = { .qp_state = IB_QPS_ERR };
	struct mlx5_ib_drain_cqe rdrain;
	struct ib_recv_wr rwr = {};
	const struct ib_recv_wr *bad_rwr;
	int ret;
	struct mlx5_ib_dev *dev = to_mdev(qp->device);
	struct mlx5_core_dev *mdev = dev->mdev;

	ret = ib_modify_qp(qp, &attr, IB_QP_STATE);
	if (ret && mdev->state != MLX5_DEVICE_STATE_INTERNAL_ERROR) {
		WARN_ONCE(ret, "failed to drain recv queue: %d\n", ret);
		return;
	}

	rwr.wr_cqe = &rdrain.cqe;
	rdrain.cqe.done = mlx5_ib_drain_qp_done;
	init_completion(&rdrain.done);

	ret = mlx5_ib_post_recv_drain(qp, &rwr, &bad_rwr);
	if (ret) {
		WARN_ONCE(ret, "failed to drain recv queue: %d\n", ret);
		return;
	}

	handle_drain_completion(cq, &rdrain, dev);
}

/**
 * Bind a qp to a counter. If @counter is NULL then bind the qp to
 * the default counter
 */
int mlx5_ib_qp_set_counter(struct ib_qp *qp, struct rdma_counter *counter)
{
	struct mlx5_ib_dev *dev = to_mdev(qp->device);
	struct mlx5_ib_qp *mqp = to_mqp(qp);
	int err = 0;

	mutex_lock(&mqp->mutex);
	if (mqp->state == IB_QPS_RESET) {
		qp->counter = counter;
		goto out;
	}

	if (!MLX5_CAP_GEN(dev->mdev, rts2rts_qp_counters_set_id)) {
		err = -EOPNOTSUPP;
		goto out;
	}

	if (mqp->state == IB_QPS_RTS) {
		err = __mlx5_ib_qp_set_counter(qp, counter);
		if (!err)
			qp->counter = counter;

		goto out;
	}

	mqp->counter_pending = 1;
	qp->counter = counter;

out:
	mutex_unlock(&mqp->mutex);
	return err;
}<|MERGE_RESOLUTION|>--- conflicted
+++ resolved
@@ -1862,11 +1862,7 @@
 	if (!in)
 		return -ENOMEM;
 
-<<<<<<< HEAD
-	if (MLX5_CAP_GEN(mdev, ece_support))
-=======
 	if (MLX5_CAP_GEN(mdev, ece_support) && ucmd)
->>>>>>> 84569f32
 		MLX5_SET(create_qp_in, in, ece, ucmd->ece_options);
 	qpc = MLX5_ADDR_OF(create_qp_in, in, qpc);
 
@@ -2350,15 +2346,6 @@
 		return;
 	}
 
-<<<<<<< HEAD
-	base = (qp->ibqp.qp_type == IB_QPT_RAW_PACKET ||
-		qp->flags & IB_QP_CREATE_SOURCE_QPN) ?
-	       &qp->raw_packet_qp.rq.base :
-	       &qp->trans_qp.base;
-
-	if (qp->state != IB_QPS_RESET) {
-		if (qp->ibqp.qp_type != IB_QPT_RAW_PACKET &&
-=======
 	base = (qp->type == IB_QPT_RAW_PACKET ||
 		qp->flags & IB_QP_CREATE_SOURCE_QPN) ?
 		       &qp->raw_packet_qp.rq.base :
@@ -2366,7 +2353,6 @@
 
 	if (qp->state != IB_QPS_RESET) {
 		if (qp->type != IB_QPT_RAW_PACKET &&
->>>>>>> 84569f32
 		    !(qp->flags & IB_QP_CREATE_SOURCE_QPN)) {
 			err = mlx5_core_qp_modify(dev, MLX5_CMD_OP_2RST_QP, 0,
 						  NULL, &base->mqp, NULL);
@@ -2405,11 +2391,7 @@
 	mlx5_ib_unlock_cqs(send_cq, recv_cq);
 	spin_unlock_irqrestore(&dev->reset_flow_resource_lock, flags);
 
-<<<<<<< HEAD
-	if (qp->ibqp.qp_type == IB_QPT_RAW_PACKET ||
-=======
 	if (qp->type == IB_QPT_RAW_PACKET ||
->>>>>>> 84569f32
 	    qp->flags & IB_QP_CREATE_SOURCE_QPN) {
 		destroy_raw_packet_qp(dev, qp);
 	} else {
@@ -2444,17 +2426,10 @@
 	MLX5_SET(dctc, dctc, user_index, uidx);
 	if (MLX5_CAP_GEN(dev->mdev, ece_support))
 		MLX5_SET(dctc, dctc, ece, ucmd->ece_options);
-<<<<<<< HEAD
 
 	if (qp->flags_en & MLX5_QP_FLAG_SCATTER_CQE) {
 		int rcqe_sz = mlx5_ib_get_cqe_size(attr->recv_cq);
 
-=======
-
-	if (qp->flags_en & MLX5_QP_FLAG_SCATTER_CQE) {
-		int rcqe_sz = mlx5_ib_get_cqe_size(attr->recv_cq);
-
->>>>>>> 84569f32
 		if (rcqe_sz == 128)
 			MLX5_SET(dctc, dctc, cs_res, MLX5_RES_SCAT_DATA64_CQE);
 	}
@@ -2543,8 +2518,6 @@
 		mlx5_ib_dbg(dev, "Kernel doesn't support QP type %d\n",
 			    attr->qp_type);
 		return -EINVAL;
-<<<<<<< HEAD
-=======
 	default:
 		break;
 	}
@@ -2861,323 +2834,10 @@
 	case IB_QPT_RAW_PACKET:
 		ret = (attr->rwq_ind_tbl && attr->send_cq) ? -EINVAL : 0;
 		break;
->>>>>>> 84569f32
 	default:
 		break;
 	}
 
-<<<<<<< HEAD
-	/*
-	 * We don't need to see this warning, it means that kernel code
-	 * missing ib_pd. Placed here to catch developer's mistakes.
-	 */
-	WARN_ONCE(!pd && attr->qp_type != IB_QPT_XRC_TGT,
-		  "There is a missing PD pointer assignment\n");
-	return 0;
-}
-
-static void process_vendor_flag(struct mlx5_ib_dev *dev, int *flags, int flag,
-				bool cond, struct mlx5_ib_qp *qp)
-{
-	if (!(*flags & flag))
-		return;
-
-	if (cond) {
-		qp->flags_en |= flag;
-		*flags &= ~flag;
-		return;
-	}
-
-	if (flag == MLX5_QP_FLAG_SCATTER_CQE) {
-		/*
-		 * We don't return error if this flag was provided,
-		 * and mlx5 doesn't have right capability.
-		 */
-		*flags &= ~MLX5_QP_FLAG_SCATTER_CQE;
-		return;
-	}
-	mlx5_ib_dbg(dev, "Vendor create QP flag 0x%X is not supported\n", flag);
-}
-
-static int process_vendor_flags(struct mlx5_ib_dev *dev, struct mlx5_ib_qp *qp,
-				void *ucmd, struct ib_qp_init_attr *attr)
-{
-	struct mlx5_core_dev *mdev = dev->mdev;
-	bool cond;
-	int flags;
-
-	if (attr->rwq_ind_tbl)
-		flags = ((struct mlx5_ib_create_qp_rss *)ucmd)->flags;
-	else
-		flags = ((struct mlx5_ib_create_qp *)ucmd)->flags;
-
-	switch (flags & (MLX5_QP_FLAG_TYPE_DCT | MLX5_QP_FLAG_TYPE_DCI)) {
-	case MLX5_QP_FLAG_TYPE_DCI:
-		qp->type = MLX5_IB_QPT_DCI;
-		break;
-	case MLX5_QP_FLAG_TYPE_DCT:
-		qp->type = MLX5_IB_QPT_DCT;
-		break;
-	default:
-		if (qp->type != IB_QPT_DRIVER)
-			break;
-		/*
-		 * It is IB_QPT_DRIVER and or no subtype or
-		 * wrong subtype were provided.
-		 */
-		return -EINVAL;
-	}
-
-	process_vendor_flag(dev, &flags, MLX5_QP_FLAG_TYPE_DCI, true, qp);
-	process_vendor_flag(dev, &flags, MLX5_QP_FLAG_TYPE_DCT, true, qp);
-
-	process_vendor_flag(dev, &flags, MLX5_QP_FLAG_SIGNATURE, true, qp);
-	process_vendor_flag(dev, &flags, MLX5_QP_FLAG_SCATTER_CQE,
-			    MLX5_CAP_GEN(mdev, sctr_data_cqe), qp);
-
-	if (qp->type == IB_QPT_RAW_PACKET) {
-		cond = MLX5_CAP_ETH(mdev, tunnel_stateless_vxlan) ||
-		       MLX5_CAP_ETH(mdev, tunnel_stateless_gre) ||
-		       MLX5_CAP_ETH(mdev, tunnel_stateless_geneve_rx);
-		process_vendor_flag(dev, &flags, MLX5_QP_FLAG_TUNNEL_OFFLOADS,
-				    cond, qp);
-		process_vendor_flag(dev, &flags,
-				    MLX5_QP_FLAG_TIR_ALLOW_SELF_LB_UC, true,
-				    qp);
-		process_vendor_flag(dev, &flags,
-				    MLX5_QP_FLAG_TIR_ALLOW_SELF_LB_MC, true,
-				    qp);
-	}
-
-	if (qp->type == IB_QPT_RC)
-		process_vendor_flag(dev, &flags,
-				    MLX5_QP_FLAG_PACKET_BASED_CREDIT_MODE,
-				    MLX5_CAP_GEN(mdev, qp_packet_based), qp);
-
-	process_vendor_flag(dev, &flags, MLX5_QP_FLAG_BFREG_INDEX, true, qp);
-	process_vendor_flag(dev, &flags, MLX5_QP_FLAG_UAR_PAGE_INDEX, true, qp);
-
-	cond = qp->flags_en & ~(MLX5_QP_FLAG_TUNNEL_OFFLOADS |
-				MLX5_QP_FLAG_TIR_ALLOW_SELF_LB_UC |
-				MLX5_QP_FLAG_TIR_ALLOW_SELF_LB_MC);
-	if (attr->rwq_ind_tbl && cond) {
-		mlx5_ib_dbg(dev, "RSS RAW QP has unsupported flags 0x%X\n",
-			    cond);
-		return -EINVAL;
-	}
-
-	if (flags)
-		mlx5_ib_dbg(dev, "udata has unsupported flags 0x%X\n", flags);
-
-	return (flags) ? -EINVAL : 0;
-	}
-
-static void process_create_flag(struct mlx5_ib_dev *dev, int *flags, int flag,
-				bool cond, struct mlx5_ib_qp *qp)
-{
-	if (!(*flags & flag))
-		return;
-
-	if (cond) {
-		qp->flags |= flag;
-		*flags &= ~flag;
-		return;
-	}
-
-	if (flag == MLX5_IB_QP_CREATE_WC_TEST) {
-		/*
-		 * Special case, if condition didn't meet, it won't be error,
-		 * just different in-kernel flow.
-		 */
-		*flags &= ~MLX5_IB_QP_CREATE_WC_TEST;
-		return;
-	}
-	mlx5_ib_dbg(dev, "Verbs create QP flag 0x%X is not supported\n", flag);
-}
-
-static int process_create_flags(struct mlx5_ib_dev *dev, struct mlx5_ib_qp *qp,
-				struct ib_qp_init_attr *attr)
-{
-	enum ib_qp_type qp_type = qp->type;
-	struct mlx5_core_dev *mdev = dev->mdev;
-	int create_flags = attr->create_flags;
-	bool cond;
-
-	if (qp->type == IB_QPT_UD && dev->profile == &raw_eth_profile)
-		if (create_flags & ~MLX5_IB_QP_CREATE_WC_TEST)
-			return -EINVAL;
-
-	if (qp_type == MLX5_IB_QPT_DCT)
-		return (create_flags) ? -EINVAL : 0;
-
-	if (qp_type == IB_QPT_RAW_PACKET && attr->rwq_ind_tbl)
-		return (create_flags) ? -EINVAL : 0;
-
-	process_create_flag(dev, &create_flags,
-			    IB_QP_CREATE_BLOCK_MULTICAST_LOOPBACK,
-			    MLX5_CAP_GEN(mdev, block_lb_mc), qp);
-	process_create_flag(dev, &create_flags, IB_QP_CREATE_CROSS_CHANNEL,
-			    MLX5_CAP_GEN(mdev, cd), qp);
-	process_create_flag(dev, &create_flags, IB_QP_CREATE_MANAGED_SEND,
-			    MLX5_CAP_GEN(mdev, cd), qp);
-	process_create_flag(dev, &create_flags, IB_QP_CREATE_MANAGED_RECV,
-			    MLX5_CAP_GEN(mdev, cd), qp);
-
-	if (qp_type == IB_QPT_UD) {
-		process_create_flag(dev, &create_flags,
-				    IB_QP_CREATE_IPOIB_UD_LSO,
-				    MLX5_CAP_GEN(mdev, ipoib_basic_offloads),
-				    qp);
-		cond = MLX5_CAP_GEN(mdev, port_type) == MLX5_CAP_PORT_TYPE_IB;
-		process_create_flag(dev, &create_flags, IB_QP_CREATE_SOURCE_QPN,
-				    cond, qp);
-	}
-
-	if (qp_type == IB_QPT_RAW_PACKET) {
-		cond = MLX5_CAP_GEN(mdev, eth_net_offloads) &&
-		       MLX5_CAP_ETH(mdev, scatter_fcs);
-		process_create_flag(dev, &create_flags,
-				    IB_QP_CREATE_SCATTER_FCS, cond, qp);
-
-		cond = MLX5_CAP_GEN(mdev, eth_net_offloads) &&
-		       MLX5_CAP_ETH(mdev, vlan_cap);
-		process_create_flag(dev, &create_flags,
-				    IB_QP_CREATE_CVLAN_STRIPPING, cond, qp);
-	}
-
-	process_create_flag(dev, &create_flags,
-			    IB_QP_CREATE_PCI_WRITE_END_PADDING,
-			    MLX5_CAP_GEN(mdev, end_pad), qp);
-
-	process_create_flag(dev, &create_flags, MLX5_IB_QP_CREATE_WC_TEST,
-			    qp_type != MLX5_IB_QPT_REG_UMR, qp);
-	process_create_flag(dev, &create_flags, MLX5_IB_QP_CREATE_SQPN_QP1,
-			    true, qp);
-
-	if (create_flags)
-		mlx5_ib_dbg(dev, "Create QP has unsupported flags 0x%X\n",
-			    create_flags);
-
-	return (create_flags) ? -EINVAL : 0;
-}
-
-static int process_udata_size(struct mlx5_ib_dev *dev,
-			      struct mlx5_create_qp_params *params)
-{
-	size_t ucmd = sizeof(struct mlx5_ib_create_qp);
-	struct ib_udata *udata = params->udata;
-	size_t outlen = udata->outlen;
-	size_t inlen = udata->inlen;
-
-	params->outlen = min(outlen, sizeof(struct mlx5_ib_create_qp_resp));
-	params->ucmd_size = ucmd;
-	if (!params->is_rss_raw) {
-		/* User has old rdma-core, which doesn't support ECE */
-		size_t min_inlen =
-			offsetof(struct mlx5_ib_create_qp, ece_options);
-
-		/*
-		 * We will check in check_ucmd_data() that user
-		 * cleared everything after inlen.
-		 */
-		params->inlen = (inlen < min_inlen) ? 0 : min(inlen, ucmd);
-		goto out;
-	}
-
-	/* RSS RAW QP */
-	if (inlen < offsetofend(struct mlx5_ib_create_qp_rss, flags))
-		return -EINVAL;
-
-	if (outlen < offsetofend(struct mlx5_ib_create_qp_resp, bfreg_index))
-		return -EINVAL;
-
-	ucmd = sizeof(struct mlx5_ib_create_qp_rss);
-	params->ucmd_size = ucmd;
-	if (inlen > ucmd && !ib_is_udata_cleared(udata, ucmd, inlen - ucmd))
-		return -EINVAL;
-
-	params->inlen = min(ucmd, inlen);
-out:
-	if (!params->inlen)
-		mlx5_ib_dbg(dev, "udata is too small\n");
-
-	return (params->inlen) ? 0 : -EINVAL;
-}
-
-static int create_qp(struct mlx5_ib_dev *dev, struct ib_pd *pd,
-		     struct mlx5_ib_qp *qp,
-		     struct mlx5_create_qp_params *params)
-{
-	int err;
-
-	if (params->is_rss_raw) {
-		err = create_rss_raw_qp_tir(dev, pd, qp, params);
-		goto out;
-	}
-
-	if (qp->type == MLX5_IB_QPT_DCT) {
-		err = create_dct(dev, pd, qp, params);
-		goto out;
-	}
-
-	if (qp->type == IB_QPT_XRC_TGT) {
-		err = create_xrc_tgt_qp(dev, qp, params);
-		goto out;
-	}
-
-	if (params->udata)
-		err = create_user_qp(dev, pd, qp, params);
-	else
-		err = create_kernel_qp(dev, pd, qp, params);
-
-out:
-	if (err) {
-		mlx5_ib_err(dev, "Create QP type %d failed\n", qp->type);
-		return err;
-	}
-
-	if (is_qp0(qp->type))
-		qp->ibqp.qp_num = 0;
-	else if (is_qp1(qp->type))
-		qp->ibqp.qp_num = 1;
-	else
-		qp->ibqp.qp_num = qp->trans_qp.base.mqp.qpn;
-
-	mlx5_ib_dbg(dev,
-		"QP type %d, ib qpn 0x%X, mlx qpn 0x%x, rcqn 0x%x, scqn 0x%x, ece 0x%x\n",
-		qp->type, qp->ibqp.qp_num, qp->trans_qp.base.mqp.qpn,
-		params->attr->recv_cq ? to_mcq(params->attr->recv_cq)->mcq.cqn :
-					-1,
-		params->attr->send_cq ? to_mcq(params->attr->send_cq)->mcq.cqn :
-					-1,
-		params->resp.ece_options);
-
-	return 0;
-}
-
-static int check_qp_attr(struct mlx5_ib_dev *dev, struct mlx5_ib_qp *qp,
-			 struct ib_qp_init_attr *attr)
-{
-	int ret = 0;
-
-	switch (qp->type) {
-	case MLX5_IB_QPT_DCT:
-		ret = (!attr->srq || !attr->recv_cq) ? -EINVAL : 0;
-		break;
-	case MLX5_IB_QPT_DCI:
-		ret = (attr->cap.max_recv_wr || attr->cap.max_recv_sge) ?
-			      -EINVAL :
-			      0;
-		break;
-	case IB_QPT_RAW_PACKET:
-		ret = (attr->rwq_ind_tbl && attr->send_cq) ? -EINVAL : 0;
-		break;
-	default:
-		break;
-	}
-
-=======
->>>>>>> 84569f32
 	if (ret)
 		mlx5_ib_dbg(dev, "QP type %d has wrong attributes\n", qp->type);
 
@@ -3220,10 +2880,6 @@
 static int check_ucmd_data(struct mlx5_ib_dev *dev,
 			   struct mlx5_create_qp_params *params)
 {
-<<<<<<< HEAD
-	struct ib_qp_init_attr *attr = params->attr;
-=======
->>>>>>> 84569f32
 	struct ib_udata *udata = params->udata;
 	size_t size, last;
 	int ret;
@@ -3235,18 +2891,7 @@
 		 */
 		last = sizeof(struct mlx5_ib_create_qp_rss);
 	else
-<<<<<<< HEAD
-		/* IB_QPT_RAW_PACKET doesn't have ECE data */
-		switch (attr->qp_type) {
-		case IB_QPT_RAW_PACKET:
-			last = offsetof(struct mlx5_ib_create_qp, ece_options);
-			break;
-		default:
-			last = offsetof(struct mlx5_ib_create_qp, reserved);
-		}
-=======
 		last = offsetof(struct mlx5_ib_create_qp, reserved);
->>>>>>> 84569f32
 
 	if (udata->inlen <= last)
 		return 0;
@@ -3261,11 +2906,7 @@
 	if (!ret)
 		mlx5_ib_dbg(
 			dev,
-<<<<<<< HEAD
-			"udata is not cleared, inlen = %lu, ucmd = %lu, last = %lu, size = %lu\n",
-=======
 			"udata is not cleared, inlen = %zu, ucmd = %zu, last = %zu, size = %zu\n",
->>>>>>> 84569f32
 			udata->inlen, params->ucmd_size, last, size);
 	return ret ? 0 : -EINVAL;
 }
@@ -3360,12 +3001,6 @@
 	return &qp->ibqp;
 
 destroy_qp:
-<<<<<<< HEAD
-	if (qp->type == MLX5_IB_QPT_DCT)
-		mlx5_ib_destroy_dct(qp);
-	else
-		destroy_qp_common(dev, qp, udata);
-=======
 	if (qp->type == MLX5_IB_QPT_DCT) {
 		mlx5_ib_destroy_dct(qp);
 	} else {
@@ -3379,7 +3014,6 @@
 		destroy_qp_common(dev, qp, udata);
 	}
 
->>>>>>> 84569f32
 	qp = NULL;
 free_qp:
 	kfree(qp);
@@ -4520,7 +4154,6 @@
 			atomic_mode = get_atomic_mode(dev, MLX5_IB_QPT_DCT);
 			if (atomic_mode < 0)
 				return -EOPNOTSUPP;
-<<<<<<< HEAD
 
 			MLX5_SET(dctc, dctc, atomic_mode, atomic_mode);
 			MLX5_SET(dctc, dctc, rae, 1);
@@ -4537,26 +4170,6 @@
 
 		if (udata->outlen < min_resp_len)
 			return -EINVAL;
-		resp.response_length = min_resp_len;
-
-=======
-
-			MLX5_SET(dctc, dctc, atomic_mode, atomic_mode);
-			MLX5_SET(dctc, dctc, rae, 1);
-		}
-		MLX5_SET(dctc, dctc, pkey_index, attr->pkey_index);
-		MLX5_SET(dctc, dctc, port, attr->port_num);
-
-		set_id = mlx5_ib_get_counters_id(dev, attr->port_num - 1);
-		MLX5_SET(dctc, dctc, counter_set_id, set_id);
-	} else if (cur_state == IB_QPS_INIT && new_state == IB_QPS_RTR) {
-		struct mlx5_ib_modify_qp_resp resp = {};
-		u32 out[MLX5_ST_SZ_DW(create_dct_out)] = {};
-		u32 min_resp_len = offsetofend(typeof(resp), dctn);
-
-		if (udata->outlen < min_resp_len)
-			return -EINVAL;
->>>>>>> 84569f32
 		/*
 		 * If we don't have enough space for the ECE options,
 		 * simply indicate it with resp.response_length.
@@ -4777,12 +4390,7 @@
 				MLX5_GET(ads, path, src_addr_index),
 				MLX5_GET(ads, path, hop_limit),
 				MLX5_GET(ads, path, tclass));
-<<<<<<< HEAD
-		memcpy(ah_attr, MLX5_ADDR_OF(ads, path, rgid_rip),
-		       MLX5_FLD_SZ_BYTES(ads, rgid_rip));
-=======
 		rdma_ah_set_dgid_raw(ah_attr, MLX5_ADDR_OF(ads, path, rgid_rip));
->>>>>>> 84569f32
 	}
 }
 
