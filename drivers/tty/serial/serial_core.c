--- conflicted
+++ resolved
@@ -2326,17 +2326,10 @@
 				if (tty)
 					uart_change_speed(tty, state, NULL);
 				spin_lock_irq(&uport->lock);
-<<<<<<< HEAD
-				if (uport->rs485_config)
-					uport->rs485_config(uport,
-							    &uport->rs485);
-				ops->set_mctrl(uport, uport->mctrl);
-=======
 				if (!(uport->rs485.flags & SER_RS485_ENABLED))
 					ops->set_mctrl(uport, uport->mctrl);
 				else
 					uport->rs485_config(uport, &uport->rs485);
->>>>>>> 3df0eeae
 				ops->start_tx(uport);
 				spin_unlock_irq(&uport->lock);
 				tty_port_set_initialized(port, 1);
