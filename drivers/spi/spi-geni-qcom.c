--- conflicted
+++ resolved
@@ -322,56 +322,9 @@
 		mas->oversampling = 1;
 
 	geni_se_select_mode(se, GENI_SE_FIFO);
-<<<<<<< HEAD
-
-	pm_runtime_put(mas->dev);
-	return 0;
-}
-
-static void setup_fifo_xfer(struct spi_transfer *xfer,
-				struct spi_geni_master *mas,
-				u16 mode, struct spi_master *spi)
-{
-	u32 m_cmd = 0;
-	u32 spi_tx_cfg, len;
-	struct geni_se *se = &mas->se;
-	int ret;
-
-	/*
-	 * Ensure that our interrupt handler isn't still running from some
-	 * prior command before we start messing with the hardware behind
-	 * its back.  We don't need to _keep_ the lock here since we're only
-	 * worried about racing with out interrupt handler.  The SPI core
-	 * already handles making sure that we're not trying to do two
-	 * transfers at once or setting a chip select and doing a transfer
-	 * concurrently.
-	 *
-	 * NOTE: we actually _can't_ hold the lock here because possibly we
-	 * might call clk_set_rate() which needs to be able to sleep.
-	 */
-	spin_lock_irq(&mas->lock);
-	spin_unlock_irq(&mas->lock);
-=======
->>>>>>> 98873118
 
 	/* We always control CS manually */
 	spi_tx_cfg = readl(se->base + SE_SPI_TRANS_CFG);
-<<<<<<< HEAD
-	if (xfer->bits_per_word != mas->cur_bits_per_word) {
-		spi_setup_word_len(mas, mode, xfer->bits_per_word);
-		mas->cur_bits_per_word = xfer->bits_per_word;
-	}
-
-	/* Speed and bits per word can be overridden per transfer */
-	ret = geni_spi_set_clock_and_bw(mas, xfer->speed_hz);
-	if (ret)
-		return;
-
-	mas->tx_rem_bytes = 0;
-	mas->rx_rem_bytes = 0;
-
-=======
->>>>>>> 98873118
 	spi_tx_cfg &= ~CS_TOGGLE;
 	writel(spi_tx_cfg, se->base + SE_SPI_TRANS_CFG);
 
@@ -667,17 +620,9 @@
 		return PTR_ERR(mas->se.opp_table);
 	/* OPP table is optional */
 	ret = dev_pm_opp_of_add_table(&pdev->dev);
-<<<<<<< HEAD
-	if (!ret) {
-		mas->se.has_opp_table = true;
-	} else if (ret != -ENODEV) {
-		dev_err(&pdev->dev, "invalid OPP table in device tree\n");
-		return ret;
-=======
 	if (ret && ret != -ENODEV) {
 		dev_err(&pdev->dev, "invalid OPP table in device tree\n");
 		goto put_clkname;
->>>>>>> 98873118
 	}
 
 	spi->bus_num = -1;
@@ -729,13 +674,8 @@
 spi_geni_probe_runtime_disable:
 	pm_runtime_disable(dev);
 	spi_master_put(spi);
-<<<<<<< HEAD
-	if (mas->se.has_opp_table)
-		dev_pm_opp_of_remove_table(&pdev->dev);
-=======
 	dev_pm_opp_of_remove_table(&pdev->dev);
 put_clkname:
->>>>>>> 98873118
 	dev_pm_opp_put_clkname(mas->se.opp_table);
 	return ret;
 }
@@ -750,12 +690,7 @@
 
 	free_irq(mas->irq, spi);
 	pm_runtime_disable(&pdev->dev);
-<<<<<<< HEAD
-	if (mas->se.has_opp_table)
-		dev_pm_opp_of_remove_table(&pdev->dev);
-=======
 	dev_pm_opp_of_remove_table(&pdev->dev);
->>>>>>> 98873118
 	dev_pm_opp_put_clkname(mas->se.opp_table);
 	return 0;
 }
