--- conflicted
+++ resolved
@@ -73,12 +73,7 @@
 
 	/* Check it really was our interrupt */
 	if (readl(wdt->base + TWD_WDOG_INTSTAT)) {
-<<<<<<< HEAD
-		dev_printk(KERN_CRIT, wdd->dev,
-					"Triggered - Reboot ignored.\n");
-=======
-		dev_crit(wdt->dev, "Triggered - Reboot ignored\n");
->>>>>>> 19f949f5
+		dev_crit(wdd->dev, "Triggered - Reboot ignored\n");
 		/* Clear the interrupt on the watchdog */
 		writel(1, wdt->base + TWD_WDOG_INTSTAT);
 		return IRQ_HANDLED;
@@ -117,12 +112,8 @@
 
 static int mpcore_wdt_start(struct watchdog_device *wdd)
 {
-<<<<<<< HEAD
 	struct mpcore_wdt *wdt = watchdog_get_drvdata(wdd);
-	dev_printk(KERN_INFO, wdd->dev, "enabling watchdog.\n");
-=======
-	dev_info(wdt->dev, "enabling watchdog\n");
->>>>>>> 19f949f5
+	dev_info(wdd->dev, "enabling watchdog\n");
 
 	/* This loads the count register but does NOT start the count yet */
 	mpcore_wdt_keepalive(wdd);
@@ -139,25 +130,7 @@
 
 static int mpcore_wdt_set_heartbeat(struct watchdog_device *wdd, unsigned int t)
 {
-<<<<<<< HEAD
 	wdd->timeout = t;
-=======
-	struct mpcore_wdt *wdt = file->private_data;
-
-	/*
-	 *	Shut off the timer.
-	 *	Lock it in if it's a module and we set nowayout
-	 */
-	if (wdt->expect_close == 42)
-		mpcore_wdt_stop(wdt);
-	else {
-		dev_crit(wdt->dev,
-			 "unexpected close, not stopping watchdog!\n");
-		mpcore_wdt_keepalive(wdt);
-	}
-	clear_bit(0, &wdt->timer_alive);
-	wdt->expect_close = 0;
->>>>>>> 19f949f5
 	return 0;
 }
 
@@ -201,26 +174,7 @@
 /*
  *	Kernel Interfaces
  */
-<<<<<<< HEAD
-static int __devinit mpcore_wdt_probe(struct platform_device *pdev)
-=======
-static const struct file_operations mpcore_wdt_fops = {
-	.owner		= THIS_MODULE,
-	.llseek		= no_llseek,
-	.write		= mpcore_wdt_write,
-	.unlocked_ioctl	= mpcore_wdt_ioctl,
-	.open		= mpcore_wdt_open,
-	.release	= mpcore_wdt_release,
-};
-
-static struct miscdevice mpcore_wdt_miscdev = {
-	.minor		= WATCHDOG_MINOR,
-	.name		= "watchdog",
-	.fops		= &mpcore_wdt_fops,
-};
-
 static int mpcore_wdt_probe(struct platform_device *pdev)
->>>>>>> 19f949f5
 {
 	struct mpcore_wdt *wdt;
 	struct resource *res;
@@ -246,15 +200,9 @@
 		ret = devm_request_irq(&pdev->dev, wdt->irq, mpcore_wdt_fire, 0,
 				"mpcore_wdt", wdt);
 		if (ret) {
-<<<<<<< HEAD
-			dev_printk(KERN_ERR, &pdev->dev,
+			dev_err(&pdev->dev,
 					"cannot register IRQ%d for watchdog\n",
 					wdt->irq);
-=======
-			dev_err(wdt->dev,
-				"cannot register IRQ%d for watchdog\n",
-				wdt->irq);
->>>>>>> 19f949f5
 			return ret;
 		}
 	}
@@ -280,14 +228,8 @@
 	mpcore_dev.parent = &pdev->dev;
 	ret = watchdog_register_device(&mpcore_dev);
 	if (ret) {
-<<<<<<< HEAD
-		dev_printk(KERN_ERR, &pdev->dev,
+		dev_err(&pdev->dev,
 			"cannot register watchdog device (err=%d)\n", ret);
-=======
-		dev_err(wdt->dev,
-			"cannot register miscdev on minor=%d (err=%d)\n",
-			WATCHDOG_MINOR, ret);
->>>>>>> 19f949f5
 		return ret;
 	}
 
@@ -330,7 +272,7 @@
 #endif
 
 #ifdef CONFIG_OF
-static struct of_device_id mpcore_wdt_of_match[] __devinitdata = {
+static struct of_device_id mpcore_wdt_of_match[] = {
 	{ .compatible = "arm,mpcore_wdt", },
 	{ /* end of table */}
 };
