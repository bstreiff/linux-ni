--- conflicted
+++ resolved
@@ -723,10 +723,7 @@
 	.enable_double_buffered_dsc_pg_support = true,
 	.enable_dp_dig_pixel_rate_div_policy = 1,
 	.allow_sw_cursor_fallback = false,
-<<<<<<< HEAD
-=======
 	.alloc_extra_way_for_cursor = true,
->>>>>>> 65898687
 };
 
 static const struct dc_debug_options debug_defaults_diags = {
