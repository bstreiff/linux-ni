VERSION = 3
PATCHLEVEL = 14
<<<<<<< HEAD
SUBLEVEL = 35
=======
SUBLEVEL = 36
>>>>>>> ce8addc9
EXTRAVERSION =
NAME = Remembering Coco

# *DOCUMENTATION*
# To see a list of typical targets execute "make help"
# More info can be located in ./README
# Comments in this file are targeted only to the developer, do not
# expect to learn how to build the kernel reading this file.

# Do not:
# o  use make's built-in rules and variables
#    (this increases performance and avoids hard-to-debug behaviour);
# o  print "Entering directory ...";
MAKEFLAGS += -rR --no-print-directory

# Avoid funny character set dependencies
unexport LC_ALL
LC_COLLATE=C
LC_NUMERIC=C
export LC_COLLATE LC_NUMERIC

# Avoid interference with shell env settings
unexport GREP_OPTIONS

# We are using a recursive build, so we need to do a little thinking
# to get the ordering right.
#
# Most importantly: sub-Makefiles should only ever modify files in
# their own directory. If in some directory we have a dependency on
# a file in another dir (which doesn't happen often, but it's often
# unavoidable when linking the built-in.o targets which finally
# turn into vmlinux), we will call a sub make in that other dir, and
# after that we are sure that everything which is in that other dir
# is now up to date.
#
# The only cases where we need to modify files which have global
# effects are thus separated out and done before the recursive
# descending is started. They are now explicitly listed as the
# prepare rule.

# To put more focus on warnings, be less verbose as default
# Use 'make V=1' to see the full commands

ifeq ("$(origin V)", "command line")
  KBUILD_VERBOSE = $(V)
endif
ifndef KBUILD_VERBOSE
  KBUILD_VERBOSE = 0
endif

# Call a source code checker (by default, "sparse") as part of the
# C compilation.
#
# Use 'make C=1' to enable checking of only re-compiled files.
# Use 'make C=2' to enable checking of *all* source files, regardless
# of whether they are re-compiled or not.
#
# See the file "Documentation/sparse.txt" for more details, including
# where to get the "sparse" utility.

ifeq ("$(origin C)", "command line")
  KBUILD_CHECKSRC = $(C)
endif
ifndef KBUILD_CHECKSRC
  KBUILD_CHECKSRC = 0
endif

# Use make M=dir to specify directory of external module to build
# Old syntax make ... SUBDIRS=$PWD is still supported
# Setting the environment variable KBUILD_EXTMOD take precedence
ifdef SUBDIRS
  KBUILD_EXTMOD ?= $(SUBDIRS)
endif

ifeq ("$(origin M)", "command line")
  KBUILD_EXTMOD := $(M)
endif

# kbuild supports saving output files in a separate directory.
# To locate output files in a separate directory two syntaxes are supported.
# In both cases the working directory must be the root of the kernel src.
# 1) O=
# Use "make O=dir/to/store/output/files/"
#
# 2) Set KBUILD_OUTPUT
# Set the environment variable KBUILD_OUTPUT to point to the directory
# where the output files shall be placed.
# export KBUILD_OUTPUT=dir/to/store/output/files/
# make
#
# The O= assignment takes precedence over the KBUILD_OUTPUT environment
# variable.


# KBUILD_SRC is set on invocation of make in OBJ directory
# KBUILD_SRC is not intended to be used by the regular user (for now)
ifeq ($(KBUILD_SRC),)

# OK, Make called in directory where kernel src resides
# Do we want to locate output files in a separate directory?
ifeq ("$(origin O)", "command line")
  KBUILD_OUTPUT := $(O)
endif

ifeq ("$(origin W)", "command line")
  export KBUILD_ENABLE_EXTRA_GCC_CHECKS := $(W)
endif

# That's our default target when none is given on the command line
PHONY := _all
_all:

# Cancel implicit rules on top Makefile
$(CURDIR)/Makefile Makefile: ;

ifneq ($(KBUILD_OUTPUT),)
# Invoke a second make in the output directory, passing relevant variables
# check that the output directory actually exists
saved-output := $(KBUILD_OUTPUT)
KBUILD_OUTPUT := $(shell cd $(KBUILD_OUTPUT) && /bin/pwd)
$(if $(KBUILD_OUTPUT),, \
     $(error output directory "$(saved-output)" does not exist))

PHONY += $(MAKECMDGOALS) sub-make

$(filter-out _all sub-make $(CURDIR)/Makefile, $(MAKECMDGOALS)) _all: sub-make
	@:

sub-make: FORCE
	$(if $(KBUILD_VERBOSE:1=),@)$(MAKE) -C $(KBUILD_OUTPUT) \
	KBUILD_SRC=$(CURDIR) \
	KBUILD_EXTMOD="$(KBUILD_EXTMOD)" -f $(CURDIR)/Makefile \
	$(filter-out _all sub-make,$(MAKECMDGOALS))

# Leave processing to above invocation of make
skip-makefile := 1
endif # ifneq ($(KBUILD_OUTPUT),)
endif # ifeq ($(KBUILD_SRC),)

# We process the rest of the Makefile if this is the final invocation of make
ifeq ($(skip-makefile),)

# If building an external module we do not care about the all: rule
# but instead _all depend on modules
PHONY += all
ifeq ($(KBUILD_EXTMOD),)
_all: all
else
_all: modules
endif

srctree		:= $(if $(KBUILD_SRC),$(KBUILD_SRC),$(CURDIR))
objtree		:= $(CURDIR)
src		:= $(srctree)
obj		:= $(objtree)

VPATH		:= $(srctree)$(if $(KBUILD_EXTMOD),:$(KBUILD_EXTMOD))

export srctree objtree VPATH


# SUBARCH tells the usermode build what the underlying arch is.  That is set
# first, and if a usermode build is happening, the "ARCH=um" on the command
# line overrides the setting of ARCH below.  If a native build is happening,
# then ARCH is assigned, getting whatever value it gets normally, and 
# SUBARCH is subsequently ignored.

SUBARCH := $(shell uname -m | sed -e s/i.86/x86/ -e s/x86_64/x86/ \
				  -e s/sun4u/sparc64/ \
				  -e s/arm.*/arm/ -e s/sa110/arm/ \
				  -e s/s390x/s390/ -e s/parisc64/parisc/ \
				  -e s/ppc.*/powerpc/ -e s/mips.*/mips/ \
				  -e s/sh[234].*/sh/ -e s/aarch64.*/arm64/ )

# Cross compiling and selecting different set of gcc/bin-utils
# ---------------------------------------------------------------------------
#
# When performing cross compilation for other architectures ARCH shall be set
# to the target architecture. (See arch/* for the possibilities).
# ARCH can be set during invocation of make:
# make ARCH=ia64
# Another way is to have ARCH set in the environment.
# The default ARCH is the host where make is executed.

# CROSS_COMPILE specify the prefix used for all executables used
# during compilation. Only gcc and related bin-utils executables
# are prefixed with $(CROSS_COMPILE).
# CROSS_COMPILE can be set on the command line
# make CROSS_COMPILE=ia64-linux-
# Alternatively CROSS_COMPILE can be set in the environment.
# A third alternative is to store a setting in .config so that plain
# "make" in the configured kernel build directory always uses that.
# Default value for CROSS_COMPILE is not to prefix executables
# Note: Some architectures assign CROSS_COMPILE in their arch/*/Makefile
ARCH		?= $(SUBARCH)
CROSS_COMPILE	?= $(CONFIG_CROSS_COMPILE:"%"=%)

# Architecture as present in compile.h
UTS_MACHINE 	:= $(ARCH)
SRCARCH 	:= $(ARCH)

# Additional ARCH settings for x86
ifeq ($(ARCH),i386)
        SRCARCH := x86
endif
ifeq ($(ARCH),x86_64)
        SRCARCH := x86
endif

# Additional ARCH settings for sparc
ifeq ($(ARCH),sparc32)
       SRCARCH := sparc
endif
ifeq ($(ARCH),sparc64)
       SRCARCH := sparc
endif

# Additional ARCH settings for sh
ifeq ($(ARCH),sh64)
       SRCARCH := sh
endif

# Additional ARCH settings for tile
ifeq ($(ARCH),tilepro)
       SRCARCH := tile
endif
ifeq ($(ARCH),tilegx)
       SRCARCH := tile
endif

# Where to locate arch specific headers
hdr-arch  := $(SRCARCH)

KCONFIG_CONFIG	?= .config
export KCONFIG_CONFIG

# SHELL used by kbuild
CONFIG_SHELL := $(shell if [ -x "$$BASH" ]; then echo $$BASH; \
	  else if [ -x /bin/bash ]; then echo /bin/bash; \
	  else echo sh; fi ; fi)

HOSTCC       = gcc
HOSTCXX      = g++
HOSTCFLAGS   = -Wall -Wmissing-prototypes -Wstrict-prototypes -O2 -fomit-frame-pointer
HOSTCXXFLAGS = -O2

# Decide whether to build built-in, modular, or both.
# Normally, just do built-in.

KBUILD_MODULES :=
KBUILD_BUILTIN := 1

#	If we have only "make modules", don't compile built-in objects.
#	When we're building modules with modversions, we need to consider
#	the built-in objects during the descend as well, in order to
#	make sure the checksums are up to date before we record them.

ifeq ($(MAKECMDGOALS),modules)
  KBUILD_BUILTIN := $(if $(CONFIG_MODVERSIONS),1)
endif

#	If we have "make <whatever> modules", compile modules
#	in addition to whatever we do anyway.
#	Just "make" or "make all" shall build modules as well

ifneq ($(filter all _all modules,$(MAKECMDGOALS)),)
  KBUILD_MODULES := 1
endif

ifeq ($(MAKECMDGOALS),)
  KBUILD_MODULES := 1
endif

export KBUILD_MODULES KBUILD_BUILTIN
export KBUILD_CHECKSRC KBUILD_SRC KBUILD_EXTMOD

# Beautify output
# ---------------------------------------------------------------------------
#
# Normally, we echo the whole command before executing it. By making
# that echo $($(quiet)$(cmd)), we now have the possibility to set
# $(quiet) to choose other forms of output instead, e.g.
#
#         quiet_cmd_cc_o_c = Compiling $(RELDIR)/$@
#         cmd_cc_o_c       = $(CC) $(c_flags) -c -o $@ $<
#
# If $(quiet) is empty, the whole command will be printed.
# If it is set to "quiet_", only the short version will be printed. 
# If it is set to "silent_", nothing will be printed at all, since
# the variable $(silent_cmd_cc_o_c) doesn't exist.
#
# A simple variant is to prefix commands with $(Q) - that's useful
# for commands that shall be hidden in non-verbose mode.
#
#	$(Q)ln $@ :<
#
# If KBUILD_VERBOSE equals 0 then the above command will be hidden.
# If KBUILD_VERBOSE equals 1 then the above command is displayed.

ifeq ($(KBUILD_VERBOSE),1)
  quiet =
  Q =
else
  quiet=quiet_
  Q = @
endif

# If the user is running make -s (silent mode), suppress echoing of
# commands

ifneq ($(filter 4.%,$(MAKE_VERSION)),)	# make-4
ifneq ($(filter %s ,$(firstword x$(MAKEFLAGS))),)
  quiet=silent_
endif
else					# make-3.8x
ifneq ($(filter s% -s%,$(MAKEFLAGS)),)
  quiet=silent_
endif
endif

export quiet Q KBUILD_VERBOSE


# Look for make include files relative to root of kernel src
MAKEFLAGS += --include-dir=$(srctree)

# We need some generic definitions (do not try to remake the file).
$(srctree)/scripts/Kbuild.include: ;
include $(srctree)/scripts/Kbuild.include

# Make variables (CC, etc...)

AS		= $(CROSS_COMPILE)as
LD		= $(CROSS_COMPILE)ld
CC		= $(CROSS_COMPILE)gcc
CPP		= $(CC) -E
AR		= $(CROSS_COMPILE)ar
NM		= $(CROSS_COMPILE)nm
STRIP		= $(CROSS_COMPILE)strip
OBJCOPY		= $(CROSS_COMPILE)objcopy
OBJDUMP		= $(CROSS_COMPILE)objdump
AWK		= awk
GENKSYMS	= scripts/genksyms/genksyms
INSTALLKERNEL  := installkernel
DEPMOD		= /sbin/depmod
PERL		= perl
CHECK		= sparse

CHECKFLAGS     := -D__linux__ -Dlinux -D__STDC__ -Dunix -D__unix__ \
		  -Wbitwise -Wno-return-void $(CF)
CFLAGS_MODULE   =
AFLAGS_MODULE   =
LDFLAGS_MODULE  =
CFLAGS_KERNEL	=
AFLAGS_KERNEL	=
CFLAGS_GCOV	= -fprofile-arcs -ftest-coverage


# Use USERINCLUDE when you must reference the UAPI directories only.
USERINCLUDE    := \
		-I$(srctree)/arch/$(hdr-arch)/include/uapi \
		-Iarch/$(hdr-arch)/include/generated/uapi \
		-I$(srctree)/include/uapi \
		-Iinclude/generated/uapi \
                -include $(srctree)/include/linux/kconfig.h

# Use LINUXINCLUDE when you must reference the include/ directory.
# Needed to be compatible with the O= option
LINUXINCLUDE    := \
		-I$(srctree)/arch/$(hdr-arch)/include \
		-Iarch/$(hdr-arch)/include/generated \
		$(if $(KBUILD_SRC), -I$(srctree)/include) \
		-Iinclude \
		$(USERINCLUDE)

KBUILD_CPPFLAGS := -D__KERNEL__

KBUILD_CFLAGS   := -Wall -Wundef -Wstrict-prototypes -Wno-trigraphs \
		   -fno-strict-aliasing -fno-common \
		   -Werror-implicit-function-declaration \
		   -Wno-format-security \
		   -fno-delete-null-pointer-checks
KBUILD_AFLAGS_KERNEL :=
KBUILD_CFLAGS_KERNEL :=
KBUILD_AFLAGS   := -D__ASSEMBLY__
KBUILD_AFLAGS_MODULE  := -DMODULE
KBUILD_CFLAGS_MODULE  := -DMODULE
KBUILD_LDFLAGS_MODULE := -T $(srctree)/scripts/module-common.lds

# Read KERNELRELEASE from include/config/kernel.release (if it exists)
KERNELRELEASE = $(shell cat include/config/kernel.release 2> /dev/null)
KERNELVERSION = $(VERSION)$(if $(PATCHLEVEL),.$(PATCHLEVEL)$(if $(SUBLEVEL),.$(SUBLEVEL)))$(EXTRAVERSION)

export VERSION PATCHLEVEL SUBLEVEL KERNELRELEASE KERNELVERSION
export ARCH SRCARCH CONFIG_SHELL HOSTCC HOSTCFLAGS CROSS_COMPILE AS LD CC
export CPP AR NM STRIP OBJCOPY OBJDUMP
export MAKE AWK GENKSYMS INSTALLKERNEL PERL UTS_MACHINE
export HOSTCXX HOSTCXXFLAGS LDFLAGS_MODULE CHECK CHECKFLAGS

export KBUILD_CPPFLAGS NOSTDINC_FLAGS LINUXINCLUDE OBJCOPYFLAGS LDFLAGS
export KBUILD_CFLAGS CFLAGS_KERNEL CFLAGS_MODULE CFLAGS_GCOV
export KBUILD_AFLAGS AFLAGS_KERNEL AFLAGS_MODULE
export KBUILD_AFLAGS_MODULE KBUILD_CFLAGS_MODULE KBUILD_LDFLAGS_MODULE
export KBUILD_AFLAGS_KERNEL KBUILD_CFLAGS_KERNEL
export KBUILD_ARFLAGS

# When compiling out-of-tree modules, put MODVERDIR in the module
# tree rather than in the kernel tree. The kernel tree might
# even be read-only.
export MODVERDIR := $(if $(KBUILD_EXTMOD),$(firstword $(KBUILD_EXTMOD))/).tmp_versions

# Files to ignore in find ... statements

RCS_FIND_IGNORE := \( -name SCCS -o -name BitKeeper -o -name .svn -o -name CVS \
		   -o -name .pc -o -name .hg -o -name .git \) -prune -o
export RCS_TAR_IGNORE := --exclude SCCS --exclude BitKeeper --exclude .svn \
			 --exclude CVS --exclude .pc --exclude .hg --exclude .git

# ===========================================================================
# Rules shared between *config targets and build targets

# Basic helpers built in scripts/
PHONY += scripts_basic
scripts_basic:
	$(Q)$(MAKE) $(build)=scripts/basic
	$(Q)rm -f .tmp_quiet_recordmcount

# To avoid any implicit rule to kick in, define an empty command.
scripts/basic/%: scripts_basic ;

PHONY += outputmakefile
# outputmakefile generates a Makefile in the output directory, if using a
# separate output directory. This allows convenient use of make in the
# output directory.
outputmakefile:
ifneq ($(KBUILD_SRC),)
	$(Q)ln -fsn $(srctree) source
	$(Q)$(CONFIG_SHELL) $(srctree)/scripts/mkmakefile \
	    $(srctree) $(objtree) $(VERSION) $(PATCHLEVEL)
endif

# Support for using generic headers in asm-generic
PHONY += asm-generic
asm-generic:
	$(Q)$(MAKE) -f $(srctree)/scripts/Makefile.asm-generic \
	            src=asm obj=arch/$(SRCARCH)/include/generated/asm
	$(Q)$(MAKE) -f $(srctree)/scripts/Makefile.asm-generic \
	            src=uapi/asm obj=arch/$(SRCARCH)/include/generated/uapi/asm

# To make sure we do not include .config for any of the *config targets
# catch them early, and hand them over to scripts/kconfig/Makefile
# It is allowed to specify more targets when calling make, including
# mixing *config targets and build targets.
# For example 'make oldconfig all'.
# Detect when mixed targets is specified, and make a second invocation
# of make so .config is not included in this case either (for *config).

version_h := include/generated/uapi/linux/version.h

no-dot-config-targets := clean mrproper distclean \
			 cscope gtags TAGS tags help %docs check% coccicheck \
			 $(version_h) headers_% archheaders archscripts \
			 kernelversion %src-pkg

config-targets := 0
mixed-targets  := 0
dot-config     := 1

ifneq ($(filter $(no-dot-config-targets), $(MAKECMDGOALS)),)
	ifeq ($(filter-out $(no-dot-config-targets), $(MAKECMDGOALS)),)
		dot-config := 0
	endif
endif

ifeq ($(KBUILD_EXTMOD),)
        ifneq ($(filter config %config,$(MAKECMDGOALS)),)
                config-targets := 1
                ifneq ($(filter-out config %config,$(MAKECMDGOALS)),)
                        mixed-targets := 1
                endif
        endif
endif

ifeq ($(mixed-targets),1)
# ===========================================================================
# We're called with mixed targets (*config and build targets).
# Handle them one by one.

%:: FORCE
	$(Q)$(MAKE) -C $(srctree) KBUILD_SRC= $@

else
ifeq ($(config-targets),1)
# ===========================================================================
# *config targets only - make sure prerequisites are updated, and descend
# in scripts/kconfig to make the *config target

# Read arch specific Makefile to set KBUILD_DEFCONFIG as needed.
# KBUILD_DEFCONFIG may point out an alternative default configuration
# used for 'make defconfig'
include $(srctree)/arch/$(SRCARCH)/Makefile
export KBUILD_DEFCONFIG KBUILD_KCONFIG

config: scripts_basic outputmakefile FORCE
	$(Q)mkdir -p include/linux include/config
	$(Q)$(MAKE) $(build)=scripts/kconfig $@

%config: scripts_basic outputmakefile FORCE
	$(Q)mkdir -p include/linux include/config
	$(Q)$(MAKE) $(build)=scripts/kconfig $@

else
# ===========================================================================
# Build targets only - this includes vmlinux, arch specific targets, clean
# targets and others. In general all targets except *config targets.

ifeq ($(KBUILD_EXTMOD),)
# Additional helpers built in scripts/
# Carefully list dependencies so we do not try to build scripts twice
# in parallel
PHONY += scripts
scripts: scripts_basic include/config/auto.conf include/config/tristate.conf \
	 asm-generic
	$(Q)$(MAKE) $(build)=$(@)

# Objects we will link into vmlinux / subdirs we need to visit
init-y		:= init/
drivers-y	:= drivers/ sound/ firmware/
net-y		:= net/
libs-y		:= lib/
core-y		:= usr/
endif # KBUILD_EXTMOD

ifeq ($(dot-config),1)
# Read in config
-include include/config/auto.conf

ifeq ($(KBUILD_EXTMOD),)
# Read in dependencies to all Kconfig* files, make sure to run
# oldconfig if changes are detected.
-include include/config/auto.conf.cmd

# To avoid any implicit rule to kick in, define an empty command
$(KCONFIG_CONFIG) include/config/auto.conf.cmd: ;

# If .config is newer than include/config/auto.conf, someone tinkered
# with it and forgot to run make oldconfig.
# if auto.conf.cmd is missing then we are probably in a cleaned tree so
# we execute the config step to be sure to catch updated Kconfig files
include/config/%.conf: $(KCONFIG_CONFIG) include/config/auto.conf.cmd
	$(Q)$(MAKE) -f $(srctree)/Makefile silentoldconfig
else
# external modules needs include/generated/autoconf.h and include/config/auto.conf
# but do not care if they are up-to-date. Use auto.conf to trigger the test
PHONY += include/config/auto.conf

include/config/auto.conf:
	$(Q)test -e include/generated/autoconf.h -a -e $@ || (		\
	echo >&2;							\
	echo >&2 "  ERROR: Kernel configuration is invalid.";		\
	echo >&2 "         include/generated/autoconf.h or $@ are missing.";\
	echo >&2 "         Run 'make oldconfig && make prepare' on kernel src to fix it.";	\
	echo >&2 ;							\
	/bin/false)

endif # KBUILD_EXTMOD

else
# Dummy target needed, because used as prerequisite
include/config/auto.conf: ;
endif # $(dot-config)

# The all: target is the default when no target is given on the
# command line.
# This allow a user to issue only 'make' to build a kernel including modules
# Defaults to vmlinux, but the arch makefile usually adds further targets
all: vmlinux

ifdef CONFIG_CC_OPTIMIZE_FOR_SIZE
KBUILD_CFLAGS	+= -Os $(call cc-disable-warning,maybe-uninitialized,)
else
KBUILD_CFLAGS	+= -O2
endif

include $(srctree)/arch/$(SRCARCH)/Makefile

ifdef CONFIG_READABLE_ASM
# Disable optimizations that make assembler listings hard to read.
# reorder blocks reorders the control in the function
# ipa clone creates specialized cloned functions
# partial inlining inlines only parts of functions
KBUILD_CFLAGS += $(call cc-option,-fno-reorder-blocks,) \
                 $(call cc-option,-fno-ipa-cp-clone,) \
                 $(call cc-option,-fno-partial-inlining)
endif

ifneq ($(CONFIG_FRAME_WARN),0)
KBUILD_CFLAGS += $(call cc-option,-Wframe-larger-than=${CONFIG_FRAME_WARN})
endif

# Handle stack protector mode.
ifdef CONFIG_CC_STACKPROTECTOR_REGULAR
  stackp-flag := -fstack-protector
  ifeq ($(call cc-option, $(stackp-flag)),)
    $(warning Cannot use CONFIG_CC_STACKPROTECTOR_REGULAR: \
             -fstack-protector not supported by compiler)
  endif
else
ifdef CONFIG_CC_STACKPROTECTOR_STRONG
  stackp-flag := -fstack-protector-strong
  ifeq ($(call cc-option, $(stackp-flag)),)
    $(warning Cannot use CONFIG_CC_STACKPROTECTOR_STRONG: \
	      -fstack-protector-strong not supported by compiler)
  endif
else
  # Force off for distro compilers that enable stack protector by default.
  stackp-flag := $(call cc-option, -fno-stack-protector)
endif
endif
KBUILD_CFLAGS += $(stackp-flag)

# This warning generated too much noise in a regular build.
# Use make W=1 to enable this warning (see scripts/Makefile.build)
KBUILD_CFLAGS += $(call cc-disable-warning, unused-but-set-variable)

ifdef CONFIG_FRAME_POINTER
KBUILD_CFLAGS	+= -fno-omit-frame-pointer -fno-optimize-sibling-calls
else
# Some targets (ARM with Thumb2, for example), can't be built with frame
# pointers.  For those, we don't have FUNCTION_TRACER automatically
# select FRAME_POINTER.  However, FUNCTION_TRACER adds -pg, and this is
# incompatible with -fomit-frame-pointer with current GCC, so we don't use
# -fomit-frame-pointer with FUNCTION_TRACER.
ifndef CONFIG_FUNCTION_TRACER
KBUILD_CFLAGS	+= -fomit-frame-pointer
endif
endif

KBUILD_CFLAGS   += $(call cc-option, -fno-var-tracking-assignments)

ifdef CONFIG_DEBUG_INFO
KBUILD_CFLAGS	+= -g
KBUILD_AFLAGS	+= -Wa,--gdwarf-2
endif

ifdef CONFIG_DEBUG_INFO_REDUCED
KBUILD_CFLAGS 	+= $(call cc-option, -femit-struct-debug-baseonly) \
		   $(call cc-option,-fno-var-tracking)
endif

ifdef CONFIG_FUNCTION_TRACER
ifdef CONFIG_HAVE_FENTRY
CC_USING_FENTRY	:= $(call cc-option, -mfentry -DCC_USING_FENTRY)
endif
KBUILD_CFLAGS	+= -pg $(CC_USING_FENTRY)
KBUILD_AFLAGS	+= $(CC_USING_FENTRY)
ifdef CONFIG_DYNAMIC_FTRACE
	ifdef CONFIG_HAVE_C_RECORDMCOUNT
		BUILD_C_RECORDMCOUNT := y
		export BUILD_C_RECORDMCOUNT
	endif
endif
endif

# We trigger additional mismatches with less inlining
ifdef CONFIG_DEBUG_SECTION_MISMATCH
KBUILD_CFLAGS += $(call cc-option, -fno-inline-functions-called-once)
endif

# arch Makefile may override CC so keep this after arch Makefile is included
NOSTDINC_FLAGS += -nostdinc -isystem $(shell $(CC) -print-file-name=include)
CHECKFLAGS     += $(NOSTDINC_FLAGS)

# warn about C99 declaration after statement
KBUILD_CFLAGS += $(call cc-option,-Wdeclaration-after-statement,)

# disable pointer signed / unsigned warnings in gcc 4.0
KBUILD_CFLAGS += $(call cc-disable-warning, pointer-sign)

# disable invalid "can't wrap" optimizations for signed / pointers
KBUILD_CFLAGS	+= $(call cc-option,-fno-strict-overflow)

# conserve stack if available
KBUILD_CFLAGS   += $(call cc-option,-fconserve-stack)

# disallow errors like 'EXPORT_GPL(foo);' with missing header
KBUILD_CFLAGS   += $(call cc-option,-Werror=implicit-int)

# require functions to have arguments in prototypes, not empty 'int foo()'
KBUILD_CFLAGS   += $(call cc-option,-Werror=strict-prototypes)

# Prohibit date/time macros, which would make the build non-deterministic
KBUILD_CFLAGS   += $(call cc-option,-Werror=date-time)

# use the deterministic mode of AR if available
KBUILD_ARFLAGS := $(call ar-option,D)

# check for 'asm goto'
ifeq ($(shell $(CONFIG_SHELL) $(srctree)/scripts/gcc-goto.sh $(CC)), y)
	KBUILD_CFLAGS += -DCC_HAVE_ASM_GOTO
endif

# Add user supplied CPPFLAGS, AFLAGS and CFLAGS as the last assignments
KBUILD_CPPFLAGS += $(KCPPFLAGS)
KBUILD_AFLAGS += $(KAFLAGS)
KBUILD_CFLAGS += $(KCFLAGS)

# Use --build-id when available.
LDFLAGS_BUILD_ID = $(patsubst -Wl$(comma)%,%,\
			      $(call cc-ldoption, -Wl$(comma)--build-id,))
KBUILD_LDFLAGS_MODULE += $(LDFLAGS_BUILD_ID)
LDFLAGS_vmlinux += $(LDFLAGS_BUILD_ID)

ifeq ($(CONFIG_STRIP_ASM_SYMS),y)
LDFLAGS_vmlinux	+= $(call ld-option, -X,)
endif

# Default kernel image to build when no specific target is given.
# KBUILD_IMAGE may be overruled on the command line or
# set in the environment
# Also any assignments in arch/$(ARCH)/Makefile take precedence over
# this default value
export KBUILD_IMAGE ?= vmlinux

#
# INSTALL_PATH specifies where to place the updated kernel and system map
# images. Default is /boot, but you can set it to other values
export	INSTALL_PATH ?= /boot

#
# INSTALL_MOD_PATH specifies a prefix to MODLIB for module directory
# relocations required by build roots.  This is not defined in the
# makefile but the argument can be passed to make if needed.
#

MODLIB	= $(INSTALL_MOD_PATH)/lib/modules/$(KERNELRELEASE)
export MODLIB

#
#  INSTALL_MOD_STRIP, if defined, will cause modules to be
#  stripped after they are installed.  If INSTALL_MOD_STRIP is '1', then
#  the default option --strip-debug will be used.  Otherwise,
#  INSTALL_MOD_STRIP value will be used as the options to the strip command.

ifdef INSTALL_MOD_STRIP
ifeq ($(INSTALL_MOD_STRIP),1)
mod_strip_cmd = $(STRIP) --strip-debug
else
mod_strip_cmd = $(STRIP) $(INSTALL_MOD_STRIP)
endif # INSTALL_MOD_STRIP=1
else
mod_strip_cmd = true
endif # INSTALL_MOD_STRIP
export mod_strip_cmd

# Select initial ramdisk compression format, default is gzip(1).
# This shall be used by the dracut(8) tool while creating an initramfs image.
#
INITRD_COMPRESS-y                  := gzip
INITRD_COMPRESS-$(CONFIG_RD_BZIP2) := bzip2
INITRD_COMPRESS-$(CONFIG_RD_LZMA)  := lzma
INITRD_COMPRESS-$(CONFIG_RD_XZ)    := xz
INITRD_COMPRESS-$(CONFIG_RD_LZO)   := lzo
INITRD_COMPRESS-$(CONFIG_RD_LZ4)   := lz4
# do not export INITRD_COMPRESS, since we didn't actually
# choose a sane default compression above.
# export INITRD_COMPRESS := $(INITRD_COMPRESS-y)

ifdef CONFIG_MODULE_SIG_ALL
MODSECKEY = ./signing_key.priv
MODPUBKEY = ./signing_key.x509
export MODPUBKEY
mod_sign_cmd = perl $(srctree)/scripts/sign-file $(CONFIG_MODULE_SIG_HASH) $(MODSECKEY) $(MODPUBKEY)
else
mod_sign_cmd = true
endif
export mod_sign_cmd


ifeq ($(KBUILD_EXTMOD),)
core-y		+= kernel/ mm/ fs/ ipc/ security/ crypto/ block/

vmlinux-dirs	:= $(patsubst %/,%,$(filter %/, $(init-y) $(init-m) \
		     $(core-y) $(core-m) $(drivers-y) $(drivers-m) \
		     $(net-y) $(net-m) $(libs-y) $(libs-m)))

vmlinux-alldirs	:= $(sort $(vmlinux-dirs) $(patsubst %/,%,$(filter %/, \
		     $(init-n) $(init-) \
		     $(core-n) $(core-) $(drivers-n) $(drivers-) \
		     $(net-n)  $(net-)  $(libs-n)    $(libs-))))

init-y		:= $(patsubst %/, %/built-in.o, $(init-y))
core-y		:= $(patsubst %/, %/built-in.o, $(core-y))
drivers-y	:= $(patsubst %/, %/built-in.o, $(drivers-y))
net-y		:= $(patsubst %/, %/built-in.o, $(net-y))
libs-y1		:= $(patsubst %/, %/lib.a, $(libs-y))
libs-y2		:= $(patsubst %/, %/built-in.o, $(libs-y))
libs-y		:= $(libs-y1) $(libs-y2)

# Externally visible symbols (used by link-vmlinux.sh)
export KBUILD_VMLINUX_INIT := $(head-y) $(init-y)
export KBUILD_VMLINUX_MAIN := $(core-y) $(libs-y) $(drivers-y) $(net-y)
export KBUILD_LDS          := arch/$(SRCARCH)/kernel/vmlinux.lds
export LDFLAGS_vmlinux
# used by scripts/pacmage/Makefile
export KBUILD_ALLDIRS := $(sort $(filter-out arch/%,$(vmlinux-alldirs)) arch Documentation include samples scripts tools virt)

vmlinux-deps := $(KBUILD_LDS) $(KBUILD_VMLINUX_INIT) $(KBUILD_VMLINUX_MAIN)

# Final link of vmlinux
      cmd_link-vmlinux = $(CONFIG_SHELL) $< $(LD) $(LDFLAGS) $(LDFLAGS_vmlinux)
quiet_cmd_link-vmlinux = LINK    $@

# Include targets which we want to
# execute if the rest of the kernel build went well.
vmlinux: scripts/link-vmlinux.sh $(vmlinux-deps) FORCE
ifdef CONFIG_HEADERS_CHECK
	$(Q)$(MAKE) -f $(srctree)/Makefile headers_check
endif
ifdef CONFIG_SAMPLES
	$(Q)$(MAKE) $(build)=samples
endif
ifdef CONFIG_BUILD_DOCSRC
	$(Q)$(MAKE) $(build)=Documentation
endif
	+$(call if_changed,link-vmlinux)

# The actual objects are generated when descending, 
# make sure no implicit rule kicks in
$(sort $(vmlinux-deps)): $(vmlinux-dirs) ;

# Handle descending into subdirectories listed in $(vmlinux-dirs)
# Preset locale variables to speed up the build process. Limit locale
# tweaks to this spot to avoid wrong language settings when running
# make menuconfig etc.
# Error messages still appears in the original language

PHONY += $(vmlinux-dirs)
$(vmlinux-dirs): prepare scripts
	$(Q)$(MAKE) $(build)=$@

define filechk_kernel.release
	echo "$(KERNELVERSION)$$($(CONFIG_SHELL) $(srctree)/scripts/setlocalversion $(srctree))"
endef

# Store (new) KERNELRELEASE string in include/config/kernel.release
include/config/kernel.release: include/config/auto.conf FORCE
	$(call filechk,kernel.release)


# Things we need to do before we recursively start building the kernel
# or the modules are listed in "prepare".
# A multi level approach is used. prepareN is processed before prepareN-1.
# archprepare is used in arch Makefiles and when processed asm symlink,
# version.h and scripts_basic is processed / created.

# Listed in dependency order
PHONY += prepare archprepare prepare0 prepare1 prepare2 prepare3

# prepare3 is used to check if we are building in a separate output directory,
# and if so do:
# 1) Check that make has not been executed in the kernel src $(srctree)
prepare3: include/config/kernel.release
ifneq ($(KBUILD_SRC),)
	@$(kecho) '  Using $(srctree) as source for kernel'
	$(Q)if [ -f $(srctree)/.config -o -d $(srctree)/include/config ]; then \
		echo >&2 "  $(srctree) is not clean, please run 'make mrproper'"; \
		echo >&2 "  in the '$(srctree)' directory.";\
		/bin/false; \
	fi;
endif

# prepare2 creates a makefile if using a separate output directory
prepare2: prepare3 outputmakefile asm-generic

prepare1: prepare2 $(version_h) include/generated/utsrelease.h \
                   include/config/auto.conf
	$(cmd_crmodverdir)

archprepare: archheaders archscripts prepare1 scripts_basic

prepare0: archprepare FORCE
	$(Q)$(MAKE) $(build)=.

# All the preparing..
prepare: prepare0

# Generate some files
# ---------------------------------------------------------------------------

# KERNELRELEASE can change from a few different places, meaning version.h
# needs to be updated, so this check is forced on all builds

uts_len := 64
define filechk_utsrelease.h
	if [ `echo -n "$(KERNELRELEASE)" | wc -c ` -gt $(uts_len) ]; then \
	  echo '"$(KERNELRELEASE)" exceeds $(uts_len) characters' >&2;    \
	  exit 1;                                                         \
	fi;                                                               \
	(echo \#define UTS_RELEASE \"$(KERNELRELEASE)\";)
endef

define filechk_version.h
	(echo \#define LINUX_VERSION_CODE $(shell                         \
	expr $(VERSION) \* 65536 + 0$(PATCHLEVEL) \* 256 + 0$(SUBLEVEL)); \
	echo '#define KERNEL_VERSION(a,b,c) (((a) << 16) + ((b) << 8) + (c))';)
endef

$(version_h): $(srctree)/Makefile FORCE
	$(call filechk,version.h)

include/generated/utsrelease.h: include/config/kernel.release FORCE
	$(call filechk,utsrelease.h)

PHONY += headerdep
headerdep:
	$(Q)find $(srctree)/include/ -name '*.h' | xargs --max-args 1 \
	$(srctree)/scripts/headerdep.pl -I$(srctree)/include

# ---------------------------------------------------------------------------

PHONY += depend dep
depend dep:
	@echo '*** Warning: make $@ is unnecessary now.'

# ---------------------------------------------------------------------------
# Firmware install
INSTALL_FW_PATH=$(INSTALL_MOD_PATH)/lib/firmware
export INSTALL_FW_PATH

PHONY += firmware_install
firmware_install: FORCE
	@mkdir -p $(objtree)/firmware
	$(Q)$(MAKE) -f $(srctree)/scripts/Makefile.fwinst obj=firmware __fw_install

# ---------------------------------------------------------------------------
# Kernel headers

#Default location for installed headers
export INSTALL_HDR_PATH = $(objtree)/usr

hdr-inst := -rR -f $(srctree)/scripts/Makefile.headersinst obj

# If we do an all arch process set dst to asm-$(hdr-arch)
hdr-dst = $(if $(KBUILD_HEADERS), dst=include/asm-$(hdr-arch), dst=include/asm)

PHONY += archheaders
archheaders:

PHONY += archscripts
archscripts:

PHONY += __headers
__headers: $(version_h) scripts_basic asm-generic archheaders archscripts FORCE
	$(Q)$(MAKE) $(build)=scripts build_unifdef

PHONY += headers_install_all
headers_install_all:
	$(Q)$(CONFIG_SHELL) $(srctree)/scripts/headers.sh install

PHONY += headers_install
headers_install: __headers
	$(if $(wildcard $(srctree)/arch/$(hdr-arch)/include/uapi/asm/Kbuild),, \
	  $(error Headers not exportable for the $(SRCARCH) architecture))
	$(Q)$(MAKE) $(hdr-inst)=include/uapi
	$(Q)$(MAKE) $(hdr-inst)=arch/$(hdr-arch)/include/uapi/asm $(hdr-dst)

PHONY += headers_check_all
headers_check_all: headers_install_all
	$(Q)$(CONFIG_SHELL) $(srctree)/scripts/headers.sh check

PHONY += headers_check
headers_check: headers_install
	$(Q)$(MAKE) $(hdr-inst)=include/uapi HDRCHECK=1
	$(Q)$(MAKE) $(hdr-inst)=arch/$(hdr-arch)/include/uapi/asm $(hdr-dst) HDRCHECK=1

# ---------------------------------------------------------------------------
# Modules

ifdef CONFIG_MODULES

# By default, build modules as well

all: modules

#	Build modules
#
#	A module can be listed more than once in obj-m resulting in
#	duplicate lines in modules.order files.  Those are removed
#	using awk while concatenating to the final file.

PHONY += modules
modules: $(vmlinux-dirs) $(if $(KBUILD_BUILTIN),vmlinux) modules.builtin
	$(Q)$(AWK) '!x[$$0]++' $(vmlinux-dirs:%=$(objtree)/%/modules.order) > $(objtree)/modules.order
	@$(kecho) '  Building modules, stage 2.';
	$(Q)$(MAKE) -f $(srctree)/scripts/Makefile.modpost
	$(Q)$(MAKE) -f $(srctree)/scripts/Makefile.fwinst obj=firmware __fw_modbuild

modules.builtin: $(vmlinux-dirs:%=%/modules.builtin)
	$(Q)$(AWK) '!x[$$0]++' $^ > $(objtree)/modules.builtin

%/modules.builtin: include/config/auto.conf
	$(Q)$(MAKE) $(modbuiltin)=$*


# Target to prepare building external modules
PHONY += modules_prepare
modules_prepare: prepare scripts

# Target to install modules
PHONY += modules_install
modules_install: _modinst_ _modinst_post

PHONY += _modinst_
_modinst_:
	@rm -rf $(MODLIB)/kernel
	@rm -f $(MODLIB)/source
	@mkdir -p $(MODLIB)/kernel
	@ln -s $(srctree) $(MODLIB)/source
	@if [ ! $(objtree) -ef  $(MODLIB)/build ]; then \
		rm -f $(MODLIB)/build ; \
		ln -s $(objtree) $(MODLIB)/build ; \
	fi
	@cp -f $(objtree)/modules.order $(MODLIB)/
	@cp -f $(objtree)/modules.builtin $(MODLIB)/
	$(Q)$(MAKE) -f $(srctree)/scripts/Makefile.modinst

# This depmod is only for convenience to give the initial
# boot a modules.dep even before / is mounted read-write.  However the
# boot script depmod is the master version.
PHONY += _modinst_post
_modinst_post: _modinst_
	$(Q)$(MAKE) -f $(srctree)/scripts/Makefile.fwinst obj=firmware __fw_modinst
	$(call cmd,depmod)

ifeq ($(CONFIG_MODULE_SIG), y)
PHONY += modules_sign
modules_sign:
	$(Q)$(MAKE) -f $(srctree)/scripts/Makefile.modsign
endif

else # CONFIG_MODULES

# Modules not configured
# ---------------------------------------------------------------------------

modules modules_install: FORCE
	@echo >&2
	@echo >&2 "The present kernel configuration has modules disabled."
	@echo >&2 "Type 'make config' and enable loadable module support."
	@echo >&2 "Then build a kernel with module support enabled."
	@echo >&2
	@exit 1

endif # CONFIG_MODULES

###
# Cleaning is done on three levels.
# make clean     Delete most generated files
#                Leave enough to build external modules
# make mrproper  Delete the current configuration, and all generated files
# make distclean Remove editor backup files, patch leftover files and the like

# Directories & files removed with 'make clean'
CLEAN_DIRS  += $(MODVERDIR)

# Directories & files removed with 'make mrproper'
MRPROPER_DIRS  += include/config usr/include include/generated          \
                  arch/*/include/generated
MRPROPER_FILES += .config .config.old .version .old_version $(version_h) \
		  Module.symvers tags TAGS cscope* GPATH GTAGS GRTAGS GSYMS \
		  signing_key.priv signing_key.x509 x509.genkey		\
		  extra_certificates signing_key.x509.keyid		\
		  signing_key.x509.signer

# clean - Delete most, but leave enough to build external modules
#
clean: rm-dirs  := $(CLEAN_DIRS)
clean: rm-files := $(CLEAN_FILES)
clean-dirs      := $(addprefix _clean_, . $(vmlinux-alldirs) Documentation samples)

PHONY += $(clean-dirs) clean archclean vmlinuxclean
$(clean-dirs):
	$(Q)$(MAKE) $(clean)=$(patsubst _clean_%,%,$@)

vmlinuxclean:
	$(Q)$(CONFIG_SHELL) $(srctree)/scripts/link-vmlinux.sh clean

clean: archclean vmlinuxclean

# mrproper - Delete all generated files, including .config
#
mrproper: rm-dirs  := $(wildcard $(MRPROPER_DIRS))
mrproper: rm-files := $(wildcard $(MRPROPER_FILES))
mrproper-dirs      := $(addprefix _mrproper_,Documentation/DocBook scripts)

PHONY += $(mrproper-dirs) mrproper archmrproper
$(mrproper-dirs):
	$(Q)$(MAKE) $(clean)=$(patsubst _mrproper_%,%,$@)

mrproper: clean archmrproper $(mrproper-dirs)
	$(call cmd,rmdirs)
	$(call cmd,rmfiles)

# distclean
#
PHONY += distclean

distclean: mrproper
	@find $(srctree) $(RCS_FIND_IGNORE) \
		\( -name '*.orig' -o -name '*.rej' -o -name '*~' \
		-o -name '*.bak' -o -name '#*#' -o -name '.*.orig' \
		-o -name '.*.rej' \
		-o -name '*%' -o -name '.*.cmd' -o -name 'core' \) \
		-type f -print | xargs rm -f


# Packaging of the kernel to various formats
# ---------------------------------------------------------------------------
# rpm target kept for backward compatibility
package-dir	:= $(srctree)/scripts/package

%src-pkg: FORCE
	$(Q)$(MAKE) $(build)=$(package-dir) $@
%pkg: include/config/kernel.release FORCE
	$(Q)$(MAKE) $(build)=$(package-dir) $@
rpm: include/config/kernel.release FORCE
	$(Q)$(MAKE) $(build)=$(package-dir) $@


# Brief documentation of the typical targets used
# ---------------------------------------------------------------------------

boards := $(wildcard $(srctree)/arch/$(SRCARCH)/configs/*_defconfig)
boards := $(notdir $(boards))
board-dirs := $(dir $(wildcard $(srctree)/arch/$(SRCARCH)/configs/*/*_defconfig))
board-dirs := $(sort $(notdir $(board-dirs:/=)))

help:
	@echo  'Cleaning targets:'
	@echo  '  clean		  - Remove most generated files but keep the config and'
	@echo  '                    enough build support to build external modules'
	@echo  '  mrproper	  - Remove all generated files + config + various backup files'
	@echo  '  distclean	  - mrproper + remove editor backup and patch files'
	@echo  ''
	@echo  'Configuration targets:'
	@$(MAKE) -f $(srctree)/scripts/kconfig/Makefile help
	@echo  ''
	@echo  'Other generic targets:'
	@echo  '  all		  - Build all targets marked with [*]'
	@echo  '* vmlinux	  - Build the bare kernel'
	@echo  '* modules	  - Build all modules'
	@echo  '  modules_install - Install all modules to INSTALL_MOD_PATH (default: /)'
	@echo  '  firmware_install- Install all firmware to INSTALL_FW_PATH'
	@echo  '                    (default: $$(INSTALL_MOD_PATH)/lib/firmware)'
	@echo  '  dir/            - Build all files in dir and below'
	@echo  '  dir/file.[oisS] - Build specified target only'
	@echo  '  dir/file.lst    - Build specified mixed source/assembly target only'
	@echo  '                    (requires a recent binutils and recent build (System.map))'
	@echo  '  dir/file.ko     - Build module including final link'
	@echo  '  modules_prepare - Set up for building external modules'
	@echo  '  tags/TAGS	  - Generate tags file for editors'
	@echo  '  cscope	  - Generate cscope index'
	@echo  '  gtags           - Generate GNU GLOBAL index'
	@echo  '  kernelrelease	  - Output the release version string'
	@echo  '  kernelversion	  - Output the version stored in Makefile'
	@echo  '  image_name	  - Output the image name'
	@echo  '  headers_install - Install sanitised kernel headers to INSTALL_HDR_PATH'; \
	 echo  '                    (default: $(INSTALL_HDR_PATH))'; \
	 echo  ''
	@echo  'Static analysers'
	@echo  '  checkstack      - Generate a list of stack hogs'
	@echo  '  namespacecheck  - Name space analysis on compiled kernel'
	@echo  '  versioncheck    - Sanity check on version.h usage'
	@echo  '  includecheck    - Check for duplicate included header files'
	@echo  '  export_report   - List the usages of all exported symbols'
	@echo  '  headers_check   - Sanity check on exported headers'
	@echo  '  headerdep       - Detect inclusion cycles in headers'
	@$(MAKE) -f $(srctree)/scripts/Makefile.help checker-help
	@echo  ''
	@echo  'Kernel packaging:'
	@$(MAKE) $(build)=$(package-dir) help
	@echo  ''
	@echo  'Documentation targets:'
	@$(MAKE) -f $(srctree)/Documentation/DocBook/Makefile dochelp
	@echo  ''
	@echo  'Architecture specific targets ($(SRCARCH)):'
	@$(if $(archhelp),$(archhelp),\
		echo '  No architecture specific help defined for $(SRCARCH)')
	@echo  ''
	@$(if $(boards), \
		$(foreach b, $(boards), \
		printf "  %-24s - Build for %s\\n" $(b) $(subst _defconfig,,$(b));) \
		echo '')
	@$(if $(board-dirs), \
		$(foreach b, $(board-dirs), \
		printf "  %-16s - Show %s-specific targets\\n" help-$(b) $(b);) \
		printf "  %-16s - Show all of the above\\n" help-boards; \
		echo '')

	@echo  '  make V=0|1 [targets] 0 => quiet build (default), 1 => verbose build'
	@echo  '  make V=2   [targets] 2 => give reason for rebuild of target'
	@echo  '  make O=dir [targets] Locate all output files in "dir", including .config'
	@echo  '  make C=1   [targets] Check all c source with $$CHECK (sparse by default)'
	@echo  '  make C=2   [targets] Force check of all c source with $$CHECK'
	@echo  '  make RECORDMCOUNT_WARN=1 [targets] Warn about ignored mcount sections'
	@echo  '  make W=n   [targets] Enable extra gcc checks, n=1,2,3 where'
	@echo  '		1: warnings which may be relevant and do not occur too often'
	@echo  '		2: warnings which occur quite often but may still be relevant'
	@echo  '		3: more obscure warnings, can most likely be ignored'
	@echo  '		Multiple levels can be combined with W=12 or W=123'
	@echo  ''
	@echo  'Execute "make" or "make all" to build all targets marked with [*] '
	@echo  'For further info see the ./README file'


help-board-dirs := $(addprefix help-,$(board-dirs))

help-boards: $(help-board-dirs)

boards-per-dir = $(notdir $(wildcard $(srctree)/arch/$(SRCARCH)/configs/$*/*_defconfig))

$(help-board-dirs): help-%:
	@echo  'Architecture specific targets ($(SRCARCH) $*):'
	@$(if $(boards-per-dir), \
		$(foreach b, $(boards-per-dir), \
		printf "  %-24s - Build for %s\\n" $*/$(b) $(subst _defconfig,,$(b));) \
		echo '')


# Documentation targets
# ---------------------------------------------------------------------------
%docs: scripts_basic FORCE
	$(Q)$(MAKE) $(build)=scripts build_docproc
	$(Q)$(MAKE) $(build)=Documentation/DocBook $@

else # KBUILD_EXTMOD

###
# External module support.
# When building external modules the kernel used as basis is considered
# read-only, and no consistency checks are made and the make
# system is not used on the basis kernel. If updates are required
# in the basis kernel ordinary make commands (without M=...) must
# be used.
#
# The following are the only valid targets when building external
# modules.
# make M=dir clean     Delete all automatically generated files
# make M=dir modules   Make all modules in specified dir
# make M=dir	       Same as 'make M=dir modules'
# make M=dir modules_install
#                      Install the modules built in the module directory
#                      Assumes install directory is already created

# We are always building modules
KBUILD_MODULES := 1
PHONY += crmodverdir
crmodverdir:
	$(cmd_crmodverdir)

PHONY += $(objtree)/Module.symvers
$(objtree)/Module.symvers:
	@test -e $(objtree)/Module.symvers || ( \
	echo; \
	echo "  WARNING: Symbol version dump $(objtree)/Module.symvers"; \
	echo "           is missing; modules will have no dependencies and modversions."; \
	echo )

module-dirs := $(addprefix _module_,$(KBUILD_EXTMOD))
PHONY += $(module-dirs) modules
$(module-dirs): crmodverdir $(objtree)/Module.symvers
	$(Q)$(MAKE) $(build)=$(patsubst _module_%,%,$@)

modules: $(module-dirs)
	@$(kecho) '  Building modules, stage 2.';
	$(Q)$(MAKE) -f $(srctree)/scripts/Makefile.modpost

PHONY += modules_install
modules_install: _emodinst_ _emodinst_post

install-dir := $(if $(INSTALL_MOD_DIR),$(INSTALL_MOD_DIR),extra)
PHONY += _emodinst_
_emodinst_:
	$(Q)mkdir -p $(MODLIB)/$(install-dir)
	$(Q)$(MAKE) -f $(srctree)/scripts/Makefile.modinst

PHONY += _emodinst_post
_emodinst_post: _emodinst_
	$(call cmd,depmod)

clean-dirs := $(addprefix _clean_,$(KBUILD_EXTMOD))

PHONY += $(clean-dirs) clean
$(clean-dirs):
	$(Q)$(MAKE) $(clean)=$(patsubst _clean_%,%,$@)

clean:	rm-dirs := $(MODVERDIR)
clean: rm-files := $(KBUILD_EXTMOD)/Module.symvers

help:
	@echo  '  Building external modules.'
	@echo  '  Syntax: make -C path/to/kernel/src M=$$PWD target'
	@echo  ''
	@echo  '  modules         - default target, build the module(s)'
	@echo  '  modules_install - install the module'
	@echo  '  clean           - remove generated files in module directory only'
	@echo  ''

# Dummies...
PHONY += prepare scripts
prepare: ;
scripts: ;
endif # KBUILD_EXTMOD

clean: $(clean-dirs)
	$(call cmd,rmdirs)
	$(call cmd,rmfiles)
	@find $(if $(KBUILD_EXTMOD), $(KBUILD_EXTMOD), .) $(RCS_FIND_IGNORE) \
		\( -name '*.[oas]' -o -name '*.ko' -o -name '.*.cmd' \
		-o -name '*.ko.*' \
		-o -name '.*.d' -o -name '.*.tmp' -o -name '*.mod.c' \
		-o -name '*.symtypes' -o -name 'modules.order' \
		-o -name modules.builtin -o -name '.tmp_*.o.*' \
		-o -name '*.gcno' \) -type f -print | xargs rm -f

# Generate tags for editors
# ---------------------------------------------------------------------------
quiet_cmd_tags = GEN     $@
      cmd_tags = $(CONFIG_SHELL) $(srctree)/scripts/tags.sh $@

tags TAGS cscope gtags: FORCE
	$(call cmd,tags)

# Scripts to check various things for consistency
# ---------------------------------------------------------------------------

PHONY += includecheck versioncheck coccicheck namespacecheck export_report

includecheck:
	find $(srctree)/* $(RCS_FIND_IGNORE) \
		-name '*.[hcS]' -type f -print | sort \
		| xargs $(PERL) -w $(srctree)/scripts/checkincludes.pl

versioncheck:
	find $(srctree)/* $(RCS_FIND_IGNORE) \
		-name '*.[hcS]' -type f -print | sort \
		| xargs $(PERL) -w $(srctree)/scripts/checkversion.pl

coccicheck:
	$(Q)$(CONFIG_SHELL) $(srctree)/scripts/$@

namespacecheck:
	$(PERL) $(srctree)/scripts/namespace.pl

export_report:
	$(PERL) $(srctree)/scripts/export_report.pl

endif #ifeq ($(config-targets),1)
endif #ifeq ($(mixed-targets),1)

PHONY += checkstack kernelrelease kernelversion image_name

# UML needs a little special treatment here.  It wants to use the host
# toolchain, so needs $(SUBARCH) passed to checkstack.pl.  Everyone
# else wants $(ARCH), including people doing cross-builds, which means
# that $(SUBARCH) doesn't work here.
ifeq ($(ARCH), um)
CHECKSTACK_ARCH := $(SUBARCH)
else
CHECKSTACK_ARCH := $(ARCH)
endif
checkstack:
	$(OBJDUMP) -d vmlinux $$(find . -name '*.ko') | \
	$(PERL) $(src)/scripts/checkstack.pl $(CHECKSTACK_ARCH)

kernelrelease:
	@echo "$(KERNELVERSION)$$($(CONFIG_SHELL) $(srctree)/scripts/setlocalversion $(srctree))"

kernelversion:
	@echo $(KERNELVERSION)

image_name:
	@echo $(KBUILD_IMAGE)

# Clear a bunch of variables before executing the submake
tools/: FORCE
	$(Q)mkdir -p $(objtree)/tools
	$(Q)$(MAKE) LDFLAGS= MAKEFLAGS="$(filter --j% -j,$(MAKEFLAGS))" O=$(objtree) subdir=tools -C $(src)/tools/

tools/%: FORCE
	$(Q)mkdir -p $(objtree)/tools
	$(Q)$(MAKE) LDFLAGS= MAKEFLAGS="$(filter --j% -j,$(MAKEFLAGS))" O=$(objtree) subdir=tools -C $(src)/tools/ $*

# Single targets
# ---------------------------------------------------------------------------
# Single targets are compatible with:
# - build with mixed source and output
# - build with separate output dir 'make O=...'
# - external modules
#
#  target-dir => where to store outputfile
#  build-dir  => directory in kernel source tree to use

ifeq ($(KBUILD_EXTMOD),)
        build-dir  = $(patsubst %/,%,$(dir $@))
        target-dir = $(dir $@)
else
        zap-slash=$(filter-out .,$(patsubst %/,%,$(dir $@)))
        build-dir  = $(KBUILD_EXTMOD)$(if $(zap-slash),/$(zap-slash))
        target-dir = $(if $(KBUILD_EXTMOD),$(dir $<),$(dir $@))
endif

%.s: %.c prepare scripts FORCE
	$(Q)$(MAKE) $(build)=$(build-dir) $(target-dir)$(notdir $@)
%.i: %.c prepare scripts FORCE
	$(Q)$(MAKE) $(build)=$(build-dir) $(target-dir)$(notdir $@)
%.o: %.c prepare scripts FORCE
	$(Q)$(MAKE) $(build)=$(build-dir) $(target-dir)$(notdir $@)
%.lst: %.c prepare scripts FORCE
	$(Q)$(MAKE) $(build)=$(build-dir) $(target-dir)$(notdir $@)
%.s: %.S prepare scripts FORCE
	$(Q)$(MAKE) $(build)=$(build-dir) $(target-dir)$(notdir $@)
%.o: %.S prepare scripts FORCE
	$(Q)$(MAKE) $(build)=$(build-dir) $(target-dir)$(notdir $@)
%.symtypes: %.c prepare scripts FORCE
	$(Q)$(MAKE) $(build)=$(build-dir) $(target-dir)$(notdir $@)

# Modules
/: prepare scripts FORCE
	$(cmd_crmodverdir)
	$(Q)$(MAKE) KBUILD_MODULES=$(if $(CONFIG_MODULES),1) \
	$(build)=$(build-dir)
%/: prepare scripts FORCE
	$(cmd_crmodverdir)
	$(Q)$(MAKE) KBUILD_MODULES=$(if $(CONFIG_MODULES),1) \
	$(build)=$(build-dir)
%.ko: prepare scripts FORCE
	$(cmd_crmodverdir)
	$(Q)$(MAKE) KBUILD_MODULES=$(if $(CONFIG_MODULES),1)   \
	$(build)=$(build-dir) $(@:.ko=.o)
	$(Q)$(MAKE) -f $(srctree)/scripts/Makefile.modpost

# FIXME Should go into a make.lib or something 
# ===========================================================================

quiet_cmd_rmdirs = $(if $(wildcard $(rm-dirs)),CLEAN   $(wildcard $(rm-dirs)))
      cmd_rmdirs = rm -rf $(rm-dirs)

quiet_cmd_rmfiles = $(if $(wildcard $(rm-files)),CLEAN   $(wildcard $(rm-files)))
      cmd_rmfiles = rm -f $(rm-files)

# Run depmod only if we have System.map and depmod is executable
quiet_cmd_depmod = DEPMOD  $(KERNELRELEASE)
      cmd_depmod = $(CONFIG_SHELL) $(srctree)/scripts/depmod.sh $(DEPMOD) \
                   $(KERNELRELEASE) "$(patsubst y,_,$(CONFIG_HAVE_UNDERSCORE_SYMBOL_PREFIX))"

# Create temporary dir for module support files
# clean it up only when building all modules
cmd_crmodverdir = $(Q)mkdir -p $(MODVERDIR) \
                  $(if $(KBUILD_MODULES),; rm -f $(MODVERDIR)/*)

# read all saved command lines

targets := $(wildcard $(sort $(targets)))
cmd_files := $(wildcard .*.cmd $(foreach f,$(targets),$(dir $(f)).$(notdir $(f)).cmd))

ifneq ($(cmd_files),)
  $(cmd_files): ;	# Do not try to update included dependency files
  include $(cmd_files)
endif

# Shorthand for $(Q)$(MAKE) -f scripts/Makefile.clean obj=dir
# Usage:
# $(Q)$(MAKE) $(clean)=dir
clean := -f $(if $(KBUILD_SRC),$(srctree)/)scripts/Makefile.clean obj

endif	# skip-makefile

PHONY += FORCE
FORCE:

# Declare the contents of the .PHONY variable as phony.  We keep that
# information in a variable so we can use it in if_changed and friends.
.PHONY: $(PHONY)<|MERGE_RESOLUTION|>--- conflicted
+++ resolved
@@ -1,10 +1,6 @@
 VERSION = 3
 PATCHLEVEL = 14
-<<<<<<< HEAD
-SUBLEVEL = 35
-=======
 SUBLEVEL = 36
->>>>>>> ce8addc9
 EXTRAVERSION =
 NAME = Remembering Coco
 
