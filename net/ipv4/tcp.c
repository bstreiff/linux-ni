--- conflicted
+++ resolved
@@ -856,11 +856,7 @@
 
 	if (likely(!size)) {
 		skb = sk->sk_tx_skb_cache;
-<<<<<<< HEAD
-		if (skb && !skb_cloned(skb)) {
-=======
 		if (skb) {
->>>>>>> 4b972a01
 			skb->truesize = SKB_TRUESIZE(skb_end_offset(skb));
 			sk->sk_tx_skb_cache = NULL;
 			pskb_trim(skb, 0);
