// SPDX-License-Identifier: GPL-2.0-only
/* Copyright (C) 2000-2002 Joakim Axelsson <gozem@linux.nu>
 *                         Patrick Schaaf <bof@bof.de>
 *			   Martin Josefsson <gandalf@wlug.westbo.se>
<<<<<<< HEAD
 * Copyright (C) 2003-2013 Jozsef Kadlecsik <kadlec@netfilter.org>
 *
 * This program is free software; you can redistribute it and/or modify
 * it under the terms of the GNU General Public License version 2 as
 * published by the Free Software Foundation.
=======
 * Copyright (C) 2003-2013 Jozsef Kadlecsik <kadlec@blackhole.kfki.hu>
>>>>>>> 045df37e
 */

/* Kernel module implementing an IP set type: the bitmap:ip,mac type */

#include <linux/module.h>
#include <linux/ip.h>
#include <linux/etherdevice.h>
#include <linux/skbuff.h>
#include <linux/errno.h>
#include <linux/if_ether.h>
#include <linux/netlink.h>
#include <linux/jiffies.h>
#include <linux/timer.h>
#include <net/netlink.h>

#include <linux/netfilter/ipset/pfxlen.h>
#include <linux/netfilter/ipset/ip_set.h>
#include <linux/netfilter/ipset/ip_set_bitmap.h>

#define IPSET_TYPE_REV_MIN	0
/*				1	   Counter support added */
/*				2	   Comment support added */
#define IPSET_TYPE_REV_MAX	3	/* skbinfo support added */

MODULE_LICENSE("GPL");
MODULE_AUTHOR("Jozsef Kadlecsik <kadlec@netfilter.org>");
IP_SET_MODULE_DESC("bitmap:ip,mac", IPSET_TYPE_REV_MIN, IPSET_TYPE_REV_MAX);
MODULE_ALIAS("ip_set_bitmap:ip,mac");

#define MTYPE		bitmap_ipmac
#define HOST_MASK	32
#define IP_SET_BITMAP_STORED_TIMEOUT

enum {
	MAC_UNSET,		/* element is set, without MAC */
	MAC_FILLED,		/* element is set with MAC */
};

/* Type structure */
struct bitmap_ipmac {
	void *members;		/* the set members */
	u32 first_ip;		/* host byte order, included in range */
	u32 last_ip;		/* host byte order, included in range */
	u32 elements;		/* number of max elements in the set */
	size_t memsize;		/* members size */
	struct timer_list gc;	/* garbage collector */
	struct ip_set *set;	/* attached to this ip_set */
	unsigned char extensions[0]	/* MAC + data extensions */
		__aligned(__alignof__(u64));
};

/* ADT structure for generic function args */
struct bitmap_ipmac_adt_elem {
	unsigned char ether[ETH_ALEN] __aligned(2);
	u16 id;
	u16 add_mac;
};

struct bitmap_ipmac_elem {
	unsigned char ether[ETH_ALEN];
	unsigned char filled;
} __aligned(__alignof__(u64));

static inline u32
ip_to_id(const struct bitmap_ipmac *m, u32 ip)
{
	return ip - m->first_ip;
}

#define get_elem(extensions, id, dsize)		\
	(struct bitmap_ipmac_elem *)(extensions + (id) * (dsize))

#define get_const_elem(extensions, id, dsize)	\
	(const struct bitmap_ipmac_elem *)(extensions + (id) * (dsize))

/* Common functions */

static inline int
bitmap_ipmac_do_test(const struct bitmap_ipmac_adt_elem *e,
		     const struct bitmap_ipmac *map, size_t dsize)
{
	const struct bitmap_ipmac_elem *elem;

	if (!test_bit(e->id, map->members))
		return 0;
	elem = get_const_elem(map->extensions, e->id, dsize);
	if (e->add_mac && elem->filled == MAC_FILLED)
		return ether_addr_equal(e->ether, elem->ether);
	/* Trigger kernel to fill out the ethernet address */
	return -EAGAIN;
}

static inline int
bitmap_ipmac_gc_test(u16 id, const struct bitmap_ipmac *map, size_t dsize)
{
	const struct bitmap_ipmac_elem *elem;

	if (!test_bit(id, map->members))
		return 0;
	elem = get_const_elem(map->extensions, id, dsize);
	/* Timer not started for the incomplete elements */
	return elem->filled == MAC_FILLED;
}

static inline int
bitmap_ipmac_is_filled(const struct bitmap_ipmac_elem *elem)
{
	return elem->filled == MAC_FILLED;
}

static inline int
bitmap_ipmac_add_timeout(unsigned long *timeout,
			 const struct bitmap_ipmac_adt_elem *e,
			 const struct ip_set_ext *ext, struct ip_set *set,
			 struct bitmap_ipmac *map, int mode)
{
	u32 t = ext->timeout;

	if (mode == IPSET_ADD_START_STORED_TIMEOUT) {
		if (t == set->timeout)
			/* Timeout was not specified, get stored one */
			t = *timeout;
		ip_set_timeout_set(timeout, t);
	} else {
		/* If MAC is unset yet, we store plain timeout value
		 * because the timer is not activated yet
		 * and we can reuse it later when MAC is filled out,
		 * possibly by the kernel
		 */
		if (e->add_mac)
			ip_set_timeout_set(timeout, t);
		else
			*timeout = t;
	}
	return 0;
}

static inline int
bitmap_ipmac_do_add(const struct bitmap_ipmac_adt_elem *e,
		    struct bitmap_ipmac *map, u32 flags, size_t dsize)
{
	struct bitmap_ipmac_elem *elem;

	elem = get_elem(map->extensions, e->id, dsize);
	if (test_bit(e->id, map->members)) {
		if (elem->filled == MAC_FILLED) {
			if (e->add_mac &&
			    (flags & IPSET_FLAG_EXIST) &&
			    !ether_addr_equal(e->ether, elem->ether)) {
				/* memcpy isn't atomic */
				clear_bit(e->id, map->members);
				smp_mb__after_atomic();
				ether_addr_copy(elem->ether, e->ether);
			}
			return IPSET_ADD_FAILED;
		} else if (!e->add_mac)
			/* Already added without ethernet address */
			return IPSET_ADD_FAILED;
		/* Fill the MAC address and trigger the timer activation */
		clear_bit(e->id, map->members);
		smp_mb__after_atomic();
		ether_addr_copy(elem->ether, e->ether);
		elem->filled = MAC_FILLED;
		return IPSET_ADD_START_STORED_TIMEOUT;
	} else if (e->add_mac) {
		/* We can store MAC too */
		ether_addr_copy(elem->ether, e->ether);
		elem->filled = MAC_FILLED;
		return 0;
	}
	elem->filled = MAC_UNSET;
	/* MAC is not stored yet, don't start timer */
	return IPSET_ADD_STORE_PLAIN_TIMEOUT;
}

static inline int
bitmap_ipmac_do_del(const struct bitmap_ipmac_adt_elem *e,
		    struct bitmap_ipmac *map)
{
	return !test_and_clear_bit(e->id, map->members);
}

static inline int
bitmap_ipmac_do_list(struct sk_buff *skb, const struct bitmap_ipmac *map,
		     u32 id, size_t dsize)
{
	const struct bitmap_ipmac_elem *elem =
		get_const_elem(map->extensions, id, dsize);

	return nla_put_ipaddr4(skb, IPSET_ATTR_IP,
			       htonl(map->first_ip + id)) ||
	       (elem->filled == MAC_FILLED &&
		nla_put(skb, IPSET_ATTR_ETHER, ETH_ALEN, elem->ether));
}

static inline int
bitmap_ipmac_do_head(struct sk_buff *skb, const struct bitmap_ipmac *map)
{
	return nla_put_ipaddr4(skb, IPSET_ATTR_IP, htonl(map->first_ip)) ||
	       nla_put_ipaddr4(skb, IPSET_ATTR_IP_TO, htonl(map->last_ip));
}

static int
bitmap_ipmac_kadt(struct ip_set *set, const struct sk_buff *skb,
		  const struct xt_action_param *par,
		  enum ipset_adt adt, struct ip_set_adt_opt *opt)
{
	struct bitmap_ipmac *map = set->data;
	ipset_adtfn adtfn = set->variant->adt[adt];
	struct bitmap_ipmac_adt_elem e = { .id = 0, .add_mac = 1 };
	struct ip_set_ext ext = IP_SET_INIT_KEXT(skb, opt, set);
	u32 ip;

	ip = ntohl(ip4addr(skb, opt->flags & IPSET_DIM_ONE_SRC));
	if (ip < map->first_ip || ip > map->last_ip)
		return -IPSET_ERR_BITMAP_RANGE;

	/* Backward compatibility: we don't check the second flag */
	if (skb_mac_header(skb) < skb->head ||
	    (skb_mac_header(skb) + ETH_HLEN) > skb->data)
		return -EINVAL;

	e.id = ip_to_id(map, ip);

	if (opt->flags & IPSET_DIM_ONE_SRC)
		ether_addr_copy(e.ether, eth_hdr(skb)->h_source);
	else
		ether_addr_copy(e.ether, eth_hdr(skb)->h_dest);

	if (is_zero_ether_addr(e.ether))
		return -EINVAL;

	return adtfn(set, &e, &ext, &opt->ext, opt->cmdflags);
}

static int
bitmap_ipmac_uadt(struct ip_set *set, struct nlattr *tb[],
		  enum ipset_adt adt, u32 *lineno, u32 flags, bool retried)
{
	const struct bitmap_ipmac *map = set->data;
	ipset_adtfn adtfn = set->variant->adt[adt];
	struct bitmap_ipmac_adt_elem e = { .id = 0 };
	struct ip_set_ext ext = IP_SET_INIT_UEXT(set);
	u32 ip = 0;
	int ret = 0;

	if (tb[IPSET_ATTR_LINENO])
		*lineno = nla_get_u32(tb[IPSET_ATTR_LINENO]);

	if (unlikely(!tb[IPSET_ATTR_IP]))
		return -IPSET_ERR_PROTOCOL;

	ret = ip_set_get_hostipaddr4(tb[IPSET_ATTR_IP], &ip);
	if (ret)
		return ret;

	ret = ip_set_get_extensions(set, tb, &ext);
	if (ret)
		return ret;

	if (ip < map->first_ip || ip > map->last_ip)
		return -IPSET_ERR_BITMAP_RANGE;

	e.id = ip_to_id(map, ip);
	if (tb[IPSET_ATTR_ETHER]) {
		if (nla_len(tb[IPSET_ATTR_ETHER]) != ETH_ALEN)
			return -IPSET_ERR_PROTOCOL;
		memcpy(e.ether, nla_data(tb[IPSET_ATTR_ETHER]), ETH_ALEN);
		e.add_mac = 1;
	}
	ret = adtfn(set, &e, &ext, &ext, flags);

	return ip_set_eexist(ret, flags) ? 0 : ret;
}

static bool
bitmap_ipmac_same_set(const struct ip_set *a, const struct ip_set *b)
{
	const struct bitmap_ipmac *x = a->data;
	const struct bitmap_ipmac *y = b->data;

	return x->first_ip == y->first_ip &&
	       x->last_ip == y->last_ip &&
	       a->timeout == b->timeout &&
	       a->extensions == b->extensions;
}

/* Plain variant */

#include "ip_set_bitmap_gen.h"

/* Create bitmap:ip,mac type of sets */

static bool
init_map_ipmac(struct ip_set *set, struct bitmap_ipmac *map,
	       u32 first_ip, u32 last_ip, u32 elements)
{
	map->members = ip_set_alloc(map->memsize);
	if (!map->members)
		return false;
	map->first_ip = first_ip;
	map->last_ip = last_ip;
	map->elements = elements;
	set->timeout = IPSET_NO_TIMEOUT;

	map->set = set;
	set->data = map;
	set->family = NFPROTO_IPV4;

	return true;
}

static int
bitmap_ipmac_create(struct net *net, struct ip_set *set, struct nlattr *tb[],
		    u32 flags)
{
	u32 first_ip = 0, last_ip = 0;
	u64 elements;
	struct bitmap_ipmac *map;
	int ret;

	if (unlikely(!tb[IPSET_ATTR_IP] ||
		     !ip_set_optattr_netorder(tb, IPSET_ATTR_TIMEOUT) ||
		     !ip_set_optattr_netorder(tb, IPSET_ATTR_CADT_FLAGS)))
		return -IPSET_ERR_PROTOCOL;

	ret = ip_set_get_hostipaddr4(tb[IPSET_ATTR_IP], &first_ip);
	if (ret)
		return ret;

	if (tb[IPSET_ATTR_IP_TO]) {
		ret = ip_set_get_hostipaddr4(tb[IPSET_ATTR_IP_TO], &last_ip);
		if (ret)
			return ret;
		if (first_ip > last_ip)
			swap(first_ip, last_ip);
	} else if (tb[IPSET_ATTR_CIDR]) {
		u8 cidr = nla_get_u8(tb[IPSET_ATTR_CIDR]);

		if (cidr >= HOST_MASK)
			return -IPSET_ERR_INVALID_CIDR;
		ip_set_mask_from_to(first_ip, last_ip, cidr);
	} else {
		return -IPSET_ERR_PROTOCOL;
	}

	elements = (u64)last_ip - first_ip + 1;

	if (elements > IPSET_BITMAP_MAX_RANGE + 1)
		return -IPSET_ERR_BITMAP_RANGE_SIZE;

	set->dsize = ip_set_elem_len(set, tb,
				     sizeof(struct bitmap_ipmac_elem),
				     __alignof__(struct bitmap_ipmac_elem));
	map = ip_set_alloc(sizeof(*map) + elements * set->dsize);
	if (!map)
		return -ENOMEM;

	map->memsize = bitmap_bytes(0, elements - 1);
	set->variant = &bitmap_ipmac;
	if (!init_map_ipmac(set, map, first_ip, last_ip, elements)) {
		kfree(map);
		return -ENOMEM;
	}
	if (tb[IPSET_ATTR_TIMEOUT]) {
		set->timeout = ip_set_timeout_uget(tb[IPSET_ATTR_TIMEOUT]);
		bitmap_ipmac_gc_init(set, bitmap_ipmac_gc);
	}
	return 0;
}

static struct ip_set_type bitmap_ipmac_type = {
	.name		= "bitmap:ip,mac",
	.protocol	= IPSET_PROTOCOL,
	.features	= IPSET_TYPE_IP | IPSET_TYPE_MAC,
	.dimension	= IPSET_DIM_TWO,
	.family		= NFPROTO_IPV4,
	.revision_min	= IPSET_TYPE_REV_MIN,
	.revision_max	= IPSET_TYPE_REV_MAX,
	.create		= bitmap_ipmac_create,
	.create_policy	= {
		[IPSET_ATTR_IP]		= { .type = NLA_NESTED },
		[IPSET_ATTR_IP_TO]	= { .type = NLA_NESTED },
		[IPSET_ATTR_CIDR]	= { .type = NLA_U8 },
		[IPSET_ATTR_TIMEOUT]	= { .type = NLA_U32 },
		[IPSET_ATTR_CADT_FLAGS]	= { .type = NLA_U32 },
	},
	.adt_policy	= {
		[IPSET_ATTR_IP]		= { .type = NLA_NESTED },
		[IPSET_ATTR_ETHER]	= { .type = NLA_BINARY,
					    .len  = ETH_ALEN },
		[IPSET_ATTR_TIMEOUT]	= { .type = NLA_U32 },
		[IPSET_ATTR_LINENO]	= { .type = NLA_U32 },
		[IPSET_ATTR_BYTES]	= { .type = NLA_U64 },
		[IPSET_ATTR_PACKETS]	= { .type = NLA_U64 },
		[IPSET_ATTR_COMMENT]	= { .type = NLA_NUL_STRING,
					    .len  = IPSET_MAX_COMMENT_SIZE },
		[IPSET_ATTR_SKBMARK]	= { .type = NLA_U64 },
		[IPSET_ATTR_SKBPRIO]	= { .type = NLA_U32 },
		[IPSET_ATTR_SKBQUEUE]	= { .type = NLA_U16 },
	},
	.me		= THIS_MODULE,
};

static int __init
bitmap_ipmac_init(void)
{
	return ip_set_type_register(&bitmap_ipmac_type);
}

static void __exit
bitmap_ipmac_fini(void)
{
	rcu_barrier();
	ip_set_type_unregister(&bitmap_ipmac_type);
}

module_init(bitmap_ipmac_init);
module_exit(bitmap_ipmac_fini);<|MERGE_RESOLUTION|>--- conflicted
+++ resolved
@@ -2,15 +2,6 @@
 /* Copyright (C) 2000-2002 Joakim Axelsson <gozem@linux.nu>
  *                         Patrick Schaaf <bof@bof.de>
  *			   Martin Josefsson <gandalf@wlug.westbo.se>
-<<<<<<< HEAD
- * Copyright (C) 2003-2013 Jozsef Kadlecsik <kadlec@netfilter.org>
- *
- * This program is free software; you can redistribute it and/or modify
- * it under the terms of the GNU General Public License version 2 as
- * published by the Free Software Foundation.
-=======
- * Copyright (C) 2003-2013 Jozsef Kadlecsik <kadlec@blackhole.kfki.hu>
->>>>>>> 045df37e
  */
 
 /* Kernel module implementing an IP set type: the bitmap:ip,mac type */
