// SPDX-License-Identifier: GPL-2.0-only
/* Connection state tracking for netfilter.  This is separated from,
   but required by, the NAT layer; it can also be used by an iptables
   extension. */

/* (C) 1999-2001 Paul `Rusty' Russell
 * (C) 2002-2006 Netfilter Core Team <coreteam@netfilter.org>
 * (C) 2003,2004 USAGI/WIDE Project <http://www.linux-ipv6.org>
 * (C) 2005-2012 Patrick McHardy <kaber@trash.net>
 */

#define pr_fmt(fmt) KBUILD_MODNAME ": " fmt

#include <linux/types.h>
#include <linux/netfilter.h>
#include <linux/module.h>
#include <linux/sched.h>
#include <linux/skbuff.h>
#include <linux/proc_fs.h>
#include <linux/vmalloc.h>
#include <linux/stddef.h>
#include <linux/slab.h>
#include <linux/random.h>
#include <linux/siphash.h>
#include <linux/err.h>
#include <linux/percpu.h>
#include <linux/moduleparam.h>
#include <linux/notifier.h>
#include <linux/kernel.h>
#include <linux/netdevice.h>
#include <linux/socket.h>
#include <linux/mm.h>
#include <linux/nsproxy.h>
#include <linux/rculist_nulls.h>

#include <net/netfilter/nf_conntrack.h>
#include <net/netfilter/nf_conntrack_l4proto.h>
#include <net/netfilter/nf_conntrack_expect.h>
#include <net/netfilter/nf_conntrack_helper.h>
#include <net/netfilter/nf_conntrack_seqadj.h>
#include <net/netfilter/nf_conntrack_core.h>
#include <net/netfilter/nf_conntrack_extend.h>
#include <net/netfilter/nf_conntrack_acct.h>
#include <net/netfilter/nf_conntrack_ecache.h>
#include <net/netfilter/nf_conntrack_zones.h>
#include <net/netfilter/nf_conntrack_timestamp.h>
#include <net/netfilter/nf_conntrack_timeout.h>
#include <net/netfilter/nf_conntrack_labels.h>
#include <net/netfilter/nf_conntrack_synproxy.h>
#include <net/netfilter/nf_nat.h>
#include <net/netfilter/nf_nat_helper.h>
#include <net/netns/hash.h>
#include <net/ip.h>

#include "nf_internals.h"

__cacheline_aligned_in_smp spinlock_t nf_conntrack_locks[CONNTRACK_LOCKS];
EXPORT_SYMBOL_GPL(nf_conntrack_locks);

__cacheline_aligned_in_smp DEFINE_SPINLOCK(nf_conntrack_expect_lock);
EXPORT_SYMBOL_GPL(nf_conntrack_expect_lock);

struct hlist_nulls_head *nf_conntrack_hash __read_mostly;
EXPORT_SYMBOL_GPL(nf_conntrack_hash);

struct conntrack_gc_work {
	struct delayed_work	dwork;
	u32			next_bucket;
	bool			exiting;
	bool			early_drop;
};

static __read_mostly struct kmem_cache *nf_conntrack_cachep;
static DEFINE_SPINLOCK(nf_conntrack_locks_all_lock);
static __read_mostly bool nf_conntrack_locks_all;

/* serialize hash resizes and nf_ct_iterate_cleanup */
static DEFINE_MUTEX(nf_conntrack_mutex);

#define GC_SCAN_INTERVAL	(120u * HZ)
#define GC_SCAN_MAX_DURATION	msecs_to_jiffies(10)

<<<<<<< HEAD
#define MAX_CHAINLEN	64u
=======
#define MIN_CHAINLEN	8u
#define MAX_CHAINLEN	(32u - MIN_CHAINLEN)
>>>>>>> 6195eb15

static struct conntrack_gc_work conntrack_gc_work;

void nf_conntrack_lock(spinlock_t *lock) __acquires(lock)
{
	/* 1) Acquire the lock */
	spin_lock(lock);

	/* 2) read nf_conntrack_locks_all, with ACQUIRE semantics
	 * It pairs with the smp_store_release() in nf_conntrack_all_unlock()
	 */
	if (likely(smp_load_acquire(&nf_conntrack_locks_all) == false))
		return;

	/* fast path failed, unlock */
	spin_unlock(lock);

	/* Slow path 1) get global lock */
	spin_lock(&nf_conntrack_locks_all_lock);

	/* Slow path 2) get the lock we want */
	spin_lock(lock);

	/* Slow path 3) release the global lock */
	spin_unlock(&nf_conntrack_locks_all_lock);
}
EXPORT_SYMBOL_GPL(nf_conntrack_lock);

static void nf_conntrack_double_unlock(unsigned int h1, unsigned int h2)
{
	h1 %= CONNTRACK_LOCKS;
	h2 %= CONNTRACK_LOCKS;
	spin_unlock(&nf_conntrack_locks[h1]);
	if (h1 != h2)
		spin_unlock(&nf_conntrack_locks[h2]);
}

/* return true if we need to recompute hashes (in case hash table was resized) */
static bool nf_conntrack_double_lock(struct net *net, unsigned int h1,
				     unsigned int h2, unsigned int sequence)
{
	h1 %= CONNTRACK_LOCKS;
	h2 %= CONNTRACK_LOCKS;
	if (h1 <= h2) {
		nf_conntrack_lock(&nf_conntrack_locks[h1]);
		if (h1 != h2)
			spin_lock_nested(&nf_conntrack_locks[h2],
					 SINGLE_DEPTH_NESTING);
	} else {
		nf_conntrack_lock(&nf_conntrack_locks[h2]);
		spin_lock_nested(&nf_conntrack_locks[h1],
				 SINGLE_DEPTH_NESTING);
	}
	if (read_seqcount_retry(&nf_conntrack_generation, sequence)) {
		nf_conntrack_double_unlock(h1, h2);
		return true;
	}
	return false;
}

static void nf_conntrack_all_lock(void)
	__acquires(&nf_conntrack_locks_all_lock)
{
	int i;

	spin_lock(&nf_conntrack_locks_all_lock);

	/* For nf_contrack_locks_all, only the latest time when another
	 * CPU will see an update is controlled, by the "release" of the
	 * spin_lock below.
	 * The earliest time is not controlled, an thus KCSAN could detect
	 * a race when nf_conntract_lock() reads the variable.
	 * WRITE_ONCE() is used to ensure the compiler will not
	 * optimize the write.
	 */
	WRITE_ONCE(nf_conntrack_locks_all, true);

	for (i = 0; i < CONNTRACK_LOCKS; i++) {
		spin_lock(&nf_conntrack_locks[i]);

		/* This spin_unlock provides the "release" to ensure that
		 * nf_conntrack_locks_all==true is visible to everyone that
		 * acquired spin_lock(&nf_conntrack_locks[]).
		 */
		spin_unlock(&nf_conntrack_locks[i]);
	}
}

static void nf_conntrack_all_unlock(void)
	__releases(&nf_conntrack_locks_all_lock)
{
	/* All prior stores must be complete before we clear
	 * 'nf_conntrack_locks_all'. Otherwise nf_conntrack_lock()
	 * might observe the false value but not the entire
	 * critical section.
	 * It pairs with the smp_load_acquire() in nf_conntrack_lock()
	 */
	smp_store_release(&nf_conntrack_locks_all, false);
	spin_unlock(&nf_conntrack_locks_all_lock);
}

unsigned int nf_conntrack_htable_size __read_mostly;
EXPORT_SYMBOL_GPL(nf_conntrack_htable_size);

unsigned int nf_conntrack_max __read_mostly;
EXPORT_SYMBOL_GPL(nf_conntrack_max);
seqcount_spinlock_t nf_conntrack_generation __read_mostly;
static siphash_key_t nf_conntrack_hash_rnd __read_mostly;

static u32 hash_conntrack_raw(const struct nf_conntrack_tuple *tuple,
			      unsigned int zoneid,
			      const struct net *net)
{
	struct {
		struct nf_conntrack_man src;
		union nf_inet_addr dst_addr;
<<<<<<< HEAD
=======
		unsigned int zone;
>>>>>>> 6195eb15
		u32 net_mix;
		u16 dport;
		u16 proto;
	} __aligned(SIPHASH_ALIGNMENT) combined;

	get_random_once(&nf_conntrack_hash_rnd, sizeof(nf_conntrack_hash_rnd));

	memset(&combined, 0, sizeof(combined));

	/* The direction must be ignored, so handle usable members manually. */
	combined.src = tuple->src;
	combined.dst_addr = tuple->dst.u3;
<<<<<<< HEAD
=======
	combined.zone = zoneid;
>>>>>>> 6195eb15
	combined.net_mix = net_hash_mix(net);
	combined.dport = (__force __u16)tuple->dst.u.all;
	combined.proto = tuple->dst.protonum;

	return (u32)siphash(&combined, sizeof(combined), &nf_conntrack_hash_rnd);
}

static u32 scale_hash(u32 hash)
{
	return reciprocal_scale(hash, nf_conntrack_htable_size);
}

static u32 __hash_conntrack(const struct net *net,
			    const struct nf_conntrack_tuple *tuple,
			    unsigned int zoneid,
			    unsigned int size)
{
	return reciprocal_scale(hash_conntrack_raw(tuple, zoneid, net), size);
}

static u32 hash_conntrack(const struct net *net,
			  const struct nf_conntrack_tuple *tuple,
			  unsigned int zoneid)
{
	return scale_hash(hash_conntrack_raw(tuple, zoneid, net));
}

static bool nf_ct_get_tuple_ports(const struct sk_buff *skb,
				  unsigned int dataoff,
				  struct nf_conntrack_tuple *tuple)
{	struct {
		__be16 sport;
		__be16 dport;
	} _inet_hdr, *inet_hdr;

	/* Actually only need first 4 bytes to get ports. */
	inet_hdr = skb_header_pointer(skb, dataoff, sizeof(_inet_hdr), &_inet_hdr);
	if (!inet_hdr)
		return false;

	tuple->src.u.udp.port = inet_hdr->sport;
	tuple->dst.u.udp.port = inet_hdr->dport;
	return true;
}

static bool
nf_ct_get_tuple(const struct sk_buff *skb,
		unsigned int nhoff,
		unsigned int dataoff,
		u_int16_t l3num,
		u_int8_t protonum,
		struct net *net,
		struct nf_conntrack_tuple *tuple)
{
	unsigned int size;
	const __be32 *ap;
	__be32 _addrs[8];

	memset(tuple, 0, sizeof(*tuple));

	tuple->src.l3num = l3num;
	switch (l3num) {
	case NFPROTO_IPV4:
		nhoff += offsetof(struct iphdr, saddr);
		size = 2 * sizeof(__be32);
		break;
	case NFPROTO_IPV6:
		nhoff += offsetof(struct ipv6hdr, saddr);
		size = sizeof(_addrs);
		break;
	default:
		return true;
	}

	ap = skb_header_pointer(skb, nhoff, size, _addrs);
	if (!ap)
		return false;

	switch (l3num) {
	case NFPROTO_IPV4:
		tuple->src.u3.ip = ap[0];
		tuple->dst.u3.ip = ap[1];
		break;
	case NFPROTO_IPV6:
		memcpy(tuple->src.u3.ip6, ap, sizeof(tuple->src.u3.ip6));
		memcpy(tuple->dst.u3.ip6, ap + 4, sizeof(tuple->dst.u3.ip6));
		break;
	}

	tuple->dst.protonum = protonum;
	tuple->dst.dir = IP_CT_DIR_ORIGINAL;

	switch (protonum) {
#if IS_ENABLED(CONFIG_IPV6)
	case IPPROTO_ICMPV6:
		return icmpv6_pkt_to_tuple(skb, dataoff, net, tuple);
#endif
	case IPPROTO_ICMP:
		return icmp_pkt_to_tuple(skb, dataoff, net, tuple);
#ifdef CONFIG_NF_CT_PROTO_GRE
	case IPPROTO_GRE:
		return gre_pkt_to_tuple(skb, dataoff, net, tuple);
#endif
	case IPPROTO_TCP:
	case IPPROTO_UDP: /* fallthrough */
		return nf_ct_get_tuple_ports(skb, dataoff, tuple);
#ifdef CONFIG_NF_CT_PROTO_UDPLITE
	case IPPROTO_UDPLITE:
		return nf_ct_get_tuple_ports(skb, dataoff, tuple);
#endif
#ifdef CONFIG_NF_CT_PROTO_SCTP
	case IPPROTO_SCTP:
		return nf_ct_get_tuple_ports(skb, dataoff, tuple);
#endif
#ifdef CONFIG_NF_CT_PROTO_DCCP
	case IPPROTO_DCCP:
		return nf_ct_get_tuple_ports(skb, dataoff, tuple);
#endif
	default:
		break;
	}

	return true;
}

static int ipv4_get_l4proto(const struct sk_buff *skb, unsigned int nhoff,
			    u_int8_t *protonum)
{
	int dataoff = -1;
	const struct iphdr *iph;
	struct iphdr _iph;

	iph = skb_header_pointer(skb, nhoff, sizeof(_iph), &_iph);
	if (!iph)
		return -1;

	/* Conntrack defragments packets, we might still see fragments
	 * inside ICMP packets though.
	 */
	if (iph->frag_off & htons(IP_OFFSET))
		return -1;

	dataoff = nhoff + (iph->ihl << 2);
	*protonum = iph->protocol;

	/* Check bogus IP headers */
	if (dataoff > skb->len) {
		pr_debug("bogus IPv4 packet: nhoff %u, ihl %u, skblen %u\n",
			 nhoff, iph->ihl << 2, skb->len);
		return -1;
	}
	return dataoff;
}

#if IS_ENABLED(CONFIG_IPV6)
static int ipv6_get_l4proto(const struct sk_buff *skb, unsigned int nhoff,
			    u8 *protonum)
{
	int protoff = -1;
	unsigned int extoff = nhoff + sizeof(struct ipv6hdr);
	__be16 frag_off;
	u8 nexthdr;

	if (skb_copy_bits(skb, nhoff + offsetof(struct ipv6hdr, nexthdr),
			  &nexthdr, sizeof(nexthdr)) != 0) {
		pr_debug("can't get nexthdr\n");
		return -1;
	}
	protoff = ipv6_skip_exthdr(skb, extoff, &nexthdr, &frag_off);
	/*
	 * (protoff == skb->len) means the packet has not data, just
	 * IPv6 and possibly extensions headers, but it is tracked anyway
	 */
	if (protoff < 0 || (frag_off & htons(~0x7)) != 0) {
		pr_debug("can't find proto in pkt\n");
		return -1;
	}

	*protonum = nexthdr;
	return protoff;
}
#endif

static int get_l4proto(const struct sk_buff *skb,
		       unsigned int nhoff, u8 pf, u8 *l4num)
{
	switch (pf) {
	case NFPROTO_IPV4:
		return ipv4_get_l4proto(skb, nhoff, l4num);
#if IS_ENABLED(CONFIG_IPV6)
	case NFPROTO_IPV6:
		return ipv6_get_l4proto(skb, nhoff, l4num);
#endif
	default:
		*l4num = 0;
		break;
	}
	return -1;
}

bool nf_ct_get_tuplepr(const struct sk_buff *skb, unsigned int nhoff,
		       u_int16_t l3num,
		       struct net *net, struct nf_conntrack_tuple *tuple)
{
	u8 protonum;
	int protoff;

	protoff = get_l4proto(skb, nhoff, l3num, &protonum);
	if (protoff <= 0)
		return false;

	return nf_ct_get_tuple(skb, nhoff, protoff, l3num, protonum, net, tuple);
}
EXPORT_SYMBOL_GPL(nf_ct_get_tuplepr);

bool
nf_ct_invert_tuple(struct nf_conntrack_tuple *inverse,
		   const struct nf_conntrack_tuple *orig)
{
	memset(inverse, 0, sizeof(*inverse));

	inverse->src.l3num = orig->src.l3num;

	switch (orig->src.l3num) {
	case NFPROTO_IPV4:
		inverse->src.u3.ip = orig->dst.u3.ip;
		inverse->dst.u3.ip = orig->src.u3.ip;
		break;
	case NFPROTO_IPV6:
		inverse->src.u3.in6 = orig->dst.u3.in6;
		inverse->dst.u3.in6 = orig->src.u3.in6;
		break;
	default:
		break;
	}

	inverse->dst.dir = !orig->dst.dir;

	inverse->dst.protonum = orig->dst.protonum;

	switch (orig->dst.protonum) {
	case IPPROTO_ICMP:
		return nf_conntrack_invert_icmp_tuple(inverse, orig);
#if IS_ENABLED(CONFIG_IPV6)
	case IPPROTO_ICMPV6:
		return nf_conntrack_invert_icmpv6_tuple(inverse, orig);
#endif
	}

	inverse->src.u.all = orig->dst.u.all;
	inverse->dst.u.all = orig->src.u.all;
	return true;
}
EXPORT_SYMBOL_GPL(nf_ct_invert_tuple);

/* Generate a almost-unique pseudo-id for a given conntrack.
 *
 * intentionally doesn't re-use any of the seeds used for hash
 * table location, we assume id gets exposed to userspace.
 *
 * Following nf_conn items do not change throughout lifetime
 * of the nf_conn:
 *
 * 1. nf_conn address
 * 2. nf_conn->master address (normally NULL)
 * 3. the associated net namespace
 * 4. the original direction tuple
 */
u32 nf_ct_get_id(const struct nf_conn *ct)
{
	static __read_mostly siphash_key_t ct_id_seed;
	unsigned long a, b, c, d;

	net_get_random_once(&ct_id_seed, sizeof(ct_id_seed));

	a = (unsigned long)ct;
	b = (unsigned long)ct->master;
	c = (unsigned long)nf_ct_net(ct);
	d = (unsigned long)siphash(&ct->tuplehash[IP_CT_DIR_ORIGINAL].tuple,
				   sizeof(ct->tuplehash[IP_CT_DIR_ORIGINAL].tuple),
				   &ct_id_seed);
#ifdef CONFIG_64BIT
	return siphash_4u64((u64)a, (u64)b, (u64)c, (u64)d, &ct_id_seed);
#else
	return siphash_4u32((u32)a, (u32)b, (u32)c, (u32)d, &ct_id_seed);
#endif
}
EXPORT_SYMBOL_GPL(nf_ct_get_id);

static void
clean_from_lists(struct nf_conn *ct)
{
	pr_debug("clean_from_lists(%p)\n", ct);
	hlist_nulls_del_rcu(&ct->tuplehash[IP_CT_DIR_ORIGINAL].hnnode);
	hlist_nulls_del_rcu(&ct->tuplehash[IP_CT_DIR_REPLY].hnnode);

	/* Destroy all pending expectations */
	nf_ct_remove_expectations(ct);
}

/* must be called with local_bh_disable */
static void nf_ct_add_to_dying_list(struct nf_conn *ct)
{
	struct ct_pcpu *pcpu;

	/* add this conntrack to the (per cpu) dying list */
	ct->cpu = smp_processor_id();
	pcpu = per_cpu_ptr(nf_ct_net(ct)->ct.pcpu_lists, ct->cpu);

	spin_lock(&pcpu->lock);
	hlist_nulls_add_head(&ct->tuplehash[IP_CT_DIR_ORIGINAL].hnnode,
			     &pcpu->dying);
	spin_unlock(&pcpu->lock);
}

/* must be called with local_bh_disable */
static void nf_ct_add_to_unconfirmed_list(struct nf_conn *ct)
{
	struct ct_pcpu *pcpu;

	/* add this conntrack to the (per cpu) unconfirmed list */
	ct->cpu = smp_processor_id();
	pcpu = per_cpu_ptr(nf_ct_net(ct)->ct.pcpu_lists, ct->cpu);

	spin_lock(&pcpu->lock);
	hlist_nulls_add_head(&ct->tuplehash[IP_CT_DIR_ORIGINAL].hnnode,
			     &pcpu->unconfirmed);
	spin_unlock(&pcpu->lock);
}

/* must be called with local_bh_disable */
static void nf_ct_del_from_dying_or_unconfirmed_list(struct nf_conn *ct)
{
	struct ct_pcpu *pcpu;

	/* We overload first tuple to link into unconfirmed or dying list.*/
	pcpu = per_cpu_ptr(nf_ct_net(ct)->ct.pcpu_lists, ct->cpu);

	spin_lock(&pcpu->lock);
	BUG_ON(hlist_nulls_unhashed(&ct->tuplehash[IP_CT_DIR_ORIGINAL].hnnode));
	hlist_nulls_del_rcu(&ct->tuplehash[IP_CT_DIR_ORIGINAL].hnnode);
	spin_unlock(&pcpu->lock);
}

#define NFCT_ALIGN(len)	(((len) + NFCT_INFOMASK) & ~NFCT_INFOMASK)

/* Released via destroy_conntrack() */
struct nf_conn *nf_ct_tmpl_alloc(struct net *net,
				 const struct nf_conntrack_zone *zone,
				 gfp_t flags)
{
	struct nf_conn *tmpl, *p;

	if (ARCH_KMALLOC_MINALIGN <= NFCT_INFOMASK) {
		tmpl = kzalloc(sizeof(*tmpl) + NFCT_INFOMASK, flags);
		if (!tmpl)
			return NULL;

		p = tmpl;
		tmpl = (struct nf_conn *)NFCT_ALIGN((unsigned long)p);
		if (tmpl != p) {
			tmpl = (struct nf_conn *)NFCT_ALIGN((unsigned long)p);
			tmpl->proto.tmpl_padto = (char *)tmpl - (char *)p;
		}
	} else {
		tmpl = kzalloc(sizeof(*tmpl), flags);
		if (!tmpl)
			return NULL;
	}

	tmpl->status = IPS_TEMPLATE;
	write_pnet(&tmpl->ct_net, net);
	nf_ct_zone_add(tmpl, zone);
	atomic_set(&tmpl->ct_general.use, 0);

	return tmpl;
}
EXPORT_SYMBOL_GPL(nf_ct_tmpl_alloc);

void nf_ct_tmpl_free(struct nf_conn *tmpl)
{
	nf_ct_ext_destroy(tmpl);

	if (ARCH_KMALLOC_MINALIGN <= NFCT_INFOMASK)
		kfree((char *)tmpl - tmpl->proto.tmpl_padto);
	else
		kfree(tmpl);
}
EXPORT_SYMBOL_GPL(nf_ct_tmpl_free);

static void destroy_gre_conntrack(struct nf_conn *ct)
{
#ifdef CONFIG_NF_CT_PROTO_GRE
	struct nf_conn *master = ct->master;

	if (master)
		nf_ct_gre_keymap_destroy(master);
#endif
}

static void
destroy_conntrack(struct nf_conntrack *nfct)
{
	struct nf_conn *ct = (struct nf_conn *)nfct;

	pr_debug("destroy_conntrack(%p)\n", ct);
	WARN_ON(atomic_read(&nfct->use) != 0);

	if (unlikely(nf_ct_is_template(ct))) {
		nf_ct_tmpl_free(ct);
		return;
	}

	if (unlikely(nf_ct_protonum(ct) == IPPROTO_GRE))
		destroy_gre_conntrack(ct);

	local_bh_disable();
	/* Expectations will have been removed in clean_from_lists,
	 * except TFTP can create an expectation on the first packet,
	 * before connection is in the list, so we need to clean here,
	 * too.
	 */
	nf_ct_remove_expectations(ct);

	nf_ct_del_from_dying_or_unconfirmed_list(ct);

	local_bh_enable();

	if (ct->master)
		nf_ct_put(ct->master);

	pr_debug("destroy_conntrack: returning ct=%p to slab\n", ct);
	nf_conntrack_free(ct);
}

static void nf_ct_delete_from_lists(struct nf_conn *ct)
{
	struct net *net = nf_ct_net(ct);
	unsigned int hash, reply_hash;
	unsigned int sequence;

	nf_ct_helper_destroy(ct);

	local_bh_disable();
	do {
		sequence = read_seqcount_begin(&nf_conntrack_generation);
		hash = hash_conntrack(net,
				      &ct->tuplehash[IP_CT_DIR_ORIGINAL].tuple,
				      nf_ct_zone_id(nf_ct_zone(ct), IP_CT_DIR_ORIGINAL));
		reply_hash = hash_conntrack(net,
					   &ct->tuplehash[IP_CT_DIR_REPLY].tuple,
					   nf_ct_zone_id(nf_ct_zone(ct), IP_CT_DIR_REPLY));
	} while (nf_conntrack_double_lock(net, hash, reply_hash, sequence));

	clean_from_lists(ct);
	nf_conntrack_double_unlock(hash, reply_hash);

	nf_ct_add_to_dying_list(ct);

	local_bh_enable();
}

bool nf_ct_delete(struct nf_conn *ct, u32 portid, int report)
{
	struct nf_conn_tstamp *tstamp;
	struct net *net;

	if (test_and_set_bit(IPS_DYING_BIT, &ct->status))
		return false;

	tstamp = nf_conn_tstamp_find(ct);
	if (tstamp) {
		s32 timeout = ct->timeout - nfct_time_stamp;

		tstamp->stop = ktime_get_real_ns();
		if (timeout < 0)
			tstamp->stop -= jiffies_to_nsecs(-timeout);
	}

	if (nf_conntrack_event_report(IPCT_DESTROY, ct,
				    portid, report) < 0) {
		/* destroy event was not delivered. nf_ct_put will
		 * be done by event cache worker on redelivery.
		 */
		nf_ct_delete_from_lists(ct);
		nf_conntrack_ecache_work(nf_ct_net(ct), NFCT_ECACHE_DESTROY_FAIL);
		return false;
	}

	net = nf_ct_net(ct);
	if (nf_conntrack_ecache_dwork_pending(net))
		nf_conntrack_ecache_work(net, NFCT_ECACHE_DESTROY_SENT);
	nf_ct_delete_from_lists(ct);
	nf_ct_put(ct);
	return true;
}
EXPORT_SYMBOL_GPL(nf_ct_delete);

static inline bool
nf_ct_key_equal(struct nf_conntrack_tuple_hash *h,
		const struct nf_conntrack_tuple *tuple,
		const struct nf_conntrack_zone *zone,
		const struct net *net)
{
	struct nf_conn *ct = nf_ct_tuplehash_to_ctrack(h);

	/* A conntrack can be recreated with the equal tuple,
	 * so we need to check that the conntrack is confirmed
	 */
	return nf_ct_tuple_equal(tuple, &h->tuple) &&
	       nf_ct_zone_equal(ct, zone, NF_CT_DIRECTION(h)) &&
	       nf_ct_is_confirmed(ct) &&
	       net_eq(net, nf_ct_net(ct));
}

static inline bool
nf_ct_match(const struct nf_conn *ct1, const struct nf_conn *ct2)
{
	return nf_ct_tuple_equal(&ct1->tuplehash[IP_CT_DIR_ORIGINAL].tuple,
				 &ct2->tuplehash[IP_CT_DIR_ORIGINAL].tuple) &&
	       nf_ct_tuple_equal(&ct1->tuplehash[IP_CT_DIR_REPLY].tuple,
				 &ct2->tuplehash[IP_CT_DIR_REPLY].tuple) &&
	       nf_ct_zone_equal(ct1, nf_ct_zone(ct2), IP_CT_DIR_ORIGINAL) &&
	       nf_ct_zone_equal(ct1, nf_ct_zone(ct2), IP_CT_DIR_REPLY) &&
	       net_eq(nf_ct_net(ct1), nf_ct_net(ct2));
}

/* caller must hold rcu readlock and none of the nf_conntrack_locks */
static void nf_ct_gc_expired(struct nf_conn *ct)
{
	if (!atomic_inc_not_zero(&ct->ct_general.use))
		return;

	if (nf_ct_should_gc(ct))
		nf_ct_kill(ct);

	nf_ct_put(ct);
}

/*
 * Warning :
 * - Caller must take a reference on returned object
 *   and recheck nf_ct_tuple_equal(tuple, &h->tuple)
 */
static struct nf_conntrack_tuple_hash *
____nf_conntrack_find(struct net *net, const struct nf_conntrack_zone *zone,
		      const struct nf_conntrack_tuple *tuple, u32 hash)
{
	struct nf_conntrack_tuple_hash *h;
	struct hlist_nulls_head *ct_hash;
	struct hlist_nulls_node *n;
	unsigned int bucket, hsize;

begin:
	nf_conntrack_get_ht(&ct_hash, &hsize);
	bucket = reciprocal_scale(hash, hsize);

	hlist_nulls_for_each_entry_rcu(h, n, &ct_hash[bucket], hnnode) {
		struct nf_conn *ct;

		ct = nf_ct_tuplehash_to_ctrack(h);
		if (nf_ct_is_expired(ct)) {
			nf_ct_gc_expired(ct);
			continue;
		}

		if (nf_ct_key_equal(h, tuple, zone, net))
			return h;
	}
	/*
	 * if the nulls value we got at the end of this lookup is
	 * not the expected one, we must restart lookup.
	 * We probably met an item that was moved to another chain.
	 */
	if (get_nulls_value(n) != bucket) {
		NF_CT_STAT_INC_ATOMIC(net, search_restart);
		goto begin;
	}

	return NULL;
}

/* Find a connection corresponding to a tuple. */
static struct nf_conntrack_tuple_hash *
__nf_conntrack_find_get(struct net *net, const struct nf_conntrack_zone *zone,
			const struct nf_conntrack_tuple *tuple, u32 hash)
{
	struct nf_conntrack_tuple_hash *h;
	struct nf_conn *ct;

	rcu_read_lock();

	h = ____nf_conntrack_find(net, zone, tuple, hash);
	if (h) {
		/* We have a candidate that matches the tuple we're interested
		 * in, try to obtain a reference and re-check tuple
		 */
		ct = nf_ct_tuplehash_to_ctrack(h);
		if (likely(atomic_inc_not_zero(&ct->ct_general.use))) {
			if (likely(nf_ct_key_equal(h, tuple, zone, net)))
				goto found;

			/* TYPESAFE_BY_RCU recycled the candidate */
			nf_ct_put(ct);
		}

		h = NULL;
	}
found:
	rcu_read_unlock();

	return h;
}

struct nf_conntrack_tuple_hash *
nf_conntrack_find_get(struct net *net, const struct nf_conntrack_zone *zone,
		      const struct nf_conntrack_tuple *tuple)
{
	unsigned int rid, zone_id = nf_ct_zone_id(zone, IP_CT_DIR_ORIGINAL);
	struct nf_conntrack_tuple_hash *thash;

	thash = __nf_conntrack_find_get(net, zone, tuple,
					hash_conntrack_raw(tuple, zone_id, net));

	if (thash)
		return thash;

	rid = nf_ct_zone_id(zone, IP_CT_DIR_REPLY);
	if (rid != zone_id)
		return __nf_conntrack_find_get(net, zone, tuple,
					       hash_conntrack_raw(tuple, rid, net));
	return thash;
}
EXPORT_SYMBOL_GPL(nf_conntrack_find_get);

static void __nf_conntrack_hash_insert(struct nf_conn *ct,
				       unsigned int hash,
				       unsigned int reply_hash)
{
	hlist_nulls_add_head_rcu(&ct->tuplehash[IP_CT_DIR_ORIGINAL].hnnode,
			   &nf_conntrack_hash[hash]);
	hlist_nulls_add_head_rcu(&ct->tuplehash[IP_CT_DIR_REPLY].hnnode,
			   &nf_conntrack_hash[reply_hash]);
}

int
nf_conntrack_hash_check_insert(struct nf_conn *ct)
{
	const struct nf_conntrack_zone *zone;
	struct net *net = nf_ct_net(ct);
	unsigned int hash, reply_hash;
	struct nf_conntrack_tuple_hash *h;
	struct hlist_nulls_node *n;
<<<<<<< HEAD
=======
	unsigned int max_chainlen;
>>>>>>> 6195eb15
	unsigned int chainlen = 0;
	unsigned int sequence;
	int err = -EEXIST;

	zone = nf_ct_zone(ct);

	local_bh_disable();
	do {
		sequence = read_seqcount_begin(&nf_conntrack_generation);
		hash = hash_conntrack(net,
				      &ct->tuplehash[IP_CT_DIR_ORIGINAL].tuple,
				      nf_ct_zone_id(nf_ct_zone(ct), IP_CT_DIR_ORIGINAL));
		reply_hash = hash_conntrack(net,
					   &ct->tuplehash[IP_CT_DIR_REPLY].tuple,
					   nf_ct_zone_id(nf_ct_zone(ct), IP_CT_DIR_REPLY));
	} while (nf_conntrack_double_lock(net, hash, reply_hash, sequence));

	max_chainlen = MIN_CHAINLEN + prandom_u32_max(MAX_CHAINLEN);

	/* See if there's one in the list already, including reverse */
	hlist_nulls_for_each_entry(h, n, &nf_conntrack_hash[hash], hnnode) {
		if (nf_ct_key_equal(h, &ct->tuplehash[IP_CT_DIR_ORIGINAL].tuple,
				    zone, net))
			goto out;

<<<<<<< HEAD
		if (chainlen++ > MAX_CHAINLEN)
=======
		if (chainlen++ > max_chainlen)
>>>>>>> 6195eb15
			goto chaintoolong;
	}

	chainlen = 0;

	hlist_nulls_for_each_entry(h, n, &nf_conntrack_hash[reply_hash], hnnode) {
		if (nf_ct_key_equal(h, &ct->tuplehash[IP_CT_DIR_REPLY].tuple,
				    zone, net))
			goto out;
<<<<<<< HEAD
		if (chainlen++ > MAX_CHAINLEN)
=======
		if (chainlen++ > max_chainlen)
>>>>>>> 6195eb15
			goto chaintoolong;
	}

	smp_wmb();
	/* The caller holds a reference to this object */
	atomic_set(&ct->ct_general.use, 2);
	__nf_conntrack_hash_insert(ct, hash, reply_hash);
	nf_conntrack_double_unlock(hash, reply_hash);
	NF_CT_STAT_INC(net, insert);
	local_bh_enable();
	return 0;
chaintoolong:
	NF_CT_STAT_INC(net, chaintoolong);
	err = -ENOSPC;
out:
	nf_conntrack_double_unlock(hash, reply_hash);
	local_bh_enable();
	return err;
}
EXPORT_SYMBOL_GPL(nf_conntrack_hash_check_insert);

void nf_ct_acct_add(struct nf_conn *ct, u32 dir, unsigned int packets,
		    unsigned int bytes)
{
	struct nf_conn_acct *acct;

	acct = nf_conn_acct_find(ct);
	if (acct) {
		struct nf_conn_counter *counter = acct->counter;

		atomic64_add(packets, &counter[dir].packets);
		atomic64_add(bytes, &counter[dir].bytes);
	}
}
EXPORT_SYMBOL_GPL(nf_ct_acct_add);

static void nf_ct_acct_merge(struct nf_conn *ct, enum ip_conntrack_info ctinfo,
			     const struct nf_conn *loser_ct)
{
	struct nf_conn_acct *acct;

	acct = nf_conn_acct_find(loser_ct);
	if (acct) {
		struct nf_conn_counter *counter = acct->counter;
		unsigned int bytes;

		/* u32 should be fine since we must have seen one packet. */
		bytes = atomic64_read(&counter[CTINFO2DIR(ctinfo)].bytes);
		nf_ct_acct_update(ct, CTINFO2DIR(ctinfo), bytes);
	}
}

static void __nf_conntrack_insert_prepare(struct nf_conn *ct)
{
	struct nf_conn_tstamp *tstamp;

	atomic_inc(&ct->ct_general.use);
	ct->status |= IPS_CONFIRMED;

	/* set conntrack timestamp, if enabled. */
	tstamp = nf_conn_tstamp_find(ct);
	if (tstamp)
		tstamp->start = ktime_get_real_ns();
}

/* caller must hold locks to prevent concurrent changes */
static int __nf_ct_resolve_clash(struct sk_buff *skb,
				 struct nf_conntrack_tuple_hash *h)
{
	/* This is the conntrack entry already in hashes that won race. */
	struct nf_conn *ct = nf_ct_tuplehash_to_ctrack(h);
	enum ip_conntrack_info ctinfo;
	struct nf_conn *loser_ct;

	loser_ct = nf_ct_get(skb, &ctinfo);

	if (nf_ct_is_dying(ct))
		return NF_DROP;

	if (((ct->status & IPS_NAT_DONE_MASK) == 0) ||
	    nf_ct_match(ct, loser_ct)) {
		struct net *net = nf_ct_net(ct);

		nf_conntrack_get(&ct->ct_general);

		nf_ct_acct_merge(ct, ctinfo, loser_ct);
		nf_ct_add_to_dying_list(loser_ct);
		nf_conntrack_put(&loser_ct->ct_general);
		nf_ct_set(skb, ct, ctinfo);

		NF_CT_STAT_INC(net, clash_resolve);
		return NF_ACCEPT;
	}

	return NF_DROP;
}

/**
 * nf_ct_resolve_clash_harder - attempt to insert clashing conntrack entry
 *
 * @skb: skb that causes the collision
 * @repl_idx: hash slot for reply direction
 *
 * Called when origin or reply direction had a clash.
 * The skb can be handled without packet drop provided the reply direction
 * is unique or there the existing entry has the identical tuple in both
 * directions.
 *
 * Caller must hold conntrack table locks to prevent concurrent updates.
 *
 * Returns NF_DROP if the clash could not be handled.
 */
static int nf_ct_resolve_clash_harder(struct sk_buff *skb, u32 repl_idx)
{
	struct nf_conn *loser_ct = (struct nf_conn *)skb_nfct(skb);
	const struct nf_conntrack_zone *zone;
	struct nf_conntrack_tuple_hash *h;
	struct hlist_nulls_node *n;
	struct net *net;

	zone = nf_ct_zone(loser_ct);
	net = nf_ct_net(loser_ct);

	/* Reply direction must never result in a clash, unless both origin
	 * and reply tuples are identical.
	 */
	hlist_nulls_for_each_entry(h, n, &nf_conntrack_hash[repl_idx], hnnode) {
		if (nf_ct_key_equal(h,
				    &loser_ct->tuplehash[IP_CT_DIR_REPLY].tuple,
				    zone, net))
			return __nf_ct_resolve_clash(skb, h);
	}

	/* We want the clashing entry to go away real soon: 1 second timeout. */
	loser_ct->timeout = nfct_time_stamp + HZ;

	/* IPS_NAT_CLASH removes the entry automatically on the first
	 * reply.  Also prevents UDP tracker from moving the entry to
	 * ASSURED state, i.e. the entry can always be evicted under
	 * pressure.
	 */
	loser_ct->status |= IPS_FIXED_TIMEOUT | IPS_NAT_CLASH;

	__nf_conntrack_insert_prepare(loser_ct);

	/* fake add for ORIGINAL dir: we want lookups to only find the entry
	 * already in the table.  This also hides the clashing entry from
	 * ctnetlink iteration, i.e. conntrack -L won't show them.
	 */
	hlist_nulls_add_fake(&loser_ct->tuplehash[IP_CT_DIR_ORIGINAL].hnnode);

	hlist_nulls_add_head_rcu(&loser_ct->tuplehash[IP_CT_DIR_REPLY].hnnode,
				 &nf_conntrack_hash[repl_idx]);

	NF_CT_STAT_INC(net, clash_resolve);
	return NF_ACCEPT;
}

/**
 * nf_ct_resolve_clash - attempt to handle clash without packet drop
 *
 * @skb: skb that causes the clash
 * @h: tuplehash of the clashing entry already in table
 * @reply_hash: hash slot for reply direction
 *
 * A conntrack entry can be inserted to the connection tracking table
 * if there is no existing entry with an identical tuple.
 *
 * If there is one, @skb (and the assocated, unconfirmed conntrack) has
 * to be dropped.  In case @skb is retransmitted, next conntrack lookup
 * will find the already-existing entry.
 *
 * The major problem with such packet drop is the extra delay added by
 * the packet loss -- it will take some time for a retransmit to occur
 * (or the sender to time out when waiting for a reply).
 *
 * This function attempts to handle the situation without packet drop.
 *
 * If @skb has no NAT transformation or if the colliding entries are
 * exactly the same, only the to-be-confirmed conntrack entry is discarded
 * and @skb is associated with the conntrack entry already in the table.
 *
 * Failing that, the new, unconfirmed conntrack is still added to the table
 * provided that the collision only occurs in the ORIGINAL direction.
 * The new entry will be added only in the non-clashing REPLY direction,
 * so packets in the ORIGINAL direction will continue to match the existing
 * entry.  The new entry will also have a fixed timeout so it expires --
 * due to the collision, it will only see reply traffic.
 *
 * Returns NF_DROP if the clash could not be resolved.
 */
static __cold noinline int
nf_ct_resolve_clash(struct sk_buff *skb, struct nf_conntrack_tuple_hash *h,
		    u32 reply_hash)
{
	/* This is the conntrack entry already in hashes that won race. */
	struct nf_conn *ct = nf_ct_tuplehash_to_ctrack(h);
	const struct nf_conntrack_l4proto *l4proto;
	enum ip_conntrack_info ctinfo;
	struct nf_conn *loser_ct;
	struct net *net;
	int ret;

	loser_ct = nf_ct_get(skb, &ctinfo);
	net = nf_ct_net(loser_ct);

	l4proto = nf_ct_l4proto_find(nf_ct_protonum(ct));
	if (!l4proto->allow_clash)
		goto drop;

	ret = __nf_ct_resolve_clash(skb, h);
	if (ret == NF_ACCEPT)
		return ret;

	ret = nf_ct_resolve_clash_harder(skb, reply_hash);
	if (ret == NF_ACCEPT)
		return ret;

drop:
	nf_ct_add_to_dying_list(loser_ct);
	NF_CT_STAT_INC(net, drop);
	NF_CT_STAT_INC(net, insert_failed);
	return NF_DROP;
}

/* Confirm a connection given skb; places it in hash table */
int
__nf_conntrack_confirm(struct sk_buff *skb)
{
	unsigned int chainlen = 0, sequence, max_chainlen;
	const struct nf_conntrack_zone *zone;
	unsigned int chainlen = 0, sequence;
	unsigned int hash, reply_hash;
	struct nf_conntrack_tuple_hash *h;
	struct nf_conn *ct;
	struct nf_conn_help *help;
	struct hlist_nulls_node *n;
	enum ip_conntrack_info ctinfo;
	struct net *net;
	int ret = NF_DROP;

	ct = nf_ct_get(skb, &ctinfo);
	net = nf_ct_net(ct);

	/* ipt_REJECT uses nf_conntrack_attach to attach related
	   ICMP/TCP RST packets in other direction.  Actual packet
	   which created connection will be IP_CT_NEW or for an
	   expected connection, IP_CT_RELATED. */
	if (CTINFO2DIR(ctinfo) != IP_CT_DIR_ORIGINAL)
		return NF_ACCEPT;

	zone = nf_ct_zone(ct);
	local_bh_disable();

	do {
		sequence = read_seqcount_begin(&nf_conntrack_generation);
		/* reuse the hash saved before */
		hash = *(unsigned long *)&ct->tuplehash[IP_CT_DIR_REPLY].hnnode.pprev;
		hash = scale_hash(hash);
		reply_hash = hash_conntrack(net,
					   &ct->tuplehash[IP_CT_DIR_REPLY].tuple,
					   nf_ct_zone_id(nf_ct_zone(ct), IP_CT_DIR_REPLY));
	} while (nf_conntrack_double_lock(net, hash, reply_hash, sequence));

	/* We're not in hash table, and we refuse to set up related
	 * connections for unconfirmed conns.  But packet copies and
	 * REJECT will give spurious warnings here.
	 */

	/* Another skb with the same unconfirmed conntrack may
	 * win the race. This may happen for bridge(br_flood)
	 * or broadcast/multicast packets do skb_clone with
	 * unconfirmed conntrack.
	 */
	if (unlikely(nf_ct_is_confirmed(ct))) {
		WARN_ON_ONCE(1);
		nf_conntrack_double_unlock(hash, reply_hash);
		local_bh_enable();
		return NF_DROP;
	}

	pr_debug("Confirming conntrack %p\n", ct);
	/* We have to check the DYING flag after unlink to prevent
	 * a race against nf_ct_get_next_corpse() possibly called from
	 * user context, else we insert an already 'dead' hash, blocking
	 * further use of that particular connection -JM.
	 */
	nf_ct_del_from_dying_or_unconfirmed_list(ct);

	if (unlikely(nf_ct_is_dying(ct))) {
		nf_ct_add_to_dying_list(ct);
		NF_CT_STAT_INC(net, insert_failed);
		goto dying;
	}

	max_chainlen = MIN_CHAINLEN + prandom_u32_max(MAX_CHAINLEN);
	/* See if there's one in the list already, including reverse:
	   NAT could have grabbed it without realizing, since we're
	   not in the hash.  If there is, we lost race. */
	hlist_nulls_for_each_entry(h, n, &nf_conntrack_hash[hash], hnnode) {
		if (nf_ct_key_equal(h, &ct->tuplehash[IP_CT_DIR_ORIGINAL].tuple,
				    zone, net))
			goto out;
<<<<<<< HEAD
		if (chainlen++ > MAX_CHAINLEN)
=======
		if (chainlen++ > max_chainlen)
>>>>>>> 6195eb15
			goto chaintoolong;
	}

	chainlen = 0;
	hlist_nulls_for_each_entry(h, n, &nf_conntrack_hash[reply_hash], hnnode) {
		if (nf_ct_key_equal(h, &ct->tuplehash[IP_CT_DIR_REPLY].tuple,
				    zone, net))
			goto out;
<<<<<<< HEAD
		if (chainlen++ > MAX_CHAINLEN) {
=======
		if (chainlen++ > max_chainlen) {
>>>>>>> 6195eb15
chaintoolong:
			nf_ct_add_to_dying_list(ct);
			NF_CT_STAT_INC(net, chaintoolong);
			NF_CT_STAT_INC(net, insert_failed);
			ret = NF_DROP;
			goto dying;
		}
	}

	/* Timer relative to confirmation time, not original
	   setting time, otherwise we'd get timer wrap in
	   weird delay cases. */
	ct->timeout += nfct_time_stamp;

	__nf_conntrack_insert_prepare(ct);

	/* Since the lookup is lockless, hash insertion must be done after
	 * starting the timer and setting the CONFIRMED bit. The RCU barriers
	 * guarantee that no other CPU can find the conntrack before the above
	 * stores are visible.
	 */
	__nf_conntrack_hash_insert(ct, hash, reply_hash);
	nf_conntrack_double_unlock(hash, reply_hash);
	local_bh_enable();

	help = nfct_help(ct);
	if (help && help->helper)
		nf_conntrack_event_cache(IPCT_HELPER, ct);

	nf_conntrack_event_cache(master_ct(ct) ?
				 IPCT_RELATED : IPCT_NEW, ct);
	return NF_ACCEPT;

out:
	ret = nf_ct_resolve_clash(skb, h, reply_hash);
dying:
	nf_conntrack_double_unlock(hash, reply_hash);
	local_bh_enable();
	return ret;
}
EXPORT_SYMBOL_GPL(__nf_conntrack_confirm);

/* Returns true if a connection correspondings to the tuple (required
   for NAT). */
int
nf_conntrack_tuple_taken(const struct nf_conntrack_tuple *tuple,
			 const struct nf_conn *ignored_conntrack)
{
	struct net *net = nf_ct_net(ignored_conntrack);
	const struct nf_conntrack_zone *zone;
	struct nf_conntrack_tuple_hash *h;
	struct hlist_nulls_head *ct_hash;
	unsigned int hash, hsize;
	struct hlist_nulls_node *n;
	struct nf_conn *ct;

	zone = nf_ct_zone(ignored_conntrack);

	rcu_read_lock();
 begin:
	nf_conntrack_get_ht(&ct_hash, &hsize);
	hash = __hash_conntrack(net, tuple, nf_ct_zone_id(zone, IP_CT_DIR_REPLY), hsize);

	hlist_nulls_for_each_entry_rcu(h, n, &ct_hash[hash], hnnode) {
		ct = nf_ct_tuplehash_to_ctrack(h);

		if (ct == ignored_conntrack)
			continue;

		if (nf_ct_is_expired(ct)) {
			nf_ct_gc_expired(ct);
			continue;
		}

		if (nf_ct_key_equal(h, tuple, zone, net)) {
			/* Tuple is taken already, so caller will need to find
			 * a new source port to use.
			 *
			 * Only exception:
			 * If the *original tuples* are identical, then both
			 * conntracks refer to the same flow.
			 * This is a rare situation, it can occur e.g. when
			 * more than one UDP packet is sent from same socket
			 * in different threads.
			 *
			 * Let nf_ct_resolve_clash() deal with this later.
			 */
			if (nf_ct_tuple_equal(&ignored_conntrack->tuplehash[IP_CT_DIR_ORIGINAL].tuple,
					      &ct->tuplehash[IP_CT_DIR_ORIGINAL].tuple) &&
					      nf_ct_zone_equal(ct, zone, IP_CT_DIR_ORIGINAL))
				continue;

			NF_CT_STAT_INC_ATOMIC(net, found);
			rcu_read_unlock();
			return 1;
		}
	}

	if (get_nulls_value(n) != hash) {
		NF_CT_STAT_INC_ATOMIC(net, search_restart);
		goto begin;
	}

	rcu_read_unlock();

	return 0;
}
EXPORT_SYMBOL_GPL(nf_conntrack_tuple_taken);

#define NF_CT_EVICTION_RANGE	8

/* There's a small race here where we may free a just-assured
   connection.  Too bad: we're in trouble anyway. */
static unsigned int early_drop_list(struct net *net,
				    struct hlist_nulls_head *head)
{
	struct nf_conntrack_tuple_hash *h;
	struct hlist_nulls_node *n;
	unsigned int drops = 0;
	struct nf_conn *tmp;

	hlist_nulls_for_each_entry_rcu(h, n, head, hnnode) {
		tmp = nf_ct_tuplehash_to_ctrack(h);

		if (test_bit(IPS_OFFLOAD_BIT, &tmp->status))
			continue;

		if (nf_ct_is_expired(tmp)) {
			nf_ct_gc_expired(tmp);
			continue;
		}

		if (test_bit(IPS_ASSURED_BIT, &tmp->status) ||
		    !net_eq(nf_ct_net(tmp), net) ||
		    nf_ct_is_dying(tmp))
			continue;

		if (!atomic_inc_not_zero(&tmp->ct_general.use))
			continue;

		/* kill only if still in same netns -- might have moved due to
		 * SLAB_TYPESAFE_BY_RCU rules.
		 *
		 * We steal the timer reference.  If that fails timer has
		 * already fired or someone else deleted it. Just drop ref
		 * and move to next entry.
		 */
		if (net_eq(nf_ct_net(tmp), net) &&
		    nf_ct_is_confirmed(tmp) &&
		    nf_ct_delete(tmp, 0, 0))
			drops++;

		nf_ct_put(tmp);
	}

	return drops;
}

static noinline int early_drop(struct net *net, unsigned int hash)
{
	unsigned int i, bucket;

	for (i = 0; i < NF_CT_EVICTION_RANGE; i++) {
		struct hlist_nulls_head *ct_hash;
		unsigned int hsize, drops;

		rcu_read_lock();
		nf_conntrack_get_ht(&ct_hash, &hsize);
		if (!i)
			bucket = reciprocal_scale(hash, hsize);
		else
			bucket = (bucket + 1) % hsize;

		drops = early_drop_list(net, &ct_hash[bucket]);
		rcu_read_unlock();

		if (drops) {
			NF_CT_STAT_ADD_ATOMIC(net, early_drop, drops);
			return true;
		}
	}

	return false;
}

static bool gc_worker_skip_ct(const struct nf_conn *ct)
{
	return !nf_ct_is_confirmed(ct) || nf_ct_is_dying(ct);
}

static bool gc_worker_can_early_drop(const struct nf_conn *ct)
{
	const struct nf_conntrack_l4proto *l4proto;

	if (!test_bit(IPS_ASSURED_BIT, &ct->status))
		return true;

	l4proto = nf_ct_l4proto_find(nf_ct_protonum(ct));
	if (l4proto->can_early_drop && l4proto->can_early_drop(ct))
		return true;

	return false;
}

static void gc_worker(struct work_struct *work)
{
	unsigned long end_time = jiffies + GC_SCAN_MAX_DURATION;
	unsigned int i, hashsz, nf_conntrack_max95 = 0;
	unsigned long next_run = GC_SCAN_INTERVAL;
	struct conntrack_gc_work *gc_work;
	gc_work = container_of(work, struct conntrack_gc_work, dwork.work);

	i = gc_work->next_bucket;
	if (gc_work->early_drop)
		nf_conntrack_max95 = nf_conntrack_max / 100u * 95u;

	do {
		struct nf_conntrack_tuple_hash *h;
		struct hlist_nulls_head *ct_hash;
		struct hlist_nulls_node *n;
		struct nf_conn *tmp;

		rcu_read_lock();

		nf_conntrack_get_ht(&ct_hash, &hashsz);
		if (i >= hashsz) {
			rcu_read_unlock();
			break;
		}

		hlist_nulls_for_each_entry_rcu(h, n, &ct_hash[i], hnnode) {
			struct nf_conntrack_net *cnet;
			struct net *net;

			tmp = nf_ct_tuplehash_to_ctrack(h);

			if (test_bit(IPS_OFFLOAD_BIT, &tmp->status)) {
				nf_ct_offload_timeout(tmp);
				continue;
			}

			if (nf_ct_is_expired(tmp)) {
				nf_ct_gc_expired(tmp);
				continue;
			}

			if (nf_conntrack_max95 == 0 || gc_worker_skip_ct(tmp))
				continue;

			net = nf_ct_net(tmp);
			cnet = nf_ct_pernet(net);
			if (atomic_read(&cnet->count) < nf_conntrack_max95)
				continue;

			/* need to take reference to avoid possible races */
			if (!atomic_inc_not_zero(&tmp->ct_general.use))
				continue;

			if (gc_worker_skip_ct(tmp)) {
				nf_ct_put(tmp);
				continue;
			}

			if (gc_worker_can_early_drop(tmp))
				nf_ct_kill(tmp);

			nf_ct_put(tmp);
		}

		/* could check get_nulls_value() here and restart if ct
		 * was moved to another chain.  But given gc is best-effort
		 * we will just continue with next hash slot.
		 */
		rcu_read_unlock();
		cond_resched();
		i++;

		if (time_after(jiffies, end_time) && i < hashsz) {
			gc_work->next_bucket = i;
			next_run = 0;
			break;
		}
	} while (i < hashsz);

	if (gc_work->exiting)
		return;

	/*
	 * Eviction will normally happen from the packet path, and not
	 * from this gc worker.
	 *
	 * This worker is only here to reap expired entries when system went
	 * idle after a busy period.
	 */
	if (next_run) {
		gc_work->early_drop = false;
		gc_work->next_bucket = 0;
	}
	queue_delayed_work(system_power_efficient_wq, &gc_work->dwork, next_run);
}

static void conntrack_gc_work_init(struct conntrack_gc_work *gc_work)
{
	INIT_DEFERRABLE_WORK(&gc_work->dwork, gc_worker);
	gc_work->exiting = false;
}

static struct nf_conn *
__nf_conntrack_alloc(struct net *net,
		     const struct nf_conntrack_zone *zone,
		     const struct nf_conntrack_tuple *orig,
		     const struct nf_conntrack_tuple *repl,
		     gfp_t gfp, u32 hash)
{
	struct nf_conntrack_net *cnet = nf_ct_pernet(net);
	unsigned int ct_count;
	struct nf_conn *ct;

	/* We don't want any race condition at early drop stage */
	ct_count = atomic_inc_return(&cnet->count);

	if (nf_conntrack_max && unlikely(ct_count > nf_conntrack_max)) {
		if (!early_drop(net, hash)) {
			if (!conntrack_gc_work.early_drop)
				conntrack_gc_work.early_drop = true;
			atomic_dec(&cnet->count);
			net_warn_ratelimited("nf_conntrack: table full, dropping packet\n");
			return ERR_PTR(-ENOMEM);
		}
	}

	/*
	 * Do not use kmem_cache_zalloc(), as this cache uses
	 * SLAB_TYPESAFE_BY_RCU.
	 */
	ct = kmem_cache_alloc(nf_conntrack_cachep, gfp);
	if (ct == NULL)
		goto out;

	spin_lock_init(&ct->lock);
	ct->tuplehash[IP_CT_DIR_ORIGINAL].tuple = *orig;
	ct->tuplehash[IP_CT_DIR_ORIGINAL].hnnode.pprev = NULL;
	ct->tuplehash[IP_CT_DIR_REPLY].tuple = *repl;
	/* save hash for reusing when confirming */
	*(unsigned long *)(&ct->tuplehash[IP_CT_DIR_REPLY].hnnode.pprev) = hash;
	ct->status = 0;
	ct->timeout = 0;
	write_pnet(&ct->ct_net, net);
	memset(&ct->__nfct_init_offset, 0,
	       offsetof(struct nf_conn, proto) -
	       offsetof(struct nf_conn, __nfct_init_offset));

	nf_ct_zone_add(ct, zone);

	/* Because we use RCU lookups, we set ct_general.use to zero before
	 * this is inserted in any list.
	 */
	atomic_set(&ct->ct_general.use, 0);
	return ct;
out:
	atomic_dec(&cnet->count);
	return ERR_PTR(-ENOMEM);
}

struct nf_conn *nf_conntrack_alloc(struct net *net,
				   const struct nf_conntrack_zone *zone,
				   const struct nf_conntrack_tuple *orig,
				   const struct nf_conntrack_tuple *repl,
				   gfp_t gfp)
{
	return __nf_conntrack_alloc(net, zone, orig, repl, gfp, 0);
}
EXPORT_SYMBOL_GPL(nf_conntrack_alloc);

void nf_conntrack_free(struct nf_conn *ct)
{
	struct net *net = nf_ct_net(ct);
	struct nf_conntrack_net *cnet;

	/* A freed object has refcnt == 0, that's
	 * the golden rule for SLAB_TYPESAFE_BY_RCU
	 */
	WARN_ON(atomic_read(&ct->ct_general.use) != 0);

	nf_ct_ext_destroy(ct);
	kmem_cache_free(nf_conntrack_cachep, ct);
	cnet = nf_ct_pernet(net);

	smp_mb__before_atomic();
	atomic_dec(&cnet->count);
}
EXPORT_SYMBOL_GPL(nf_conntrack_free);


/* Allocate a new conntrack: we return -ENOMEM if classification
   failed due to stress.  Otherwise it really is unclassifiable. */
static noinline struct nf_conntrack_tuple_hash *
init_conntrack(struct net *net, struct nf_conn *tmpl,
	       const struct nf_conntrack_tuple *tuple,
	       struct sk_buff *skb,
	       unsigned int dataoff, u32 hash)
{
	struct nf_conn *ct;
	struct nf_conn_help *help;
	struct nf_conntrack_tuple repl_tuple;
	struct nf_conntrack_ecache *ecache;
	struct nf_conntrack_expect *exp = NULL;
	const struct nf_conntrack_zone *zone;
	struct nf_conn_timeout *timeout_ext;
	struct nf_conntrack_zone tmp;
	struct nf_conntrack_net *cnet;

	if (!nf_ct_invert_tuple(&repl_tuple, tuple)) {
		pr_debug("Can't invert tuple.\n");
		return NULL;
	}

	zone = nf_ct_zone_tmpl(tmpl, skb, &tmp);
	ct = __nf_conntrack_alloc(net, zone, tuple, &repl_tuple, GFP_ATOMIC,
				  hash);
	if (IS_ERR(ct))
		return (struct nf_conntrack_tuple_hash *)ct;

	if (!nf_ct_add_synproxy(ct, tmpl)) {
		nf_conntrack_free(ct);
		return ERR_PTR(-ENOMEM);
	}

	timeout_ext = tmpl ? nf_ct_timeout_find(tmpl) : NULL;

	if (timeout_ext)
		nf_ct_timeout_ext_add(ct, rcu_dereference(timeout_ext->timeout),
				      GFP_ATOMIC);

	nf_ct_acct_ext_add(ct, GFP_ATOMIC);
	nf_ct_tstamp_ext_add(ct, GFP_ATOMIC);
	nf_ct_labels_ext_add(ct);

	ecache = tmpl ? nf_ct_ecache_find(tmpl) : NULL;
	nf_ct_ecache_ext_add(ct, ecache ? ecache->ctmask : 0,
				 ecache ? ecache->expmask : 0,
			     GFP_ATOMIC);

	local_bh_disable();
	cnet = nf_ct_pernet(net);
	if (cnet->expect_count) {
		spin_lock(&nf_conntrack_expect_lock);
		exp = nf_ct_find_expectation(net, zone, tuple);
		if (exp) {
			pr_debug("expectation arrives ct=%p exp=%p\n",
				 ct, exp);
			/* Welcome, Mr. Bond.  We've been expecting you... */
			__set_bit(IPS_EXPECTED_BIT, &ct->status);
			/* exp->master safe, refcnt bumped in nf_ct_find_expectation */
			ct->master = exp->master;
			if (exp->helper) {
				help = nf_ct_helper_ext_add(ct, GFP_ATOMIC);
				if (help)
					rcu_assign_pointer(help->helper, exp->helper);
			}

#ifdef CONFIG_NF_CONNTRACK_MARK
			ct->mark = exp->master->mark;
#endif
#ifdef CONFIG_NF_CONNTRACK_SECMARK
			ct->secmark = exp->master->secmark;
#endif
			NF_CT_STAT_INC(net, expect_new);
		}
		spin_unlock(&nf_conntrack_expect_lock);
	}
	if (!exp)
		__nf_ct_try_assign_helper(ct, tmpl, GFP_ATOMIC);

	/* Now it is inserted into the unconfirmed list, bump refcount */
	nf_conntrack_get(&ct->ct_general);
	nf_ct_add_to_unconfirmed_list(ct);

	local_bh_enable();

	if (exp) {
		if (exp->expectfn)
			exp->expectfn(ct, exp);
		nf_ct_expect_put(exp);
	}

	return &ct->tuplehash[IP_CT_DIR_ORIGINAL];
}

/* On success, returns 0, sets skb->_nfct | ctinfo */
static int
resolve_normal_ct(struct nf_conn *tmpl,
		  struct sk_buff *skb,
		  unsigned int dataoff,
		  u_int8_t protonum,
		  const struct nf_hook_state *state)
{
	const struct nf_conntrack_zone *zone;
	struct nf_conntrack_tuple tuple;
	struct nf_conntrack_tuple_hash *h;
	enum ip_conntrack_info ctinfo;
	struct nf_conntrack_zone tmp;
	u32 hash, zone_id, rid;
	struct nf_conn *ct;

	if (!nf_ct_get_tuple(skb, skb_network_offset(skb),
			     dataoff, state->pf, protonum, state->net,
			     &tuple)) {
		pr_debug("Can't get tuple\n");
		return 0;
	}

	/* look for tuple match */
	zone = nf_ct_zone_tmpl(tmpl, skb, &tmp);

	zone_id = nf_ct_zone_id(zone, IP_CT_DIR_ORIGINAL);
	hash = hash_conntrack_raw(&tuple, zone_id, state->net);
	h = __nf_conntrack_find_get(state->net, zone, &tuple, hash);

	if (!h) {
		rid = nf_ct_zone_id(zone, IP_CT_DIR_REPLY);
		if (zone_id != rid) {
			u32 tmp = hash_conntrack_raw(&tuple, rid, state->net);

			h = __nf_conntrack_find_get(state->net, zone, &tuple, tmp);
		}
	}

	if (!h) {
		h = init_conntrack(state->net, tmpl, &tuple,
				   skb, dataoff, hash);
		if (!h)
			return 0;
		if (IS_ERR(h))
			return PTR_ERR(h);
	}
	ct = nf_ct_tuplehash_to_ctrack(h);

	/* It exists; we have (non-exclusive) reference. */
	if (NF_CT_DIRECTION(h) == IP_CT_DIR_REPLY) {
		ctinfo = IP_CT_ESTABLISHED_REPLY;
	} else {
		/* Once we've had two way comms, always ESTABLISHED. */
		if (test_bit(IPS_SEEN_REPLY_BIT, &ct->status)) {
			pr_debug("normal packet for %p\n", ct);
			ctinfo = IP_CT_ESTABLISHED;
		} else if (test_bit(IPS_EXPECTED_BIT, &ct->status)) {
			pr_debug("related packet for %p\n", ct);
			ctinfo = IP_CT_RELATED;
		} else {
			pr_debug("new packet for %p\n", ct);
			ctinfo = IP_CT_NEW;
		}
	}
	nf_ct_set(skb, ct, ctinfo);
	return 0;
}

/*
 * icmp packets need special treatment to handle error messages that are
 * related to a connection.
 *
 * Callers need to check if skb has a conntrack assigned when this
 * helper returns; in such case skb belongs to an already known connection.
 */
static unsigned int __cold
nf_conntrack_handle_icmp(struct nf_conn *tmpl,
			 struct sk_buff *skb,
			 unsigned int dataoff,
			 u8 protonum,
			 const struct nf_hook_state *state)
{
	int ret;

	if (state->pf == NFPROTO_IPV4 && protonum == IPPROTO_ICMP)
		ret = nf_conntrack_icmpv4_error(tmpl, skb, dataoff, state);
#if IS_ENABLED(CONFIG_IPV6)
	else if (state->pf == NFPROTO_IPV6 && protonum == IPPROTO_ICMPV6)
		ret = nf_conntrack_icmpv6_error(tmpl, skb, dataoff, state);
#endif
	else
		return NF_ACCEPT;

	if (ret <= 0)
		NF_CT_STAT_INC_ATOMIC(state->net, error);

	return ret;
}

static int generic_packet(struct nf_conn *ct, struct sk_buff *skb,
			  enum ip_conntrack_info ctinfo)
{
	const unsigned int *timeout = nf_ct_timeout_lookup(ct);

	if (!timeout)
		timeout = &nf_generic_pernet(nf_ct_net(ct))->timeout;

	nf_ct_refresh_acct(ct, ctinfo, skb, *timeout);
	return NF_ACCEPT;
}

/* Returns verdict for packet, or -1 for invalid. */
static int nf_conntrack_handle_packet(struct nf_conn *ct,
				      struct sk_buff *skb,
				      unsigned int dataoff,
				      enum ip_conntrack_info ctinfo,
				      const struct nf_hook_state *state)
{
	switch (nf_ct_protonum(ct)) {
	case IPPROTO_TCP:
		return nf_conntrack_tcp_packet(ct, skb, dataoff,
					       ctinfo, state);
	case IPPROTO_UDP:
		return nf_conntrack_udp_packet(ct, skb, dataoff,
					       ctinfo, state);
	case IPPROTO_ICMP:
		return nf_conntrack_icmp_packet(ct, skb, ctinfo, state);
#if IS_ENABLED(CONFIG_IPV6)
	case IPPROTO_ICMPV6:
		return nf_conntrack_icmpv6_packet(ct, skb, ctinfo, state);
#endif
#ifdef CONFIG_NF_CT_PROTO_UDPLITE
	case IPPROTO_UDPLITE:
		return nf_conntrack_udplite_packet(ct, skb, dataoff,
						   ctinfo, state);
#endif
#ifdef CONFIG_NF_CT_PROTO_SCTP
	case IPPROTO_SCTP:
		return nf_conntrack_sctp_packet(ct, skb, dataoff,
						ctinfo, state);
#endif
#ifdef CONFIG_NF_CT_PROTO_DCCP
	case IPPROTO_DCCP:
		return nf_conntrack_dccp_packet(ct, skb, dataoff,
						ctinfo, state);
#endif
#ifdef CONFIG_NF_CT_PROTO_GRE
	case IPPROTO_GRE:
		return nf_conntrack_gre_packet(ct, skb, dataoff,
					       ctinfo, state);
#endif
	}

	return generic_packet(ct, skb, ctinfo);
}

unsigned int
nf_conntrack_in(struct sk_buff *skb, const struct nf_hook_state *state)
{
	enum ip_conntrack_info ctinfo;
	struct nf_conn *ct, *tmpl;
	u_int8_t protonum;
	int dataoff, ret;

	tmpl = nf_ct_get(skb, &ctinfo);
	if (tmpl || ctinfo == IP_CT_UNTRACKED) {
		/* Previously seen (loopback or untracked)?  Ignore. */
		if ((tmpl && !nf_ct_is_template(tmpl)) ||
		     ctinfo == IP_CT_UNTRACKED)
			return NF_ACCEPT;
		skb->_nfct = 0;
	}

	/* rcu_read_lock()ed by nf_hook_thresh */
	dataoff = get_l4proto(skb, skb_network_offset(skb), state->pf, &protonum);
	if (dataoff <= 0) {
		pr_debug("not prepared to track yet or error occurred\n");
		NF_CT_STAT_INC_ATOMIC(state->net, invalid);
		ret = NF_ACCEPT;
		goto out;
	}

	if (protonum == IPPROTO_ICMP || protonum == IPPROTO_ICMPV6) {
		ret = nf_conntrack_handle_icmp(tmpl, skb, dataoff,
					       protonum, state);
		if (ret <= 0) {
			ret = -ret;
			goto out;
		}
		/* ICMP[v6] protocol trackers may assign one conntrack. */
		if (skb->_nfct)
			goto out;
	}
repeat:
	ret = resolve_normal_ct(tmpl, skb, dataoff,
				protonum, state);
	if (ret < 0) {
		/* Too stressed to deal. */
		NF_CT_STAT_INC_ATOMIC(state->net, drop);
		ret = NF_DROP;
		goto out;
	}

	ct = nf_ct_get(skb, &ctinfo);
	if (!ct) {
		/* Not valid part of a connection */
		NF_CT_STAT_INC_ATOMIC(state->net, invalid);
		ret = NF_ACCEPT;
		goto out;
	}

	ret = nf_conntrack_handle_packet(ct, skb, dataoff, ctinfo, state);
	if (ret <= 0) {
		/* Invalid: inverse of the return code tells
		 * the netfilter core what to do */
		pr_debug("nf_conntrack_in: Can't track with proto module\n");
		nf_conntrack_put(&ct->ct_general);
		skb->_nfct = 0;
		NF_CT_STAT_INC_ATOMIC(state->net, invalid);
		if (ret == -NF_DROP)
			NF_CT_STAT_INC_ATOMIC(state->net, drop);
		/* Special case: TCP tracker reports an attempt to reopen a
		 * closed/aborted connection. We have to go back and create a
		 * fresh conntrack.
		 */
		if (ret == -NF_REPEAT)
			goto repeat;
		ret = -ret;
		goto out;
	}

	if (ctinfo == IP_CT_ESTABLISHED_REPLY &&
	    !test_and_set_bit(IPS_SEEN_REPLY_BIT, &ct->status))
		nf_conntrack_event_cache(IPCT_REPLY, ct);
out:
	if (tmpl)
		nf_ct_put(tmpl);

	return ret;
}
EXPORT_SYMBOL_GPL(nf_conntrack_in);

/* Alter reply tuple (maybe alter helper).  This is for NAT, and is
   implicitly racy: see __nf_conntrack_confirm */
void nf_conntrack_alter_reply(struct nf_conn *ct,
			      const struct nf_conntrack_tuple *newreply)
{
	struct nf_conn_help *help = nfct_help(ct);

	/* Should be unconfirmed, so not in hash table yet */
	WARN_ON(nf_ct_is_confirmed(ct));

	pr_debug("Altering reply tuple of %p to ", ct);
	nf_ct_dump_tuple(newreply);

	ct->tuplehash[IP_CT_DIR_REPLY].tuple = *newreply;
	if (ct->master || (help && !hlist_empty(&help->expectations)))
		return;

	rcu_read_lock();
	__nf_ct_try_assign_helper(ct, NULL, GFP_ATOMIC);
	rcu_read_unlock();
}
EXPORT_SYMBOL_GPL(nf_conntrack_alter_reply);

/* Refresh conntrack for this many jiffies and do accounting if do_acct is 1 */
void __nf_ct_refresh_acct(struct nf_conn *ct,
			  enum ip_conntrack_info ctinfo,
			  const struct sk_buff *skb,
			  u32 extra_jiffies,
			  bool do_acct)
{
	/* Only update if this is not a fixed timeout */
	if (test_bit(IPS_FIXED_TIMEOUT_BIT, &ct->status))
		goto acct;

	/* If not in hash table, timer will not be active yet */
	if (nf_ct_is_confirmed(ct))
		extra_jiffies += nfct_time_stamp;

	if (READ_ONCE(ct->timeout) != extra_jiffies)
		WRITE_ONCE(ct->timeout, extra_jiffies);
acct:
	if (do_acct)
		nf_ct_acct_update(ct, CTINFO2DIR(ctinfo), skb->len);
}
EXPORT_SYMBOL_GPL(__nf_ct_refresh_acct);

bool nf_ct_kill_acct(struct nf_conn *ct,
		     enum ip_conntrack_info ctinfo,
		     const struct sk_buff *skb)
{
	nf_ct_acct_update(ct, CTINFO2DIR(ctinfo), skb->len);

	return nf_ct_delete(ct, 0, 0);
}
EXPORT_SYMBOL_GPL(nf_ct_kill_acct);

#if IS_ENABLED(CONFIG_NF_CT_NETLINK)

#include <linux/netfilter/nfnetlink.h>
#include <linux/netfilter/nfnetlink_conntrack.h>
#include <linux/mutex.h>

/* Generic function for tcp/udp/sctp/dccp and alike. */
int nf_ct_port_tuple_to_nlattr(struct sk_buff *skb,
			       const struct nf_conntrack_tuple *tuple)
{
	if (nla_put_be16(skb, CTA_PROTO_SRC_PORT, tuple->src.u.tcp.port) ||
	    nla_put_be16(skb, CTA_PROTO_DST_PORT, tuple->dst.u.tcp.port))
		goto nla_put_failure;
	return 0;

nla_put_failure:
	return -1;
}
EXPORT_SYMBOL_GPL(nf_ct_port_tuple_to_nlattr);

const struct nla_policy nf_ct_port_nla_policy[CTA_PROTO_MAX+1] = {
	[CTA_PROTO_SRC_PORT]  = { .type = NLA_U16 },
	[CTA_PROTO_DST_PORT]  = { .type = NLA_U16 },
};
EXPORT_SYMBOL_GPL(nf_ct_port_nla_policy);

int nf_ct_port_nlattr_to_tuple(struct nlattr *tb[],
			       struct nf_conntrack_tuple *t,
			       u_int32_t flags)
{
	if (flags & CTA_FILTER_FLAG(CTA_PROTO_SRC_PORT)) {
		if (!tb[CTA_PROTO_SRC_PORT])
			return -EINVAL;

		t->src.u.tcp.port = nla_get_be16(tb[CTA_PROTO_SRC_PORT]);
	}

	if (flags & CTA_FILTER_FLAG(CTA_PROTO_DST_PORT)) {
		if (!tb[CTA_PROTO_DST_PORT])
			return -EINVAL;

		t->dst.u.tcp.port = nla_get_be16(tb[CTA_PROTO_DST_PORT]);
	}

	return 0;
}
EXPORT_SYMBOL_GPL(nf_ct_port_nlattr_to_tuple);

unsigned int nf_ct_port_nlattr_tuple_size(void)
{
	static unsigned int size __read_mostly;

	if (!size)
		size = nla_policy_len(nf_ct_port_nla_policy, CTA_PROTO_MAX + 1);

	return size;
}
EXPORT_SYMBOL_GPL(nf_ct_port_nlattr_tuple_size);
#endif

/* Used by ipt_REJECT and ip6t_REJECT. */
static void nf_conntrack_attach(struct sk_buff *nskb, const struct sk_buff *skb)
{
	struct nf_conn *ct;
	enum ip_conntrack_info ctinfo;

	/* This ICMP is in reverse direction to the packet which caused it */
	ct = nf_ct_get(skb, &ctinfo);
	if (CTINFO2DIR(ctinfo) == IP_CT_DIR_ORIGINAL)
		ctinfo = IP_CT_RELATED_REPLY;
	else
		ctinfo = IP_CT_RELATED;

	/* Attach to new skbuff, and increment count */
	nf_ct_set(nskb, ct, ctinfo);
	nf_conntrack_get(skb_nfct(nskb));
}

static int __nf_conntrack_update(struct net *net, struct sk_buff *skb,
				 struct nf_conn *ct,
				 enum ip_conntrack_info ctinfo)
{
	struct nf_conntrack_tuple_hash *h;
	struct nf_conntrack_tuple tuple;
	struct nf_nat_hook *nat_hook;
	unsigned int status;
	int dataoff;
	u16 l3num;
	u8 l4num;

	l3num = nf_ct_l3num(ct);

	dataoff = get_l4proto(skb, skb_network_offset(skb), l3num, &l4num);
	if (dataoff <= 0)
		return -1;

	if (!nf_ct_get_tuple(skb, skb_network_offset(skb), dataoff, l3num,
			     l4num, net, &tuple))
		return -1;

	if (ct->status & IPS_SRC_NAT) {
		memcpy(tuple.src.u3.all,
		       ct->tuplehash[IP_CT_DIR_ORIGINAL].tuple.src.u3.all,
		       sizeof(tuple.src.u3.all));
		tuple.src.u.all =
			ct->tuplehash[IP_CT_DIR_ORIGINAL].tuple.src.u.all;
	}

	if (ct->status & IPS_DST_NAT) {
		memcpy(tuple.dst.u3.all,
		       ct->tuplehash[IP_CT_DIR_ORIGINAL].tuple.dst.u3.all,
		       sizeof(tuple.dst.u3.all));
		tuple.dst.u.all =
			ct->tuplehash[IP_CT_DIR_ORIGINAL].tuple.dst.u.all;
	}

	h = nf_conntrack_find_get(net, nf_ct_zone(ct), &tuple);
	if (!h)
		return 0;

	/* Store status bits of the conntrack that is clashing to re-do NAT
	 * mangling according to what it has been done already to this packet.
	 */
	status = ct->status;

	nf_ct_put(ct);
	ct = nf_ct_tuplehash_to_ctrack(h);
	nf_ct_set(skb, ct, ctinfo);

	nat_hook = rcu_dereference(nf_nat_hook);
	if (!nat_hook)
		return 0;

	if (status & IPS_SRC_NAT &&
	    nat_hook->manip_pkt(skb, ct, NF_NAT_MANIP_SRC,
				IP_CT_DIR_ORIGINAL) == NF_DROP)
		return -1;

	if (status & IPS_DST_NAT &&
	    nat_hook->manip_pkt(skb, ct, NF_NAT_MANIP_DST,
				IP_CT_DIR_ORIGINAL) == NF_DROP)
		return -1;

	return 0;
}

/* This packet is coming from userspace via nf_queue, complete the packet
 * processing after the helper invocation in nf_confirm().
 */
static int nf_confirm_cthelper(struct sk_buff *skb, struct nf_conn *ct,
			       enum ip_conntrack_info ctinfo)
{
	const struct nf_conntrack_helper *helper;
	const struct nf_conn_help *help;
	int protoff;

	help = nfct_help(ct);
	if (!help)
		return 0;

	helper = rcu_dereference(help->helper);
	if (!(helper->flags & NF_CT_HELPER_F_USERSPACE))
		return 0;

	switch (nf_ct_l3num(ct)) {
	case NFPROTO_IPV4:
		protoff = skb_network_offset(skb) + ip_hdrlen(skb);
		break;
#if IS_ENABLED(CONFIG_IPV6)
	case NFPROTO_IPV6: {
		__be16 frag_off;
		u8 pnum;

		pnum = ipv6_hdr(skb)->nexthdr;
		protoff = ipv6_skip_exthdr(skb, sizeof(struct ipv6hdr), &pnum,
					   &frag_off);
		if (protoff < 0 || (frag_off & htons(~0x7)) != 0)
			return 0;
		break;
	}
#endif
	default:
		return 0;
	}

	if (test_bit(IPS_SEQ_ADJUST_BIT, &ct->status) &&
	    !nf_is_loopback_packet(skb)) {
		if (!nf_ct_seq_adjust(skb, ct, ctinfo, protoff)) {
			NF_CT_STAT_INC_ATOMIC(nf_ct_net(ct), drop);
			return -1;
		}
	}

	/* We've seen it coming out the other side: confirm it */
	return nf_conntrack_confirm(skb) == NF_DROP ? - 1 : 0;
}

static int nf_conntrack_update(struct net *net, struct sk_buff *skb)
{
	enum ip_conntrack_info ctinfo;
	struct nf_conn *ct;
	int err;

	ct = nf_ct_get(skb, &ctinfo);
	if (!ct)
		return 0;

	if (!nf_ct_is_confirmed(ct)) {
		err = __nf_conntrack_update(net, skb, ct, ctinfo);
		if (err < 0)
			return err;

		ct = nf_ct_get(skb, &ctinfo);
	}

	return nf_confirm_cthelper(skb, ct, ctinfo);
}

static bool nf_conntrack_get_tuple_skb(struct nf_conntrack_tuple *dst_tuple,
				       const struct sk_buff *skb)
{
	const struct nf_conntrack_tuple *src_tuple;
	const struct nf_conntrack_tuple_hash *hash;
	struct nf_conntrack_tuple srctuple;
	enum ip_conntrack_info ctinfo;
	struct nf_conn *ct;

	ct = nf_ct_get(skb, &ctinfo);
	if (ct) {
		src_tuple = nf_ct_tuple(ct, CTINFO2DIR(ctinfo));
		memcpy(dst_tuple, src_tuple, sizeof(*dst_tuple));
		return true;
	}

	if (!nf_ct_get_tuplepr(skb, skb_network_offset(skb),
			       NFPROTO_IPV4, dev_net(skb->dev),
			       &srctuple))
		return false;

	hash = nf_conntrack_find_get(dev_net(skb->dev),
				     &nf_ct_zone_dflt,
				     &srctuple);
	if (!hash)
		return false;

	ct = nf_ct_tuplehash_to_ctrack(hash);
	src_tuple = nf_ct_tuple(ct, !hash->tuple.dst.dir);
	memcpy(dst_tuple, src_tuple, sizeof(*dst_tuple));
	nf_ct_put(ct);

	return true;
}

/* Bring out ya dead! */
static struct nf_conn *
get_next_corpse(int (*iter)(struct nf_conn *i, void *data),
		void *data, unsigned int *bucket)
{
	struct nf_conntrack_tuple_hash *h;
	struct nf_conn *ct;
	struct hlist_nulls_node *n;
	spinlock_t *lockp;

	for (; *bucket < nf_conntrack_htable_size; (*bucket)++) {
		struct hlist_nulls_head *hslot = &nf_conntrack_hash[*bucket];

		if (hlist_nulls_empty(hslot))
			continue;

		lockp = &nf_conntrack_locks[*bucket % CONNTRACK_LOCKS];
		local_bh_disable();
		nf_conntrack_lock(lockp);
		hlist_nulls_for_each_entry(h, n, hslot, hnnode) {
			if (NF_CT_DIRECTION(h) != IP_CT_DIR_REPLY)
				continue;
			/* All nf_conn objects are added to hash table twice, one
			 * for original direction tuple, once for the reply tuple.
			 *
			 * Exception: In the IPS_NAT_CLASH case, only the reply
			 * tuple is added (the original tuple already existed for
			 * a different object).
			 *
			 * We only need to call the iterator once for each
			 * conntrack, so we just use the 'reply' direction
			 * tuple while iterating.
			 */
			ct = nf_ct_tuplehash_to_ctrack(h);
			if (iter(ct, data))
				goto found;
		}
		spin_unlock(lockp);
		local_bh_enable();
		cond_resched();
	}

	return NULL;
found:
	atomic_inc(&ct->ct_general.use);
	spin_unlock(lockp);
	local_bh_enable();
	return ct;
}

static void nf_ct_iterate_cleanup(int (*iter)(struct nf_conn *i, void *data),
				  void *data, u32 portid, int report)
{
	unsigned int bucket = 0;
	struct nf_conn *ct;

	might_sleep();

	mutex_lock(&nf_conntrack_mutex);
	while ((ct = get_next_corpse(iter, data, &bucket)) != NULL) {
		/* Time to push up daises... */

		nf_ct_delete(ct, portid, report);
		nf_ct_put(ct);
		cond_resched();
	}
	mutex_unlock(&nf_conntrack_mutex);
}

struct iter_data {
	int (*iter)(struct nf_conn *i, void *data);
	void *data;
	struct net *net;
};

static int iter_net_only(struct nf_conn *i, void *data)
{
	struct iter_data *d = data;

	if (!net_eq(d->net, nf_ct_net(i)))
		return 0;

	return d->iter(i, d->data);
}

static void
__nf_ct_unconfirmed_destroy(struct net *net)
{
	int cpu;

	for_each_possible_cpu(cpu) {
		struct nf_conntrack_tuple_hash *h;
		struct hlist_nulls_node *n;
		struct ct_pcpu *pcpu;

		pcpu = per_cpu_ptr(net->ct.pcpu_lists, cpu);

		spin_lock_bh(&pcpu->lock);
		hlist_nulls_for_each_entry(h, n, &pcpu->unconfirmed, hnnode) {
			struct nf_conn *ct;

			ct = nf_ct_tuplehash_to_ctrack(h);

			/* we cannot call iter() on unconfirmed list, the
			 * owning cpu can reallocate ct->ext at any time.
			 */
			set_bit(IPS_DYING_BIT, &ct->status);
		}
		spin_unlock_bh(&pcpu->lock);
		cond_resched();
	}
}

void nf_ct_unconfirmed_destroy(struct net *net)
{
	struct nf_conntrack_net *cnet = nf_ct_pernet(net);

	might_sleep();

	if (atomic_read(&cnet->count) > 0) {
		__nf_ct_unconfirmed_destroy(net);
		nf_queue_nf_hook_drop(net);
		synchronize_net();
	}
}
EXPORT_SYMBOL_GPL(nf_ct_unconfirmed_destroy);

void nf_ct_iterate_cleanup_net(struct net *net,
			       int (*iter)(struct nf_conn *i, void *data),
			       void *data, u32 portid, int report)
{
	struct nf_conntrack_net *cnet = nf_ct_pernet(net);
	struct iter_data d;

	might_sleep();

	if (atomic_read(&cnet->count) == 0)
		return;

	d.iter = iter;
	d.data = data;
	d.net = net;

	nf_ct_iterate_cleanup(iter_net_only, &d, portid, report);
}
EXPORT_SYMBOL_GPL(nf_ct_iterate_cleanup_net);

/**
 * nf_ct_iterate_destroy - destroy unconfirmed conntracks and iterate table
 * @iter: callback to invoke for each conntrack
 * @data: data to pass to @iter
 *
 * Like nf_ct_iterate_cleanup, but first marks conntracks on the
 * unconfirmed list as dying (so they will not be inserted into
 * main table).
 *
 * Can only be called in module exit path.
 */
void
nf_ct_iterate_destroy(int (*iter)(struct nf_conn *i, void *data), void *data)
{
	struct net *net;

	down_read(&net_rwsem);
	for_each_net(net) {
		struct nf_conntrack_net *cnet = nf_ct_pernet(net);

		if (atomic_read(&cnet->count) == 0)
			continue;
		__nf_ct_unconfirmed_destroy(net);
		nf_queue_nf_hook_drop(net);
	}
	up_read(&net_rwsem);

	/* Need to wait for netns cleanup worker to finish, if its
	 * running -- it might have deleted a net namespace from
	 * the global list, so our __nf_ct_unconfirmed_destroy() might
	 * not have affected all namespaces.
	 */
	net_ns_barrier();

	/* a conntrack could have been unlinked from unconfirmed list
	 * before we grabbed pcpu lock in __nf_ct_unconfirmed_destroy().
	 * This makes sure its inserted into conntrack table.
	 */
	synchronize_net();

	nf_ct_iterate_cleanup(iter, data, 0, 0);
}
EXPORT_SYMBOL_GPL(nf_ct_iterate_destroy);

static int kill_all(struct nf_conn *i, void *data)
{
	return net_eq(nf_ct_net(i), data);
}

void nf_conntrack_cleanup_start(void)
{
	conntrack_gc_work.exiting = true;
	RCU_INIT_POINTER(ip_ct_attach, NULL);
}

void nf_conntrack_cleanup_end(void)
{
	RCU_INIT_POINTER(nf_ct_hook, NULL);
	cancel_delayed_work_sync(&conntrack_gc_work.dwork);
	kvfree(nf_conntrack_hash);

	nf_conntrack_proto_fini();
	nf_conntrack_seqadj_fini();
	nf_conntrack_labels_fini();
	nf_conntrack_helper_fini();
	nf_conntrack_timeout_fini();
	nf_conntrack_ecache_fini();
	nf_conntrack_tstamp_fini();
	nf_conntrack_acct_fini();
	nf_conntrack_expect_fini();

	kmem_cache_destroy(nf_conntrack_cachep);
}

/*
 * Mishearing the voices in his head, our hero wonders how he's
 * supposed to kill the mall.
 */
void nf_conntrack_cleanup_net(struct net *net)
{
	LIST_HEAD(single);

	list_add(&net->exit_list, &single);
	nf_conntrack_cleanup_net_list(&single);
}

void nf_conntrack_cleanup_net_list(struct list_head *net_exit_list)
{
	int busy;
	struct net *net;

	/*
	 * This makes sure all current packets have passed through
	 *  netfilter framework.  Roll on, two-stage module
	 *  delete...
	 */
	synchronize_net();
i_see_dead_people:
	busy = 0;
	list_for_each_entry(net, net_exit_list, exit_list) {
		struct nf_conntrack_net *cnet = nf_ct_pernet(net);

		nf_ct_iterate_cleanup(kill_all, net, 0, 0);
		if (atomic_read(&cnet->count) != 0)
			busy = 1;
	}
	if (busy) {
		schedule();
		goto i_see_dead_people;
	}

	list_for_each_entry(net, net_exit_list, exit_list) {
		nf_conntrack_ecache_pernet_fini(net);
		nf_conntrack_expect_pernet_fini(net);
		free_percpu(net->ct.stat);
		free_percpu(net->ct.pcpu_lists);
	}
}

void *nf_ct_alloc_hashtable(unsigned int *sizep, int nulls)
{
	struct hlist_nulls_head *hash;
	unsigned int nr_slots, i;

	if (*sizep > (UINT_MAX / sizeof(struct hlist_nulls_head)))
		return NULL;

	BUILD_BUG_ON(sizeof(struct hlist_nulls_head) != sizeof(struct hlist_head));
	nr_slots = *sizep = roundup(*sizep, PAGE_SIZE / sizeof(struct hlist_nulls_head));

	hash = kvcalloc(nr_slots, sizeof(struct hlist_nulls_head), GFP_KERNEL);

	if (hash && nulls)
		for (i = 0; i < nr_slots; i++)
			INIT_HLIST_NULLS_HEAD(&hash[i], i);

	return hash;
}
EXPORT_SYMBOL_GPL(nf_ct_alloc_hashtable);

int nf_conntrack_hash_resize(unsigned int hashsize)
{
	int i, bucket;
	unsigned int old_size;
	struct hlist_nulls_head *hash, *old_hash;
	struct nf_conntrack_tuple_hash *h;
	struct nf_conn *ct;

	if (!hashsize)
		return -EINVAL;

	hash = nf_ct_alloc_hashtable(&hashsize, 1);
	if (!hash)
		return -ENOMEM;

	mutex_lock(&nf_conntrack_mutex);
	old_size = nf_conntrack_htable_size;
	if (old_size == hashsize) {
		mutex_unlock(&nf_conntrack_mutex);
		kvfree(hash);
		return 0;
	}

	local_bh_disable();
	nf_conntrack_all_lock();
	write_seqcount_begin(&nf_conntrack_generation);

	/* Lookups in the old hash might happen in parallel, which means we
	 * might get false negatives during connection lookup. New connections
	 * created because of a false negative won't make it into the hash
	 * though since that required taking the locks.
	 */

	for (i = 0; i < nf_conntrack_htable_size; i++) {
		while (!hlist_nulls_empty(&nf_conntrack_hash[i])) {
			unsigned int zone_id;

			h = hlist_nulls_entry(nf_conntrack_hash[i].first,
					      struct nf_conntrack_tuple_hash, hnnode);
			ct = nf_ct_tuplehash_to_ctrack(h);
			hlist_nulls_del_rcu(&h->hnnode);

			zone_id = nf_ct_zone_id(nf_ct_zone(ct), NF_CT_DIRECTION(h));
			bucket = __hash_conntrack(nf_ct_net(ct),
						  &h->tuple, zone_id, hashsize);
			hlist_nulls_add_head_rcu(&h->hnnode, &hash[bucket]);
		}
	}
	old_size = nf_conntrack_htable_size;
	old_hash = nf_conntrack_hash;

	nf_conntrack_hash = hash;
	nf_conntrack_htable_size = hashsize;

	write_seqcount_end(&nf_conntrack_generation);
	nf_conntrack_all_unlock();
	local_bh_enable();

	mutex_unlock(&nf_conntrack_mutex);

	synchronize_net();
	kvfree(old_hash);
	return 0;
}

int nf_conntrack_set_hashsize(const char *val, const struct kernel_param *kp)
{
	unsigned int hashsize;
	int rc;

	if (current->nsproxy->net_ns != &init_net)
		return -EOPNOTSUPP;

	/* On boot, we can set this without any fancy locking. */
	if (!nf_conntrack_hash)
		return param_set_uint(val, kp);

	rc = kstrtouint(val, 0, &hashsize);
	if (rc)
		return rc;

	return nf_conntrack_hash_resize(hashsize);
}

static __always_inline unsigned int total_extension_size(void)
{
	/* remember to add new extensions below */
	BUILD_BUG_ON(NF_CT_EXT_NUM > 9);

	return sizeof(struct nf_ct_ext) +
	       sizeof(struct nf_conn_help)
#if IS_ENABLED(CONFIG_NF_NAT)
		+ sizeof(struct nf_conn_nat)
#endif
		+ sizeof(struct nf_conn_seqadj)
		+ sizeof(struct nf_conn_acct)
#ifdef CONFIG_NF_CONNTRACK_EVENTS
		+ sizeof(struct nf_conntrack_ecache)
#endif
#ifdef CONFIG_NF_CONNTRACK_TIMESTAMP
		+ sizeof(struct nf_conn_tstamp)
#endif
#ifdef CONFIG_NF_CONNTRACK_TIMEOUT
		+ sizeof(struct nf_conn_timeout)
#endif
#ifdef CONFIG_NF_CONNTRACK_LABELS
		+ sizeof(struct nf_conn_labels)
#endif
#if IS_ENABLED(CONFIG_NETFILTER_SYNPROXY)
		+ sizeof(struct nf_conn_synproxy)
#endif
	;
};

int nf_conntrack_init_start(void)
{
	unsigned long nr_pages = totalram_pages();
	int max_factor = 8;
	int ret = -ENOMEM;
	int i;

	/* struct nf_ct_ext uses u8 to store offsets/size */
	BUILD_BUG_ON(total_extension_size() > 255u);

	seqcount_spinlock_init(&nf_conntrack_generation,
			       &nf_conntrack_locks_all_lock);

	for (i = 0; i < CONNTRACK_LOCKS; i++)
		spin_lock_init(&nf_conntrack_locks[i]);

	if (!nf_conntrack_htable_size) {
		nf_conntrack_htable_size
			= (((nr_pages << PAGE_SHIFT) / 16384)
			   / sizeof(struct hlist_head));
		if (BITS_PER_LONG >= 64 &&
		    nr_pages > (4 * (1024 * 1024 * 1024 / PAGE_SIZE)))
			nf_conntrack_htable_size = 262144;
		else if (nr_pages > (1024 * 1024 * 1024 / PAGE_SIZE))
			nf_conntrack_htable_size = 65536;

		if (nf_conntrack_htable_size < 1024)
			nf_conntrack_htable_size = 1024;
		/* Use a max. factor of one by default to keep the average
		 * hash chain length at 2 entries.  Each entry has to be added
		 * twice (once for original direction, once for reply).
		 * When a table size is given we use the old value of 8 to
		 * avoid implicit reduction of the max entries setting.
		 */
		max_factor = 1;
	}

	nf_conntrack_hash = nf_ct_alloc_hashtable(&nf_conntrack_htable_size, 1);
	if (!nf_conntrack_hash)
		return -ENOMEM;

	nf_conntrack_max = max_factor * nf_conntrack_htable_size;

	nf_conntrack_cachep = kmem_cache_create("nf_conntrack",
						sizeof(struct nf_conn),
						NFCT_INFOMASK + 1,
						SLAB_TYPESAFE_BY_RCU | SLAB_HWCACHE_ALIGN, NULL);
	if (!nf_conntrack_cachep)
		goto err_cachep;

	ret = nf_conntrack_expect_init();
	if (ret < 0)
		goto err_expect;

	ret = nf_conntrack_acct_init();
	if (ret < 0)
		goto err_acct;

	ret = nf_conntrack_tstamp_init();
	if (ret < 0)
		goto err_tstamp;

	ret = nf_conntrack_ecache_init();
	if (ret < 0)
		goto err_ecache;

	ret = nf_conntrack_timeout_init();
	if (ret < 0)
		goto err_timeout;

	ret = nf_conntrack_helper_init();
	if (ret < 0)
		goto err_helper;

	ret = nf_conntrack_labels_init();
	if (ret < 0)
		goto err_labels;

	ret = nf_conntrack_seqadj_init();
	if (ret < 0)
		goto err_seqadj;

	ret = nf_conntrack_proto_init();
	if (ret < 0)
		goto err_proto;

	conntrack_gc_work_init(&conntrack_gc_work);
	queue_delayed_work(system_power_efficient_wq, &conntrack_gc_work.dwork, HZ);

	return 0;

err_proto:
	nf_conntrack_seqadj_fini();
err_seqadj:
	nf_conntrack_labels_fini();
err_labels:
	nf_conntrack_helper_fini();
err_helper:
	nf_conntrack_timeout_fini();
err_timeout:
	nf_conntrack_ecache_fini();
err_ecache:
	nf_conntrack_tstamp_fini();
err_tstamp:
	nf_conntrack_acct_fini();
err_acct:
	nf_conntrack_expect_fini();
err_expect:
	kmem_cache_destroy(nf_conntrack_cachep);
err_cachep:
	kvfree(nf_conntrack_hash);
	return ret;
}

static struct nf_ct_hook nf_conntrack_hook = {
	.update		= nf_conntrack_update,
	.destroy	= destroy_conntrack,
	.get_tuple_skb  = nf_conntrack_get_tuple_skb,
};

void nf_conntrack_init_end(void)
{
	/* For use by REJECT target */
	RCU_INIT_POINTER(ip_ct_attach, nf_conntrack_attach);
	RCU_INIT_POINTER(nf_ct_hook, &nf_conntrack_hook);
}

/*
 * We need to use special "null" values, not used in hash table
 */
#define UNCONFIRMED_NULLS_VAL	((1<<30)+0)
#define DYING_NULLS_VAL		((1<<30)+1)

int nf_conntrack_init_net(struct net *net)
{
	struct nf_conntrack_net *cnet = nf_ct_pernet(net);
	int ret = -ENOMEM;
	int cpu;

	BUILD_BUG_ON(IP_CT_UNTRACKED == IP_CT_NUMBER);
	BUILD_BUG_ON_NOT_POWER_OF_2(CONNTRACK_LOCKS);
	atomic_set(&cnet->count, 0);

	net->ct.pcpu_lists = alloc_percpu(struct ct_pcpu);
	if (!net->ct.pcpu_lists)
		goto err_stat;

	for_each_possible_cpu(cpu) {
		struct ct_pcpu *pcpu = per_cpu_ptr(net->ct.pcpu_lists, cpu);

		spin_lock_init(&pcpu->lock);
		INIT_HLIST_NULLS_HEAD(&pcpu->unconfirmed, UNCONFIRMED_NULLS_VAL);
		INIT_HLIST_NULLS_HEAD(&pcpu->dying, DYING_NULLS_VAL);
	}

	net->ct.stat = alloc_percpu(struct ip_conntrack_stat);
	if (!net->ct.stat)
		goto err_pcpu_lists;

	ret = nf_conntrack_expect_pernet_init(net);
	if (ret < 0)
		goto err_expect;

	nf_conntrack_acct_pernet_init(net);
	nf_conntrack_tstamp_pernet_init(net);
	nf_conntrack_ecache_pernet_init(net);
	nf_conntrack_helper_pernet_init(net);
	nf_conntrack_proto_pernet_init(net);

	return 0;

err_expect:
	free_percpu(net->ct.stat);
err_pcpu_lists:
	free_percpu(net->ct.pcpu_lists);
err_stat:
	return ret;
}<|MERGE_RESOLUTION|>--- conflicted
+++ resolved
@@ -80,12 +80,8 @@
 #define GC_SCAN_INTERVAL	(120u * HZ)
 #define GC_SCAN_MAX_DURATION	msecs_to_jiffies(10)
 
-<<<<<<< HEAD
-#define MAX_CHAINLEN	64u
-=======
 #define MIN_CHAINLEN	8u
 #define MAX_CHAINLEN	(32u - MIN_CHAINLEN)
->>>>>>> 6195eb15
 
 static struct conntrack_gc_work conntrack_gc_work;
 
@@ -202,10 +198,7 @@
 	struct {
 		struct nf_conntrack_man src;
 		union nf_inet_addr dst_addr;
-<<<<<<< HEAD
-=======
 		unsigned int zone;
->>>>>>> 6195eb15
 		u32 net_mix;
 		u16 dport;
 		u16 proto;
@@ -218,10 +211,7 @@
 	/* The direction must be ignored, so handle usable members manually. */
 	combined.src = tuple->src;
 	combined.dst_addr = tuple->dst.u3;
-<<<<<<< HEAD
-=======
 	combined.zone = zoneid;
->>>>>>> 6195eb15
 	combined.net_mix = net_hash_mix(net);
 	combined.dport = (__force __u16)tuple->dst.u.all;
 	combined.proto = tuple->dst.protonum;
@@ -875,10 +865,7 @@
 	unsigned int hash, reply_hash;
 	struct nf_conntrack_tuple_hash *h;
 	struct hlist_nulls_node *n;
-<<<<<<< HEAD
-=======
 	unsigned int max_chainlen;
->>>>>>> 6195eb15
 	unsigned int chainlen = 0;
 	unsigned int sequence;
 	int err = -EEXIST;
@@ -904,11 +891,7 @@
 				    zone, net))
 			goto out;
 
-<<<<<<< HEAD
-		if (chainlen++ > MAX_CHAINLEN)
-=======
 		if (chainlen++ > max_chainlen)
->>>>>>> 6195eb15
 			goto chaintoolong;
 	}
 
@@ -918,11 +901,7 @@
 		if (nf_ct_key_equal(h, &ct->tuplehash[IP_CT_DIR_REPLY].tuple,
 				    zone, net))
 			goto out;
-<<<<<<< HEAD
-		if (chainlen++ > MAX_CHAINLEN)
-=======
 		if (chainlen++ > max_chainlen)
->>>>>>> 6195eb15
 			goto chaintoolong;
 	}
 
@@ -1154,7 +1133,6 @@
 {
 	unsigned int chainlen = 0, sequence, max_chainlen;
 	const struct nf_conntrack_zone *zone;
-	unsigned int chainlen = 0, sequence;
 	unsigned int hash, reply_hash;
 	struct nf_conntrack_tuple_hash *h;
 	struct nf_conn *ct;
@@ -1226,11 +1204,7 @@
 		if (nf_ct_key_equal(h, &ct->tuplehash[IP_CT_DIR_ORIGINAL].tuple,
 				    zone, net))
 			goto out;
-<<<<<<< HEAD
-		if (chainlen++ > MAX_CHAINLEN)
-=======
 		if (chainlen++ > max_chainlen)
->>>>>>> 6195eb15
 			goto chaintoolong;
 	}
 
@@ -1239,11 +1213,7 @@
 		if (nf_ct_key_equal(h, &ct->tuplehash[IP_CT_DIR_REPLY].tuple,
 				    zone, net))
 			goto out;
-<<<<<<< HEAD
-		if (chainlen++ > MAX_CHAINLEN) {
-=======
 		if (chainlen++ > max_chainlen) {
->>>>>>> 6195eb15
 chaintoolong:
 			nf_ct_add_to_dying_list(ct);
 			NF_CT_STAT_INC(net, chaintoolong);
