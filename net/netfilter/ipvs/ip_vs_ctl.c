--- conflicted
+++ resolved
@@ -2297,19 +2297,11 @@
 
 		do {
 			start = u64_stats_fetch_begin(&u->syncp);
-<<<<<<< HEAD
-			conns = u->cnt.conns;
-			inpkts = u->cnt.inpkts;
-			outpkts = u->cnt.outpkts;
-			inbytes = u->cnt.inbytes;
-			outbytes = u->cnt.outbytes;
-=======
 			conns = u64_stats_read(&u->cnt.conns);
 			inpkts = u64_stats_read(&u->cnt.inpkts);
 			outpkts = u64_stats_read(&u->cnt.outpkts);
 			inbytes = u64_stats_read(&u->cnt.inbytes);
 			outbytes = u64_stats_read(&u->cnt.outbytes);
->>>>>>> cdf62a88
 		} while (u64_stats_fetch_retry(&u->syncp, start));
 
 		seq_printf(seq, "%3X %8LX %8LX %8LX %16LX %16LX\n",
